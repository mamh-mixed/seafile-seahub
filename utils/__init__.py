--- conflicted
+++ resolved
@@ -335,10 +335,7 @@
     """
     if isinstance(filename, unicode):
         filename = urllib2.quote(filename.encode('utf-8'))
-<<<<<<< HEAD
-=======
-        
->>>>>>> 30a4eaf5
+
     return '%s/files/%s/%s' % (get_httpserver_root(), token, filename)
 
 def gen_file_upload_url(token, op):
