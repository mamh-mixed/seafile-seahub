--- conflicted
+++ resolved
@@ -2236,10 +2236,10 @@
 .search-results-item .time {
     color:#666;
 }
-<<<<<<< HEAD
+
 #plan-form {
     width:260px;
-=======
+}
 
 /*send-msg-form*/
 #link-send-input,
@@ -2366,5 +2366,4 @@
 .reply-cancel {
     margin-top:6px;
     margin-right:2px;
->>>>>>> 99f1c050
 }