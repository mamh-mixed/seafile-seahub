--- conflicted
+++ resolved
@@ -333,11 +333,8 @@
     urlpatterns += patterns(
         '',
         url(r'^shib-login/', shib_login, name="shib_login"),
-<<<<<<< HEAD
         url(r'^shib-complete/', TemplateView.as_view(template_name='shibboleth/complete.html'), name="shib_complete"),
-=======
         url(r'^shib-success/', TemplateView.as_view(template_name="shibboleth/success.html"), name="shib_success"),
->>>>>>> de80d04c
     )
 
 
