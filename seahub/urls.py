from django.conf.urls.defaults import *
from django.conf import settings
# from django.views.generic.simple import direct_to_template
from django.views.generic import TemplateView

from seahub.views import *
from seahub.views.file import view_file, view_history_file, view_trash_file,\
    view_snapshot_file, file_edit, view_shared_file, view_file_via_shared_dir,\
    text_diff, view_priv_shared_file
from seahub.views.repo import repo, repo_history_view
from notifications.views import notification_list
from group.views import group_list
from message.views import user_msg_list, user_msg_remove
from share.views import user_share_list, gen_private_file_share, \
    rm_private_file_share, save_private_file_share
from seahub.views.wiki import personal_wiki, personal_wiki_pages, \
    personal_wiki_create, personal_wiki_page_new, personal_wiki_page_edit, \
    personal_wiki_page_delete, personal_wiki_use_lib
from seahub.views.sysadmin import *
from seahub.views.ajax import *

# Uncomment the next two lines to enable the admin:
#from django.contrib import admin
#admin.autodiscover()

urlpatterns = patterns('',
    # Example:
    # (r'^seahub/', include('seahub.foo.urls')),

    # Uncomment the admin/doc line below and add 'django.contrib.admindocs' 
    # to INSTALLED_APPS to enable admin documentation:
    # (r'^admin/doc/', include('django.contrib.admindocs.urls')),

    # Uncomment the next line to enable the admin:
    #(r'^admin/', include(admin.site.urls)),

    (r'^accounts/', include('seahub.base.registration_urls')),

    (r'^$', root),
    #url(r'^home/$', direct_to_template, { 'template': 'home.html' } ),
    url(r'^robots\.txt$', TemplateView.as_view(template_name='robots.txt', content_type='text/plain')),
    url(r'^home/my/$', myhome, name='myhome'),
    url(r'^home/wiki/$', personal_wiki, name='personal_wiki'),
    url(r'^home/wiki/(?P<page_name>[^/]+)/$', personal_wiki, name='personal_wiki'),
    url(r'^home/wiki_pages/$', personal_wiki_pages, name='personal_wiki_pages'),
    url(r'^home/wiki_create/$', personal_wiki_create, name='personal_wiki_create'),
    url(r'^home/wiki_use_lib/$', personal_wiki_use_lib, name='personal_wiki_use_lib'),
    url(r'^home/wiki_page_new/$', personal_wiki_page_new, name='personal_wiki_page_new'),
    url(r'^home/wiki_page_edit/(?P<page_name>[^/]+)$', personal_wiki_page_edit, name='personal_wiki_page_edit'),
    url(r'^home/wiki_page_delete/(?P<page_name>[^/]+)$', personal_wiki_page_delete, name='personal_wiki_page_delete'),

    # url(r'^home/clients/$', client_mgmt, name='client_mgmt'),
    # url(r'^home/clients/unsync/$', client_unsync, name='client_unsync'),
    url(r'^devices/$', devices, name='devices'),
    url(r'^home/devices/unlink/$', unlink_device, name='unlink_device'),

    # url(r'^home/public/reply/(?P<msg_id>[\d]+)/$', innerpub_msg_reply, name='innerpub_msg_reply'),
    # url(r'^home/owner/(?P<owner_name>[^/]+)/$', ownerhome, name='ownerhome'),

    (r'^repo/upload_check/$', validate_filename),
    url(r'^repo/unsetinnerpub/(?P<repo_id>[-0-9a-f]{36})/$', unsetinnerpub, name='unsetinnerpub'),
    url(r'^repo/set_password/$', repo_set_password, name="repo_set_password"),
    url(r'^repo/revert_file/(?P<repo_id>[-0-9a-f]{36})/$', repo_revert_file, name='repo_revert_file'),
    url(r'^repo/revert_dir/(?P<repo_id>[-0-9a-f]{36})/$', repo_revert_dir, name='repo_revert_dir'),
    url(r'^repo/download_dir/(?P<repo_id>[-0-9a-f]{36})/$', repo_download_dir, name='repo_download_dir'),
    (r'^repo/upload_error/(?P<repo_id>[-0-9a-f]{36})/$', upload_file_error),
    (r'^repo/update_error/(?P<repo_id>[-0-9a-f]{36})/$', update_file_error),
    url(r'^repo/file_revisions/(?P<repo_id>[-0-9a-f]{36})/$', file_revisions, name='file_revisions'),
    url(r'^repo/text_diff/(?P<repo_id>[-0-9a-f]{36})/$', text_diff, name='text_diff'),
    url(r'^repo/(?P<repo_id>[-0-9a-f]{36})/$', repo, name='repo'),
    url(r'^repo/history/(?P<repo_id>[-0-9a-f]{36})/$', repo_history, name='repo_history'),
    (r'^repo/history/revert/(?P<repo_id>[-0-9a-f]{36})/$', repo_history_revert),
    url(r'^repo/history/view/(?P<repo_id>[-0-9a-f]{36})/$', repo_history_view, name='repo_history_view'),
    url(r'^repo/recycle/(?P<repo_id>[-0-9a-f]{36})/$', repo_recycle_view, name='repo_recycle_view'),
    url(r'^repo/snapshot/view/(?P<repo_id>[-0-9a-f]{36})/$', repo_view_snapshot, name='repo_view_snapshot'),
    url(r'^repo/(?P<repo_id>[-0-9a-f]{36})/files/$', view_file, name="repo_view_file"),
    url(r'^repo/(?P<repo_id>[-0-9a-f]{36})/history/files/$', view_history_file, name="view_history_file"),
    url(r'^repo/(?P<repo_id>[-0-9a-f]{36})/trash/files/$', view_trash_file, name="view_trash_file"),
    url(r'^repo/(?P<repo_id>[-0-9a-f]{36})/snapshot/files/$', view_snapshot_file, name="view_snapshot_file"),
    url(r'^repo/(?P<repo_id>[-0-9a-f]{36})/file/edit/$', file_edit, name='file_edit'),
    url(r'^repo/(?P<repo_id>[-0-9a-f]{36})/privshare/$', gen_private_file_share, name='gen_private_file_share'),
    url(r'^repo/(?P<repo_id>[-0-9a-f]{36})/(?P<obj_id>[0-9a-f]{40})/$', repo_access_file, name='repo_access_file'),
    url(r'^repo/(?P<repo_id>[-0-9a-f]{36})/settings/$', repo_settings, name='repo_settings'),
    url(r'^repo/(?P<repo_id>[-0-9a-f]{36})/owner/$', repo_owner, name='repo_owner'),
    url(r'^repo/(?P<repo_id>[-0-9a-f]{36})/passwd/$', repo_change_passwd, name='repo_change_passwd'),

    ### share file/dir, upload link ###
    url(r'^s/f/(?P<token>[a-f0-9]{10})/$', view_priv_shared_file, name="view_priv_shared_file"),
    url(r'^s/f/(?P<token>[a-f0-9]{10})/rm/$', rm_private_file_share, name="rm_private_file_share"),
    url(r'^s/f/(?P<token>[a-f0-9]{10})/save/$', save_private_file_share, name='save_private_file_share'),
    url(r'^f/(?P<token>[a-f0-9]{10})/$', view_shared_file, name='view_shared_file'),
    url(r'^d/(?P<token>[a-f0-9]{10})/$', view_shared_dir, name='view_shared_dir'),
    url(r'^d/(?P<token>[a-f0-9]{10})/files/$', view_file_via_shared_dir, name='view_file_via_shared_dir'),
    url(r'^u/d/(?P<token>[a-f0-9]{10})/$', view_shared_upload_link, name='view_shared_upload_link'),

    ### Misc ###
    url(r'^image-view/(?P<filename>.*)$', image_view, name='image_view'),
   (r'^file_upload_progress_page/$', file_upload_progress_page),
    url(r'^activities/$', activities, name='activities'),
    url(r'^starred/$', starred, name='starred'),
    (r'^pdf_full_view/$', pdf_full_view),
    url(r'^i18n/$', i18n, name='i18n'),
    url(r'^convert_cmmt_desc_link/$', convert_cmmt_desc_link, name='convert_cmmt_desc_link'),
    url(r'^user/(?P<id_or_email>[^/]+)/msgs/$', user_msg_list, name='user_msg_list'),
    url(r'^user/(?P<msg_id>\d+)/msgdel/$', user_msg_remove, name='user_msg_remove'),
    url(r'^user/(?P<id_or_email>[^/]+)/shares/$', user_share_list, name='user_share_list'),
    url(r'^modules/toggle/$', toggle_modules, name="toggle_modules"),
    url(r'^download_client_program/$', TemplateView.as_view(template_name="download.html"), name="download_client"),
    url(r'^choose_register/$', TemplateView.as_view(template_name="choose_register.html"), name="choose_register"),

    ### Ajax ###
    url(r'^ajax/repo/create/$', repo_create, name="repo_create"),
    (r'^ajax/repo/(?P<repo_id>[-0-9a-f]{36})/remove/$', repo_remove),

    url(r'^ajax/repo/(?P<repo_id>[-0-9a-f]{36})/dirents/$', get_dirents, name="get_dirents"),
    url(r'^ajax/repo/(?P<repo_id>[-0-9a-f]{36})/dirents/delete/$', delete_dirents, name='delete_dirents'),
    url(r'^ajax/repo/(?P<repo_id>[-0-9a-f]{36})/dirents/move/$', mv_dirents, name='mv_dirents'),
    url(r'^ajax/repo/(?P<repo_id>[-0-9a-f]{36})/dirents/copy/$', cp_dirents, name='cp_dirents'),

    url(r'^ajax/repo/(?P<repo_id>[-0-9a-f]{36})/dir/$', list_dir, name='repo_dir_data'),
    url(r'^ajax/repo/(?P<repo_id>[-0-9a-f]{36})/dir/more/$', list_dir_more, name='list_dir_more'),
    url(r'^ajax/repo/(?P<repo_id>[-0-9a-f]{36})/dir/new/$', new_dir, name='new_dir'),
    url(r'^ajax/repo/(?P<repo_id>[-0-9a-f]{36})/dir/rename/$', rename_dirent, name='rename_dir'),
    url(r'^ajax/repo/(?P<repo_id>[-0-9a-f]{36})/dir/delete/$', delete_dirent, name='delete_dir'),
    url(r'^ajax/repo/(?P<repo_id>[-0-9a-f]{36})/dir/mv/$', mv_dir, name='mv_dir'),
    url(r'^ajax/repo/(?P<repo_id>[-0-9a-f]{36})/dir/cp/$', cp_dir, name='cp_dir'),
    url(r'^ajax/repo/(?P<repo_id>[-0-9a-f]{36})/dir/sub_repo/$', sub_repo, name='sub_repo'),

    url(r'^ajax/cp_progress/$', get_cp_progress, name='get_cp_progress'),
    url(r'^ajax/multi_cp_progress/$', get_multi_cp_progress, name='get_multi_cp_progress'),
    url(r'^ajax/cancel_cp/$', cancel_cp, name='cancel_cp'),

    url(r'^ajax/repo/(?P<repo_id>[-0-9a-f]{36})/file/new/$', new_file, name='new_file'),
    url(r'^ajax/repo/(?P<repo_id>[-0-9a-f]{36})/file/rename/$', rename_dirent, name='rename_file'),
    url(r'^ajax/repo/(?P<repo_id>[-0-9a-f]{36})/file/delete/$', delete_dirent, name='delete_file'),
    url(r'^ajax/repo/(?P<repo_id>[-0-9a-f]{36})/file/mv/$', mv_file, name='mv_file'),
    url(r'^ajax/repo/(?P<repo_id>[-0-9a-f]{36})/file/cp/$', cp_file, name='cp_file'),
    url(r'^ajax/repo/(?P<repo_id>[-0-9a-f]{36})/file/star/$', repo_star_file, name='repo_star_file'),
    url(r'^ajax/repo/(?P<repo_id>[-0-9a-f]{36})/file/unstar/$', repo_unstar_file, name='repo_unstar_file'),

    url(r'^ajax/repo/(?P<repo_id>[-0-9a-f]{36})/current_commit/$', get_current_commit, name='get_current_commit'),
    url(r'^ajax/repo/(?P<repo_id>[-0-9a-f]{36})/history/changes/$', repo_history_changes, name='repo_history_changes'),

    url(r'^ajax/repo/(?P<repo_id>[-0-9a-f]{36})/encrypted_file/(?P<file_id>[0-9a-f]{40})/download/$', download_enc_file, name='download_enc_file'),

    url(r'^ajax/repo/(?P<repo_id>[-0-9a-f]{36})/file_op_url/$', get_file_op_url, name='get_file_op_url'),

    url(r'^ajax/group/(?P<group_id>\d+)/repos/$', get_unenc_group_repos, name='get_group_repos'),
    url(r'^ajax/my-unenc-repos/$', get_my_unenc_repos, name='get_my_unenc_repos'),
    url(r'^ajax/unenc-rw-repos/$', unenc_rw_repos, name='unenc_rw_repos'),
                       
    url(r'^ajax/contacts/$', get_contacts, name='get_contacts'),
    url(r'^ajax/upload-file-done/$', upload_file_done, name='upload_file_done'),
    url(r'^ajax/unseen-notices-count/$', unseen_notices_count, name='unseen_notices_count'),
    url(r'^ajax/space_and_traffic/$', space_and_traffic, name='space_and_traffic'),
    url(r'^ajax/my-shared-and-group-repos/$', my_shared_and_group_repos, name='my_shared_and_group_repos'),

<<<<<<< HEAD
    ### organizaion ###                      
    url(r'^pubinfo/libraries/$', pubrepo, name='pubrepo'),
    (r'^publicrepo/create/$', public_repo_create),
    url(r'^pubinfo/groups/$', pubgrp, name='pubgrp'),
    url(r'^pubinfo/users/$', pubuser, name='pubuser'),
                       
=======
    url(r'^ajax/events/$', events, name="events"),

>>>>>>> 746b3fa6
    ### Apps ###
    (r'^api2/', include('seahub.api2.urls')),
    (r'^avatar/', include('seahub.avatar.urls')),
    (r'^notification/', include('seahub.notifications.urls')),
    (r'^contacts/', include('seahub.contacts.urls')),                       
    (r'^group/', include('seahub.group.urls')),
    url(r'^groups/', group_list, name='group_list'),
    (r'^message/', include('seahub.message.urls')),
    (r'^options/', include('seahub.options.urls')),     
    (r'^profile/', include('seahub.profile.urls')),
    (r'^share/', include('seahub.share.urls')),
    (r'^help/', include('seahub.help.urls')),
    url(r'^captcha/', include('captcha.urls')),

    ### system admin ###                       
    url(r'^sys/seafadmin/$', sys_repo_admin, name='sys_repo_admin'),
    url(r'^sys/seafadmin/orphan/$', sys_list_orphan, name='sys_list_orphan'),
    url(r'^sys/seafadmin/system/$', sys_list_system, name='sys_list_system'),
    url(r'^sys/seafadmin/search/$', sys_repo_search, name='sys_repo_search'),
    url(r'^sys/seafadmin/transfer/$', sys_repo_transfer, name='sys_repo_transfer'),
    url(r'^sys/useradmin/$', sys_user_admin, name='sys_useradmin'),
    url(r'^sys/useradmin/ldap/$', sys_user_admin_ldap, name='sys_useradmin_ldap'),
    url(r'^sys/useradmin/admins/$', sys_user_admin_admins, name='sys_useradmin_admins'),
    url(r'^sys/groupadmin/$', sys_group_admin, name='sys_group_admin'),
    url(r'^sys/orgadmin/$', sys_org_admin, name='sys_org_admin'),
    url(r'^sys/orgadmin/(?P<org_id>\d+)/$', sys_org_info, name='sys_org_info'),
    url(r'^sys/publinkadmin/$', sys_publink_admin, name='sys_publink_admin'),
    url(r'^sys/notificationadmin/', notification_list, name='notification_list'),
    url(r'^useradmin/add/$', user_add, name="user_add"),
    (r'^useradmin/remove/(?P<user_id>[^/]+)/$', user_remove),
    url(r'^useradmin/search/$', user_search, name="user_search"),
    url(r'^useradmin/makeadmin/(?P<user_id>[^/]+)/$', user_make_admin, name='user_make_admin'),
    url(r'^useradmin/removeadmin/(?P<user_id>[^/]+)/$', user_remove_admin, name='user_remove_admin'),
    url(r'^useradmin/info/(?P<email>[^/]+)/$', user_info, name='user_info'),
    url(r'^useradmin/activate/(?P<user_id>[^/]+)/$', user_activate, name='user_activate'),
    url(r'^useradmin/deactivate/(?P<user_id>[^/]+)/$', user_deactivate, name='user_deactivate'),
    url(r'^useradmin/toggle_status/(?P<user_id>[^/]+)/$', user_toggle_status, name='user_toggle_status'),
    url(r'^useradmin/(?P<email>[^/]+)/set_quota/$', user_set_quota, name='user_set_quota'),
                       
    url(r'^useradmin/password/reset/(?P<user_id>[^/]+)/$', user_reset, name='user_reset'),

    url(r'^useradmin/batchmakeadmin/$', batch_user_make_admin, name='batch_user_make_admin'),

)

if settings.SERVE_STATIC:
    media_url = settings.MEDIA_URL.strip('/')
    urlpatterns += patterns('',
        (r'^%s/(?P<path>.*)$' % (media_url), 'django.views.static.serve', {'document_root': settings.MEDIA_ROOT}),
    )

if getattr(settings, 'CLOUD_MODE', False):
    urlpatterns += patterns('',
        (r'^demo/', demo),
    )
<<<<<<< HEAD
=======
else:
    urlpatterns += patterns('',
        url(r'^pubinfo/libraries/$', pubrepo, name='pubrepo'),
        url(r'^ajax/publicrepo/create/$', public_repo_create, name='public_repo_create'),
        url(r'^pubinfo/groups/$', pubgrp, name='pubgrp'),
        url(r'^pubinfo/users/$', pubuser, name='pubuser'),
    )
>>>>>>> 746b3fa6

from seahub.utils import HAS_FILE_SEARCH
if HAS_FILE_SEARCH:
    from seahub_extra.search.views import search, pubuser_search
    urlpatterns += patterns('',
        url(r'^search/$', search, name='search'),
        url(r'^pubinfo/users/search/$', pubuser_search, name='pubuser_search'),
    )

if getattr(settings, 'ENABLE_PAYMENT', False):
    urlpatterns += patterns('',
        (r'^pay/', include('seahub_extra.pay.urls')),
    )


if getattr(settings, 'ENABLE_SYSADMIN_EXTRA', False):
    from seahub_extra.sysadmin_extra.views import sys_login_admin
    urlpatterns += patterns('',
        url(r'^sys/loginadmin/', sys_login_admin, name='sys_login_admin'),
    )

if getattr(settings, 'MULTI_TENANCY', False):
    urlpatterns += patterns('',
        (r'^org/', include('seahub_extra.organizations.urls')),
    )    

# serve office converter static files
from seahub.utils import HAS_OFFICE_CONVERTER
if HAS_OFFICE_CONVERTER:
    from seahub.utils import OFFICE_HTML_DIR
    from seahub.views.file import office_convert_query_status, office_convert_query_page_num
    media_url = settings.MEDIA_URL.strip('/')
    # my.seafile.com/media/office-html/<file_id>/<css, outline, page>
    urlpatterns += patterns('',
        url(r'^office-convert/static/(?P<path>.*)$', 'django.views.static.serve', {'document_root': OFFICE_HTML_DIR}, name='office_convert_static'),
    )
    urlpatterns += patterns('',
        url(r'^office-convert/status/$', office_convert_query_status, name='office_convert_query_status'),
        url(r'^office-convert/page-num/$', office_convert_query_page_num, name='office_convert_query_page_num'),
    )

if TRAFFIC_STATS_ENABLED:
    from seahub.views.sysadmin import sys_traffic_admin
    urlpatterns += patterns('',
        url(r'^sys/trafficadmin/$', sys_traffic_admin, name='sys_trafficadmin'),
    )<|MERGE_RESOLUTION|>--- conflicted
+++ resolved
@@ -111,12 +111,10 @@
     ### Ajax ###
     url(r'^ajax/repo/create/$', repo_create, name="repo_create"),
     (r'^ajax/repo/(?P<repo_id>[-0-9a-f]{36})/remove/$', repo_remove),
-
     url(r'^ajax/repo/(?P<repo_id>[-0-9a-f]{36})/dirents/$', get_dirents, name="get_dirents"),
     url(r'^ajax/repo/(?P<repo_id>[-0-9a-f]{36})/dirents/delete/$', delete_dirents, name='delete_dirents'),
     url(r'^ajax/repo/(?P<repo_id>[-0-9a-f]{36})/dirents/move/$', mv_dirents, name='mv_dirents'),
     url(r'^ajax/repo/(?P<repo_id>[-0-9a-f]{36})/dirents/copy/$', cp_dirents, name='cp_dirents'),
-
     url(r'^ajax/repo/(?P<repo_id>[-0-9a-f]{36})/dir/$', list_dir, name='repo_dir_data'),
     url(r'^ajax/repo/(?P<repo_id>[-0-9a-f]{36})/dir/more/$', list_dir_more, name='list_dir_more'),
     url(r'^ajax/repo/(?P<repo_id>[-0-9a-f]{36})/dir/new/$', new_dir, name='new_dir'),
@@ -125,11 +123,9 @@
     url(r'^ajax/repo/(?P<repo_id>[-0-9a-f]{36})/dir/mv/$', mv_dir, name='mv_dir'),
     url(r'^ajax/repo/(?P<repo_id>[-0-9a-f]{36})/dir/cp/$', cp_dir, name='cp_dir'),
     url(r'^ajax/repo/(?P<repo_id>[-0-9a-f]{36})/dir/sub_repo/$', sub_repo, name='sub_repo'),
-
     url(r'^ajax/cp_progress/$', get_cp_progress, name='get_cp_progress'),
     url(r'^ajax/multi_cp_progress/$', get_multi_cp_progress, name='get_multi_cp_progress'),
     url(r'^ajax/cancel_cp/$', cancel_cp, name='cancel_cp'),
-
     url(r'^ajax/repo/(?P<repo_id>[-0-9a-f]{36})/file/new/$', new_file, name='new_file'),
     url(r'^ajax/repo/(?P<repo_id>[-0-9a-f]{36})/file/rename/$', rename_dirent, name='rename_file'),
     url(r'^ajax/repo/(?P<repo_id>[-0-9a-f]{36})/file/delete/$', delete_dirent, name='delete_file'),
@@ -137,35 +133,26 @@
     url(r'^ajax/repo/(?P<repo_id>[-0-9a-f]{36})/file/cp/$', cp_file, name='cp_file'),
     url(r'^ajax/repo/(?P<repo_id>[-0-9a-f]{36})/file/star/$', repo_star_file, name='repo_star_file'),
     url(r'^ajax/repo/(?P<repo_id>[-0-9a-f]{36})/file/unstar/$', repo_unstar_file, name='repo_unstar_file'),
-
     url(r'^ajax/repo/(?P<repo_id>[-0-9a-f]{36})/current_commit/$', get_current_commit, name='get_current_commit'),
     url(r'^ajax/repo/(?P<repo_id>[-0-9a-f]{36})/history/changes/$', repo_history_changes, name='repo_history_changes'),
-
     url(r'^ajax/repo/(?P<repo_id>[-0-9a-f]{36})/encrypted_file/(?P<file_id>[0-9a-f]{40})/download/$', download_enc_file, name='download_enc_file'),
-
     url(r'^ajax/repo/(?P<repo_id>[-0-9a-f]{36})/file_op_url/$', get_file_op_url, name='get_file_op_url'),
-
     url(r'^ajax/group/(?P<group_id>\d+)/repos/$', get_unenc_group_repos, name='get_group_repos'),
     url(r'^ajax/my-unenc-repos/$', get_my_unenc_repos, name='get_my_unenc_repos'),
     url(r'^ajax/unenc-rw-repos/$', unenc_rw_repos, name='unenc_rw_repos'),
-                       
     url(r'^ajax/contacts/$', get_contacts, name='get_contacts'),
     url(r'^ajax/upload-file-done/$', upload_file_done, name='upload_file_done'),
     url(r'^ajax/unseen-notices-count/$', unseen_notices_count, name='unseen_notices_count'),
     url(r'^ajax/space_and_traffic/$', space_and_traffic, name='space_and_traffic'),
     url(r'^ajax/my-shared-and-group-repos/$', my_shared_and_group_repos, name='my_shared_and_group_repos'),
-
-<<<<<<< HEAD
-    ### organizaion ###                      
+    url(r'^ajax/events/$', events, name="events"),
+
+    ### Organizaion ###
     url(r'^pubinfo/libraries/$', pubrepo, name='pubrepo'),
-    (r'^publicrepo/create/$', public_repo_create),
+    url(r'^ajax/publicrepo/create/$', public_repo_create, name='public_repo_create'),
     url(r'^pubinfo/groups/$', pubgrp, name='pubgrp'),
     url(r'^pubinfo/users/$', pubuser, name='pubuser'),
-                       
-=======
-    url(r'^ajax/events/$', events, name="events"),
-
->>>>>>> 746b3fa6
+
     ### Apps ###
     (r'^api2/', include('seahub.api2.urls')),
     (r'^avatar/', include('seahub.avatar.urls')),
@@ -221,16 +208,6 @@
     urlpatterns += patterns('',
         (r'^demo/', demo),
     )
-<<<<<<< HEAD
-=======
-else:
-    urlpatterns += patterns('',
-        url(r'^pubinfo/libraries/$', pubrepo, name='pubrepo'),
-        url(r'^ajax/publicrepo/create/$', public_repo_create, name='public_repo_create'),
-        url(r'^pubinfo/groups/$', pubgrp, name='pubgrp'),
-        url(r'^pubinfo/users/$', pubuser, name='pubuser'),
-    )
->>>>>>> 746b3fa6
 
 from seahub.utils import HAS_FILE_SEARCH
 if HAS_FILE_SEARCH:
