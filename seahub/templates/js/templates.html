{% load avatar_tags i18n %}

<script type="text/template" id="my-repos-toolbar-tmpl">
    <button class="repo-create btn-white hidden-sm-down"><span aria-hidden="true" class="icon-plus-square add vam"></span><span class="vam">{% trans "New Library" %}</span></button>
    <span aria-label="{% trans "New Library" %}" class="hidden-md-up repo-create sf2-icon-plus2 mobile-icon"></span>
    <div id="my-libs-more-op" class="sf-dropdown sf-dropdown-inline hidden-sm-down">
        <button class="sf-dropdown-toggle btn-white more-op-btn-white">{% trans "More" %}</button>
        <ul class="sf-dropdown-menu hide">
            <li><a href="#my-libs/deleted/">{% trans "Deleted Libraries" %}</a></li>
        </ul>
    </div>
</script>

<script type="text/template" id="create-repo-tmpl">
    <form id="repo-create-form" action="" method="post">{% csrf_token %}
        <h3 id="dialogTitle">{% trans "New Library"%}</h3>
        <label for="repo-name">{% trans "Name"%}</label><br/>
        <input id="repo-name" type="text" name="repo_name" value="" maxlength="{{max_file_name}}" class="input" /><br />
        <% if (app.pageOptions.is_pro && library_templates.length > 0) { %>
        <label for="library-template">{% trans "Template"%}</label><br/>
        <select name="library_template" id="library-template" class="select">
            <% for (var i = 0, len = library_templates.length; i < len; i++) { %>
            <option value="<%- library_templates[i] %>"><%- library_templates[i] %></option>
            <% } %>
        </select>
        <br/>
        <% } %>
        <% if (!$.isEmptyObject(app.pageOptions.storages)) { %>
        <% if (app.pageOptions.storages.length > 1) { %>
        <label for="storage">{% trans "Storage backend"%}</label><br/>
        <select name="storage" id="storage" class="select">
            <% for (var i = 0, len = app.pageOptions.storages.length; i < len; i++) { %>
            <option value="<%- app.pageOptions.storages[i].storage_id %>"><%- app.pageOptions.storages[i].storage_name %></option>
            <% } %>
        </select>
        <br/>
        <% } else if (app.pageOptions.storages.length = 1) { %>
        <select name="storage" id="storage" class="select hide">
            <option value="<%- app.pageOptions.storages[0].storage_id %>"><%- app.pageOptions.storages[0].storage_name %></option>
        </select>
        <br/>
        <% } %>
        <% } %>
        <% if (showSharePerm) { %>
        <label for="share-permission">{% trans "Share Permission" %}</label><br />
        <select id="share-permission" name="permission" class="select">
            <option value="rw" selected="selected">{% trans "Read-Write" %}</option>
            <option value="r">{% trans "Read-Only" %}</option>
        </select>
        <br />
        <% } %>
        <% if (enable_encrypted_library) { %>
        <div class="repo-create-encryption">
            <label class="checkbox-label">
                <input type="checkbox" name="encryption" id="encrypt-switch" class="vam" />
                <span class="checkbox-option vam">{% trans "Encrypt" %}</span>
            </label>
            <label for="passwd">{% trans "Password" %}</label><span class="tip">{% blocktrans %}(at least {{repo_password_min_length}} characters){% endblocktrans %}</span><br />
            <input type="password" name="passwd" disabled="disabled" class="input input-disabled" id="passwd" /><br />
            <label for="passwd-again">{% trans "Password again" %}</label><br />
            <input type="password" name="passwd_again" disabled="disabled" class="input input-disabled" id="passwd-again" />
        </div>
        <% } %>
        <p class="error hide"></p>
        <input type="submit" value="{% trans "Submit"%}" class="submit" />
    </form>
</script>
<script type="text/template" id="add-lib-label-form-tmpl">
<form action="" method="">
    <h3 id="dialogTitle">{% trans "Label current state" %}</h3>
    <input type="hidden" name="labels" class="w100" />
    <p class="error hide"></p>
    <button type="submit" class="submit">{% trans "Submit" %}</button>
</form>
</script>
<script type="text/template" id="repo-tmpl">
    <td>
        <img src="<%= icon_url %>" title="<%= icon_title %>" alt="<%= icon_title %>" width="24" />
    </td>
    <% if (name) { %>
    <td><span class="repo-name-span"><a href="#my-libs/lib/<%= id %>" class="normal"><%- name %></a></span></td>
    <td class="repo-op-td">
        <div class="op-container">
            <a href="#" class="sf2-icon-share sf2-x repo-share-btn op-icon vh" title="{% trans "Share" %}" aria-label="{% trans "Share" %}"></a>
            <a href="#" class="sf2-icon-delete sf2-x repo-delete-btn op-icon vh" title="{% trans "Delete" %}" aria-label="{% trans "Delete" %}"></a>
            <div class="sf-dropdown sf-dropdown-inline">
                <a href="#" class="sf2-icon-caret-down more-op-icon op-icon vh sf-dropdown-toggle" title="{% trans "More Operations" %}" aria-label="{% trans "More Operations" %}"></a>
                <ul class="hidden-op repo-hidden-op hide sf-dropdown-menu">
                    <li><a class="op js-repo-rename" href="#">{% trans "Rename" %}</a></li>
                    <li><a class="op js-repo-transfer" href="#">{% trans "Transfer" %}</a></li>
                    <li><a class="op js-popup-history-setting" href="#">{% trans "History Setting" %}</a></li>
                    <% if (encrypted) { %>
                    <li><a class="op js-repo-change-password" href="#">{% trans "Change Password" %}</a></li>
                    <% } %>
                    <% if (!encrypted && (can_generate_share_link || can_generate_upload_link)) { %>
                    <li><a class="op js-popup-share-link-admin" href="#">{% trans "Share Links" %}</a></li>
                    <% } %>
                    <% if (app.pageOptions.folder_perm_enabled) { %>
                    <li><a class="op js-popup-folder-perm-admin" href="#">{% trans "Folder Permission" %}</a></li>
                    <% } %>
                    <li><a class="op js-repo-details" href="#">{% trans "Details" %}</a></li>
                    <% if (app.pageOptions.enable_repo_snapshot_label) { %>
                    <li><a class="op js-add-label" href="#">{% trans "Label current state" %}</a></li>
                    <% } %>
                </ul>
            </div>
        </div>
    </td>
    <% } else { %>
    <td>{% trans "Broken (please contact your administrator to fix this library)" %}</td>
    <td></td>
    <% } %>
    <td><%= size_formatted %></td>
    <% if (app.pageOptions.storages.length > 0) { %>
    <td><%- storage_name %></td>
    <% } %>
    <td><%= mtime_relative %></td>
</script>
<script type="text/template" id="repo-mobile-tmpl">
    <td>
        <img src="<%= icon_url %>" title="<%= icon_title %>" alt="<%= icon_title %>" width="24" />
    </td>
    <% if (name) { %>
    <td>
        <span class="repo-name-span">
            <a href="#my-libs/lib/<%= id %>" class="normal"><%- name %></a><br />
            <span class="repo-meta-info"><%= size_formatted %></span>
            <span class="repo-meta-info"><%= mtime_relative %></span>
        </span>
    </td>
    <td class="repo-op-td">
        <div class="op-container">
            <div class="sf-dropdown sf-dropdown-inline">
                <a href="#" class="sf2-icon-caret-down more-op-icon op-icon sf-dropdown-toggle" title="{% trans "More Operations" %}" aria-label="{% trans "More Operations" %}"></a>
                <ul class="hidden-op repo-hidden-op hide sf-dropdown-menu">
                    <li><a href="#" class="repo-share-btn op">{% trans "Share" %}</a></li>
                    <li><a href="#" class="repo-delete-btn op">{% trans "Delete" %}</a></li>
                    <li><a class="op js-repo-rename" href="#">{% trans "Rename" %}</a></li>
                    <li><a class="op js-repo-transfer" href="#">{% trans "Transfer" %}</a></li>
                    <li><a class="op js-popup-history-setting" href="#">{% trans "History Setting" %}</a></li>
                    <% if (encrypted) { %>
                    <li><a class="op js-repo-change-password" href="#">{% trans "Change Password" %}</a></li>
                    <% } %>
                    <% if (!encrypted && (can_generate_share_link || can_generate_upload_link)) { %>
                    <li><a class="op js-popup-share-link-admin" href="#">{% trans "Share Links" %}</a></li>
                    <% } %>
                    <% if (app.pageOptions.folder_perm_enabled) { %>
                    <li><a class="op js-popup-folder-perm-admin" href="#">{% trans "Folder Permission" %}</a></li>
                    <% } %>
                    <li><a class="op js-repo-details" href="#">{% trans "Details" %}</a></li>
                </ul>
            </div>
        </div>
    </td>
    <% } else { %>
    <td>{% trans "Broken (please contact your administrator to fix this library)" %}</td>
    <td></td>
    <% } %>
</script>

<script type="text/template" id="repo-details-tmpl">
    <div class="details-panel-hd">
        <a href="#" title="{% trans "Close" %}" aria-label="{% trans "Close" %}" class="sf-popover-close js-close sf2-icon-x1 op-icon"></a>
        <h3 class="details-panel-title">
            <img src="<%= icon_url %>" width="24" alt="" class="vam" />
            <span class="vam ellipsis details-panel-item-name" title="<%- name %>"><%- name %></span>
        </h3>
    </div>
    <div class="details-panel-con">
        <div class="details-panel-img-container image-file-view">
            <img src="<%= big_icon_url %>" width="96" alt="" />
        </div>

        <div class="details-panel-text-info-container">
            <table>
                <tr class="vh">
                    <th width="35%"></th>
                    <td width="65%"></td>
                </tr>
                <tr>
                    <th>{% trans "Files" %}</th>
                    <td id="file-count"><span class="loading-icon"></span></td>
                </tr>
                <tr>
                    <th>{% trans "Size" %}</th>
                    <td><%= size_formatted %></td>
                </tr>
                <tr>
                    <th>{% trans "Last Update" %}</th>
                    <td><%= mtime_relative %></td>
                </tr>
            </table>
        </div>

    </div>
</script>

<script type="text/template" id="deleted-repo-tmpl">
    <td>
        <img src="<%= icon_url %>" title="<%= icon_title %>" alt="<%= icon_title %>" width="24" />
    </td>
    <td><%- repo_name %></td>
    <td><span title="<%= time %>"><%= time_from_now %></span></td>
    <td>
        <a href="#" class="sf2-icon-reply sf2-x restore op-icon vh" title="{% trans "Restore" %}" aria-label="{% trans "Restore" %}"></a>
    </td>
</script>
<script type="text/template" id="deleted-repo-mobile-tmpl">
    <td>
        <img src="<%= icon_url %>" title="<%= icon_title %>" alt="<%= icon_title %>" width="24" />
    </td>
    <td>
        <span class="repo-name-span">
            <%- repo_name %><br />
            <span class="repo-meta-info" title="<%= time %>"><%= time_from_now %></span>
        </span>
    </td>
    <td>
        <a href="#" class="sf2-icon-reply sf2-x restore op-icon" title="{% trans "Restore" %}" aria-label="{% trans "Restore" %}"></a>
    </td>
</script>

<script type="text/template" id="groups-toolbar-tmpl">
    {% if user.permissions.can_add_group %}
    <button id="add-group" class="btn-white hidden-sm-down"><span aria-hidden="true" class="icon-plus-square add vam"></span><span class="vam">{% trans "New Group" %}</span></button>
    <span id="add-group" class="sf2-icon-plus2 mobile-icon hidden-md-up" aria-label="{% trans "New Group" %}"></span>
    {% endif %}
</script>
<script type="text/template" id="add-group-form-tmpl">
    <form id="group-add-form" action="" method="post" class="hide">{% csrf_token %}
        <h3 id="dialogTitle">{% trans "New Group" %}</h3>
        <label for="group-name">{% trans "Name" %}</label><br />
        <input type="text" name="group_name" value="" class="input" id="group-name" /><br />
        <p class="error hide"></p>
        <input type="submit" class="submit" value="{% trans "Submit" %}" />
    </form>
</script>

<script type="text/template" id="group-repo-tmpl">
    <td>
        <img src="<%= icon_url %>" title="<%= icon_title %>" alt="<%= icon_title %>" width="24" />
    </td>
    <td><a href="#group/<%= group_id %>/lib/<%= id %>" class="normal"><%- name %></a></td>
    <td class="alc">
        <% if (app.pageOptions.is_pro) { %>
            <% if (is_repo_owner || is_admin) { %>
                <a href="#" class="sf2-icon-share sf2-x repo-share-btn op-icon vh" title="{% trans "Share" %}" aria-label="{% trans "Share" %}"></a>
            <% } %>
            <% if (is_staff || is_repo_owner || is_admin) { %>
                <a href="#" class="sf2-icon-delete sf2-x cancel-share op-icon vh" title="{% trans "Unshare" %}" aria-label="{% trans "Unshare" %}"></a>
            <% } %>
        <% } else { %>
            <% if (is_repo_owner) { %>
                <a href="#" class="sf2-icon-share sf2-x repo-share-btn op-icon vh" title="{% trans "Share" %}" aria-label="{% trans "Share" %}"></a>
            <% } %>
            <% if (is_staff || is_repo_owner) { %>
                <a href="#" class="sf2-icon-delete sf2-x cancel-share op-icon vh" title="{% trans "Unshare" %}" aria-label="{% trans "Unshare" %}"></a>
            <% } %>
        <% } %>
    </td>
    <td><%= size_formatted %></td>
    <td><%= mtime_relative %></td>
    <% if (show_repo_owner) { %>
    <td><span title="<%- owner %>"><%- owner_name %></span></td>
    <% } %>
</script>
<script type="text/template" id="group-repo-mobile-tmpl">
    <td>
        <img src="<%= icon_url %>" title="<%= icon_title %>" alt="<%= icon_title %>" width="24" />
    </td>
    <td>
        <a href="#group/<%= group_id %>/lib/<%= id %>" class="normal"><%- name %></a><br />
        <% if (show_repo_owner) { %>
        <span class="repo-meta-info" title="<%- owner %>"><%- owner_name %></span>
        <% } %>
        <span class="repo-meta-info"><%= size_formatted %></span>
        <span class="repo-meta-info"><%= mtime_relative %></span>
    </td>
    <td class="alc">
        <% if (app.pageOptions.is_pro) { %>
            <% if (is_repo_owner || is_admin) { %>
                <a href="#" class="sf2-icon-share sf2-x repo-share-btn op-icon" title="{% trans "Share" %}" aria-label="{% trans "Share" %}"></a>
            <% } %>
            <% if (is_staff || is_repo_owner || is_admin) { %>
                <a href="#" class="sf2-icon-delete sf2-x cancel-share op-icon" title="{% trans "Unshare" %}" aria-label="{% trans "Unshare" %}"></a>
            <% } %>
        <% } else { %>
            <% if (is_repo_owner) { %>
                <a href="#" class="sf2-icon-share sf2-x repo-share-btn op-icon" title="{% trans "Share" %}" aria-label="{% trans "Share" %}"></a>
            <% } %>
            <% if (is_staff || is_repo_owner) { %>
                <a href="#" class="sf2-icon-delete sf2-x cancel-share op-icon" title="{% trans "Unshare" %}" aria-label="{% trans "Unshare" %}"></a>
            <% } %>
        <% } %>
    </td>
</script>


<script type="text/template" id="org-repos-toolbar-tmpl">
{% if can_add_pub_repo %}
    <div class="sf-dropdown js-add-pub-lib-dropdown">
        <button class="btn-white sf-dropdown-toggle hidden-sm-down"><span aria-hidden="true" class="icon-plus-square add vam"></span><span class="vam">{% trans "Add Library"%}</span></button>
        <span aria-label="{% trans "Add Library" %}" class="hidden-md-up sf-dropdown-toggle sf2-icon-plus2 mobile-icon"></span>
        <ul class="sf-dropdown-menu hide">
            <li><a class="op share-existing" href="#">{% trans "Share existing libraries" %}</a></li>
            <li><a class="op create-new" href="#">{% trans "Create a new library" %}</a></li>
        </ul>
    </div>
    {% endif %}
</script>
<script type="text/template" id="organization-repo-tmpl">
    <td>
        <img src="<%= icon_url %>" title="<%= icon_title %>" alt="<%= icon_title %>" width="24" />
    </td>
    <td><a href="#org/lib/<%= id %>" class="normal"><%- name %></a></td>
    <td class="alc">
        <% if (app.pageOptions.is_staff || owner == app.pageOptions.username) { %>
            <a href="#" class="sf2-icon-delete sf2-x cancel-share op-icon vh" title="{% trans "Unshare" %}"></a>
        <% } %>
    </td>
    <td><%- size_formatted %></td>
    <td><%= mtime_relative %></td>
    <td><span title="<%- owner %>"><%- owner_nickname %></span></td>
</script>
<script type="text/template" id="organization-repo-mobile-tmpl">
    <td>
        <img src="<%= icon_url %>" title="<%= icon_title %>" alt="<%= icon_title %>" width="24" />
    </td>
    <td>
        <a href="#org/lib/<%= id %>" class="normal"><%- name %></a><br />
        <span class="repo-meta-info"><%- size_formatted %></span>
        <span class="repo-meta-info"><%= mtime_relative %></span>
        <span class="repo-meta-info" title="<%- owner %>"><%- owner_nickname %></span>
    </td>
    <td class="alc">
        <% if (app.pageOptions.is_staff || owner == app.pageOptions.username) { %>
            <a href="#" class="sf2-icon-delete sf2-x cancel-share op-icon" title="{% trans "Unshare" %}"></a>
        <% } %>
    </td>
</script>

<script type="text/template" id="dir-view-toolbar-tmpl">
    <% if (user_perm == 'rw') { %>
    <div id="multi-dirents-op" class="hide">
        <button id="mv-dirents" title="{% trans 'Move' %}" class="op-btn sf2-icon-move op-icon btn-white hidden-sm-down"></button>
        <span id="mv-dirents" aria-label="{% trans 'Move' %}" class="sf2-icon-move mobile-icon hidden-md-up"></span>
        <button id="cp-dirents" title="{% trans 'Copy' %}" class="op-btn sf2-icon-copy op-icon btn-white hidden-sm-down"></button>
        <span id="cp-dirents" aria-label="{% trans 'Copy' %}" class="sf2-icon-copy mobile-icon hidden-md-up"></span>
        <button id="del-dirents" title="{% trans 'Delete' %}" class="op-btn sf2-icon-delete op-icon btn-white hidden-sm-down"></button>
        <span id="del-dirents" aria-label="{% trans 'Delete' %}" class="sf2-icon-delete mobile-icon hidden-md-up"></span>
        <button id="download-dirents" title="{% trans 'Download' %}" class="op-btn sf2-icon-download op-icon btn-white hidden-sm-down"></button>
        <span id="download-dirents" aria-label="{% trans 'Download' %}" class="sf2-icon-download mobile-icon hidden-md-up"></span>
    </div>
    <% } %>
    <% if (!encrypted && user_perm == 'r') { %>
    <div id="multi-dirents-op" class="hide">
        <button id="cp-dirents" title="{% trans 'Copy' %}" class="op-btn sf2-icon-copy op-icon btn-white"></button>
        <span id="cp-dirents" aria-label="{% trans 'Copy' %}" class="sf2-icon-copy mobile-icon hidden-md-up"></span>
        <button id="download-dirents" title="{% trans 'Download' %}" class="op-btn sf2-icon-download op-icon btn-white"></button>
        <span id="download-dirents" aria-label="{% trans 'Download' %}" class="sf2-icon-download mobile-icon hidden-md-up"></span>
    </div>
    <% } %>

    <div id="cur-dir-ops">
    <% if (user_perm == 'rw') { %>
    <% if (!no_quota) { %>
    <div id="basic-upload" class="inline-block">
        <button class="basic-upload-btn btn-white hidden-sm-down">{% trans "Upload" %}</button>
        <span class="basic-upload-btn sf2-icon-upload mobile-icon hidden-md-up" aria-label="{% trans "Upload" %}"></span>
        <input id="basic-upload-input" class="hide" type="file" name="file" multiple />
    </div>
    <% if (app.pageOptions.enable_upload_folder) { %>
    <div id="advanced-upload" class="sf-dropdown sf-dropdown-inline">
        <button class="sf-dropdown-toggle btn-white hidden-sm-down">{% trans "Upload" %}</button>
        <span class="sf-dropdown-toggle sf2-icon-upload mobile-icon hidden-md-up" aria-label="{% trans "Upload" %}"></span>
        <ul id="upload-menu" class="sf-dropdown-menu hide">
            <li>
                <a class="op advanced-upload-file" href="#">{% trans "Upload Files" %}</a>
                <input id="advanced-upload-file-input" class="hide" type="file" name="file" multiple />
            </li>
            <li>
                <a class="op advanced-upload-folder" href="#">{% trans "Upload Folder" %}</a>
                <input id="advanced-upload-folder-input" class="hide" type="file" name="file" multiple directory webkitdirectory />
            </li>
        </ul>
    </div>
    <% } %>
    <% } else { %>
    <button class="op-btn btn-disabled hidden-sm-down" disabled="disabled" title="{% trans "Out of quota" %}">{% trans "Upload" %}</button>
    <% } %>
    <div id="add-new" class="sf-dropdown sf-dropdown-inline">
        <button class="sf-dropdown-toggle btn-white hidden-sm-down">{% trans "New" %}</button>
        <span class="sf2-icon-plus2 sf-dropdown-toggle hidden-md-up mobile-icon" aria-label="{% trans "New" %}"></span>
        <div class="sf-dropdown-menu hide">
            <ul>
                <li><a id="add-new-dir" class="op" href="#">{% trans "New Folder" %}</a></li>
                <li><a id="add-new-file" class="op" href="#">{% trans "New File" %}</a></li>
            </ul>
            <div class="menu-inner-divider"></div>
            <ul id="new-file-menu">
                <li><a id="add-new-md-file" class="op" href="#">{% trans "New Markdown File" %}</a></li>
                <li><a id="add-new-excel-file" class="op" href="#">{% trans "New Excel File" %}</a></li>
                <li><a id="add-new-ppt-file" class="op" href="#">{% trans "New PowerPoint File" %}</a></li>
                <li><a id="add-new-word-file" class="op" href="#">{% trans "New Word File" %}</a></li>
            </ul>
        </div>
    </div>
    <% } %>

    <% if (!encrypted && (app.pageOptions.can_generate_share_link || app.pageOptions.can_generate_upload_link || is_repo_owner)) { %>
    <button class="btn-white hidden-sm-down" id="share-cur-dir">{% trans "Share" %}</button>
    <span class="sf2-icon-share hidden-md-up mobile-icon" id="share-cur-dir" aria-label="{% trans "Share" %}"></span>
    <% } %>
    </div><!-- div#cur-dir-ops ends here -->

    <div class="switch-mode hidden-sm-down">
        <button class="list-view-icon-btn sf2-icon-list-view <% if (mode == 'list') { %>active<% } %>" title="{% trans "List" %}" id="js-switch-list-view" aria-label="{% trans "list view" %}"></button><button class="grid-view-icon-btn sf2-icon-grid-view <% if (mode == 'grid') { %>active<% } %>" title="{% trans "Grid" %}" id="js-switch-grid-view" aria-label="{% trans "grid view" %}"></button>
    </div>
</script>
<script type="text/template" id="dir-view-toolbar2-tmpl">
    <% if (path == '/') { %>
        <% if (user_perm == 'rw') { %>
        <a class="op-link sf2-icon-trash" href="<%= site_root %>repo/recycle/<%- repo_id %>/?referer=<% print(encodeURIComponent(location.href)); %>" title="{% trans 'Trash' %}" aria-label="{% trans "Trash" %}"></a>
        <% } %>
        <a class="op-link sf2-icon-history" href="<%= site_root %>repo/history/<%- repo_id %>/?referer=<% print(encodeURIComponent(location.href)); %>" title="{% trans 'History' %}" aria-label="{% trans "History" %}"></a>
    <% } else { %>
        <% if (user_perm == 'rw') { %>
        <a class="op-link sf2-icon-trash" href="<%= site_root %>dir/recycle/<%- repo_id %>/?dir_path=<% print(encodeURIComponent(path)); %>&referer=<% print(encodeURIComponent(location.href)); %>" title="{% trans 'Trash' %}"></a>
        <% } %>
    <% } %>
</script>
<script type="text/template" id="dir-view-path-tmpl">
    <% if (context == 'group') { %>
        <a href="#groups/" class="path-link normal">{% trans "Groups" %}</a>
        <span class="path-split">/</span>
        <a href="#<%= category %>/" class="path-link normal"><%- group_name %></a>
    <% } else if (context == 'org') { %>
        <a href="#<%= category %>/" class="path-link normal">{% trans "Shared with all" %}</a>
    <% } else if (context == 'common') { %>
        <a href="#my-libs/" class="path-link normal">{% trans "My Libraries" %}</a>
    <% } else { %>
        <a href="#<%= category %>/" class="path-link normal"><% if (category == 'my-libs') { %>{% trans "My Libraries" %}<% } %><% if (category == 'shared-libs') { %>{% trans "Shared with me" %}<% } %></a>
    <% } %>
    <span class="path-split">/</span>
    <% if (path == '/') { %>
        <%- repo_name %>
    <% } else { %>
        <a href="#<%= category %>/lib/<%= repo_id %>/" class="path-link normal"><%- repo_name %></a>
        <span class="path-split">/</span>
        <% for (var i = 0,len = path_list.length - 1; i < len; i++) { %>
        <a href="#<%= category %>/lib/<%= repo_id %>/<% print(path_list_encoded.slice(0, i+1).join('/')); %>" class="path-link normal"><%- path_list[i] %></a>
        <span class="path-split">/</span>
        <% } %>
        <%- path_list[i] %>
    <% } %>
</script>
<script type="text/template" id="dir-view-thead-tmpl">
    <tr>
        <th width="3%" class="select">
            <input type="checkbox" class="vam" />
        </th>
        <th width="3%" class="star"></th>
        <th width="5%" class="dirent-icon"></th>
        <th width="45%"><a class="table-sort-op by-name" href="#"><span class="dirent-name">{% trans "Name"%} <span class="sort-icon icon-caret-up"></span></span></a></th>
        <th width="20%" class="dirent-op"><span class="sr-only">{% trans "Actions" %}</span></th>
        <th width="11%" class="dirent-size">{% trans "Size"%}</th>
        <th width="13%" class="dirent-update"><a class="table-sort-op by-time" href="#">{% trans "Last Update" %} <span class="sort-icon icon-caret-down hide" aria-hidden="true"></span></a></th>
    </tr>
</script>
<script type="text/template" id="dir-view-thead-mobile-tmpl">
    <tr>
        <th width="4%" class="select">
            <input type="checkbox" class="vam" />
        </th>
        <th width="6%" class="star"></th>
        <th width="8%" class="dirent-icon"></th>
        <th width="74%">
            {% trans "Sort:"%}
            <a class="table-sort-op mobile-table-sort-op by-name" href="#"><span class="dirent-name">{% trans "name"%} <span class="sort-icon icon-caret-up"></span></span></a>
            <a class="table-sort-op mobile-table-sort-op by-time" href="#">{% trans "last update" %} <span class="sort-icon icon-caret-down hide" aria-hidden="true"></span></a>
        </th>
        <th width="8%" class="dirent-op"><span class="sr-only">{% trans "Actions" %}</span></th>
    </tr>
</script>


<script type="text/template" id="dirent-dir-tmpl">
    <td class="select">
        <% if (dirent.selected) { %>
        <input type="checkbox" class="vam" checked="checked" />
        <% } else { %>
        <input type="checkbox" class="vam" />
        <% } %>
    </td>
    <td class="star"></td>
    <td class="dirent-icon"><img src="<%= icon_url %>" width="24" alt="" /></td>
    <td>
        <span class="dirent-name"><a href="<%= url %>" class="dir-link normal"><%- dirent.obj_name %></a></span>
    </td>
    <td class="dirent-op">
        <div class="op-container">
            <div class="displayed-op">

                <a class="op-icon download sf2-icon-download sf2-x vh download-dir" href="#" title="{% trans "Download" %}" aria-label="{% trans "Download" %}"></a>

                <% if (!repo_encrypted && (can_generate_share_link || can_generate_upload_link || is_repo_owner)) { %>
                    <a href="#" class="op-icon share sf2-icon-share sf2-x vh" title="{% trans "Share" %}" aria-label="{% trans "Share" %}"></a>
                <% } %>
                <% if (dirent.perm == 'rw') { %>
                    <a href="#" class="op-icon delete sf2-icon-delete sf2-x vh" title="{% trans "Delete" %}" aria-label="{% trans "Delete" %}"></a>
                <% } %>
            </div>
            <% if (dirent.perm == 'rw') { %>
            <div class="sf-dropdown sf-dropdown-inline">
                <a href="#" class="more-op-icon sf2-icon-caret-down op-icon vh sf-dropdown-toggle" title="{% trans "More Operations" %}" aria-label="{% trans "More Operations" %}"></a>
                <div class="hide sf-dropdown-menu">
                    <ul>
                        <li><a class="op rename" href="#">{% trans "Rename" %}</a></li>
                        <li><a class="op mv" href="#">{% trans "Move" %}</a></li>
                        <li><a class="op cp" href="#">{% trans "Copy" %}</a></li>
                    </ul>
                    <div class="menu-inner-divider"></div>
                    <ul>
                        <% if (app.pageOptions.folder_perm_enabled && is_repo_owner && !is_virtual && has_been_shared_out) { %>
                        <li><a class="op set-folder-permission" href="#">{% trans "Permission" %}</a></li>
                        <% } %>
                        <li><a class="op view-details" href="#">{% trans "Details" %}</a></li>
                    </ul>
                    <div class="menu-inner-divider"></div>
                    <ul>
                        <li><a class="op open-via-client" href="seafile://openfile?repo_id=<%- repo_id %>&path=<% print(encodeURIComponent(dirent_path + '/')); %>">{% trans "Open via Client" %}</a></li>
                    </ul>
                </div>
            </div>
            <% } else if (dirent.perm == 'r') { %>
            <div class="sf-dropdown sf-dropdown-inline">
                <a href="#" class="more-op-icon sf2-icon-caret-down op-icon vh sf-dropdown-toggle" title="{% trans "More Operations" %}" aria-label="{% trans "More Operations" %}"></a>
                <ul class="hide sf-dropdown-menu">
                    <% if (!repo_encrypted) { %>
                    <li><a class="op cp" href="#">{% trans "Copy" %}</a></li>
                    <% } %>
                    <li><a class="op view-details" href="#">{% trans "Details" %}</a></li>
                </ul>
            </div>
            <% } %>
        </div>
    </td>
    <td class="dirent-size"></td>
    <td class="dirent-update">
        <% if (dirent.last_modified) { %>
        <%= dirent.last_update %>
        <% } %>
    </td>
</script>
<script type="text/template" id="dirent-dir-mobile-tmpl">
    <td class="select">
        <% if (dirent.selected) { %>
        <input type="checkbox" class="vam" checked="checked" />
        <% } else { %>
        <input type="checkbox" class="vam" />
        <% } %>
    </td>
    <td class="star"></td>
    <td class="dirent-icon"><img src="<%= icon_url %>" width="24" alt="" /></td>
    <td>
        <span class="dirent-name">
        <a href="<%= url %>" class="dir-link normal"><%- dirent.obj_name %></a>
        <br />
        <% if (dirent.last_modified) { %>
        <span class="dirent-meta-info"><%= dirent.last_update %></span>
        <% } %>
        </span>
    </td>
    <td class="dirent-op">
        <div class="op-container">
            <div class="sf-dropdown sf-dropdown-inline">
                <a href="#" class="more-op-icon sf2-icon-caret-down op-icon sf-dropdown-toggle" title="{% trans "More Operations" %}" aria-label="{% trans "More Operations" %}"></a>
                <div class="hide sf-dropdown-menu">
                    <ul>
                        <li><a class="op download download-dir" href="#">{% trans "Download" %}</a></li>
                        <% if (!repo_encrypted && (can_generate_share_link || can_generate_upload_link || is_repo_owner)) { %>
                        <li><a href="#" class="op share">{% trans "Share" %}</a></li>
                        <% } %>
                        <% if (dirent.perm == 'rw') { %>
                        <li><a href="#" class="op delete">{% trans "Delete" %}</a></li>
                        <li><a class="op rename" href="#">{% trans "Rename" %}</a></li>
                        <li><a class="op mv" href="#">{% trans "Move" %}</a></li>
                        <li><a class="op cp" href="#">{% trans "Copy" %}</a></li>
                        <% } %>
                        <% if (dirent.perm == 'r') { %>
                            <% if (!repo_encrypted) { %>
                            <li><a class="op cp" href="#">{% trans "Copy" %}</a></li>
                            <% } %>
                        <% } %>
                    </ul>
                    <div class="menu-inner-divider"></div>
                    <ul>
                    <% if (dirent.perm == 'rw') { %>
                        <% if (app.pageOptions.folder_perm_enabled && is_repo_owner && !is_virtual && has_been_shared_out) { %>
                        <li><a class="op set-folder-permission" href="#">{% trans "Permission" %}</a></li>
                        <% } %>
                        <li><a class="op view-details" href="#">{% trans "Details" %}</a></li>
                    <% } else if (dirent.perm == 'r') { %>
                        <li><a class="op view-details" href="#">{% trans "Details" %}</a></li>
                    <% } %>
                    </ul>
                </div>
            </div>
        </div>
    </td>
</script>

<script type="text/template" id="dirent-file-tmpl">
    <td class="select">
        <% if (dirent.selected) { %>
        <input type="checkbox" class="vam" checked="checked" />
        <% } else { %>
        <input type="checkbox" class="vam" />
        <% } %>
    </td>
    <td class="star alc">
        <% if (dirent.starred) { %>
        <a href="#" title="{% trans "starred" %}" class="icon-star file-star" aria-label="{% trans "starred" %}"></a>
        <% } else { %>
        <a href="#" title="{% trans "unstarred" %}" class="icon-star-empty file-star" aria-label="{% trans "unstarred" %}"></a>
        <% } %>
    </td>
    <td class="dirent-icon">
        <div class="pos-rel">
        <% if (dirent.is_img || dirent.is_video) { %>
            <% if (dirent.encoded_thumbnail_src) { %>
            <img class="thumbnail" src="{{ SITE_ROOT }}<%- dirent.encoded_thumbnail_src %>" alt="" />
            <% } else { %>
            <img src="<%= icon_url %>" width="24" alt="" />
            <% } %>
        <% } else { %>
        <img src="<%= icon_url %>" width="24" alt="" />
        <% } %>

        <% if (is_pro && dirent.is_locked) { %>
        <img class="file-locked-icon" width="16" src="{{ MEDIA_URL }}img/file-locked-32.png" alt="{% trans "locked" %}" />
        <% } %>
        </div>
    </td>
    <td>
        <span class="dirent-name">
            <% if (dirent.is_img) { %>
            <a class="normal img-name-link" href="<%= url %>" target="_blank"><%- dirent.obj_name %></a>
            <% } else { %>
            <a class="normal" href="<%= url %>" target="_blank"><%- dirent.obj_name %></a>
            <% } %>
        </span>
    </td>
    <td class="dirent-op">
        <div class="op-container">
            <div class="displayed-op">
                <a class="op-icon download sf2-icon-download sf2-x vh" href="<%= download_url %>" title="{% trans "Download" %}" aria-label="{% trans "Download" %}"></a>
                <% if (!repo_encrypted && can_generate_share_link) { %>
                <a href="#" class="op-icon share sf2-icon-share sf2-x vh" title="{% trans "Share" %}" aria-label="{% trans "Share" %}"></a>
                <% } %>
                <% if (dirent.perm == 'rw') { %>
                <% if (!dirent.is_locked || (dirent.is_locked && dirent.locked_by_me)) { %>
                    <a href="#" class="op-icon delete sf2-icon-delete sf2-x vh" title="{% trans "Delete" %}" aria-label="{% trans "Delete" %}"></a>
                <% } %>
                <% } %>
            </div>
            <% if (dirent.perm == 'rw') { %>
            <div class="sf-dropdown sf-dropdown-inline">
                <a href="#" class="more-op-icon sf2-icon-caret-down op-icon vh sf-dropdown-toggle" title="{% trans "More Operations"%}" aria-label="{% trans "More Operations" %}"></a>
                <div class="hide sf-dropdown-menu">
                    <ul>
                        <% if (!dirent.is_locked || (dirent.is_locked && dirent.locked_by_me)) { %>
                        <li><a class="op rename" href="#">{% trans "Rename" %}</a></li>
                        <li><a class="op mv" href="#">{% trans "Move" %}</a></li>
                        <% } %>
                        <li><a class="op cp" href="#">{% trans "Copy" %}</a></li>
                        <% if (is_pro) { %>
                            <% if (dirent.is_locked) { %>
                                <% if (dirent.locked_by_me) { %>
                                <li><a class="op unlock-file" href="#">{% trans "Unlock" %}</a></li>
                                <% } %>
                            <% } else { %>
                            <li><a class="op lock-file" href="#">{% trans "Lock" %}</a></li>
                            <% } %>
                        <% } %>
                    </ul>
                    <div class="menu-inner-divider"></div>
                    <ul>
                        <% if (app.pageOptions.enable_file_comment) { %>
                        <li><a class="op file-comment" href="#">{% trans "Comment" %}</a><li>
                        <% } %>
                        <li><a class="op file-history" href="{{ SITE_ROOT }}repo/file_revisions/<%= repo_id %>/?p=<% print(encodeURIComponent(dirent_path)); %>&referer=<% print(encodeURIComponent(location.href)); %>">{% trans "History" %}</a></li>
                        <% if (is_pro && file_audit_enabled) { %>
                        <li><a class="op" href="{{ SITE_ROOT }}repo/file-access/<%= repo_id %>/?p=<% print(encodeURIComponent(dirent_path)); %>" target="_blank">{% trans "Access Log" %}</a></li>
                        <% } %>
                        <li><a class="op view-details" href="#">{% trans "Details" %}</a></li>
                    </ul>
                    <div class="menu-inner-divider"></div>
                    <ul>
                        <li><a class="op open-via-client" href="seafile://openfile?repo_id=<%- repo_id %>&path=<% print(encodeURIComponent(dirent_path)); %>">{% trans "Open via Client" %}</a></li>
                    </ul>
                </div>
            </div>
            <% } else if (dirent.perm == 'r') { %>
            <div class="sf-dropdown sf-dropdown-inline">
                <a class="more-op-icon sf2-icon-caret-down op-icon vh sf-dropdown-toggle" title="{% trans "More Operations" %}" aria-label="{% trans "More Operations" %}"></a>
                <ul class="hidden-op dirent-hidden-op hide sf-dropdown-menu">
                    <% if (!repo_encrypted) { %>
                    <li><a class="op cp" href="#">{% trans "Copy" %}</a></li>
                    <% } %>
                    <% if (app.pageOptions.enable_file_comment) { %>
                    <li><a class="op file-comment" href="#">{% trans "Comment" %}</a><li>
                    <% } %>
                    <li><a class="op file-history" href="{{ SITE_ROOT }}repo/file_revisions/<%= repo_id %>/?p=<% print(encodeURIComponent(dirent_path)); %>&referer=<% print(encodeURIComponent(location.href)); %>">{% trans "History" %}</a></li>
                    <li><a class="op view-details" href="#">{% trans "Details" %}</a></li>
                </ul>
            </div>
            <% } %>
        </div>
    </td>
    <td class="dirent-size"><%= dirent.file_size %></td>
    <td class="dirent-update">
        <% if (dirent.last_modified) { %>
        <%= dirent.last_update %>
        <% } else { %>
        <% print("{% trans "Fetch failed" %}"); %>
        <% } %>
    </td>
</script>

<script type="text/template" id="dirent-file-mobile-tmpl">
    <td class="select">
        <% if (dirent.selected) { %>
        <input type="checkbox" class="vam" checked="checked" />
        <% } else { %>
        <input type="checkbox" class="vam" />
        <% } %>
    </td>
    <td class="star alc">
        <% if (dirent.starred) { %>
        <a href="#" title="{% trans "starred" %}" class="icon-star file-star" aria-label="{% trans "starred" %}"></a>
        <% } else { %>
        <a href="#" title="{% trans "unstarred" %}" class="icon-star-empty file-star" aria-label="{% trans "unstarred" %}"></a>
        <% } %>
    </td>
    <td class="dirent-icon">
        <div class="pos-rel">
        <% if (dirent.is_img || dirent.is_video) { %>
            <% if (dirent.encoded_thumbnail_src) { %>
            <img class="thumbnail" src="{{ SITE_ROOT }}<%- dirent.encoded_thumbnail_src %>" alt="" />
            <% } else { %>
            <img src="<%= icon_url %>" width="24" alt="" />
            <% } %>
        <% } else { %>
        <img src="<%= icon_url %>" width="24" alt="" />
        <% } %>

        <% if (is_pro && dirent.is_locked) { %>
        <img class="file-locked-icon" width="16" src="{{ MEDIA_URL }}img/file-locked-32.png" alt="{% trans "locked" %}" />
        <% } %>
        </div>
    </td>
    <td>
        <span class="dirent-name">
            <% if (dirent.is_img) { %>
            <a class="normal img-name-link" href="<%= url %>" target="_blank"><%- dirent.obj_name %></a>
            <% } else { %>
            <a class="normal" href="<%= url %>" target="_blank"><%- dirent.obj_name %></a>
            <br />
            <% } %>
            <span class="dirent-meta-info"><%= dirent.file_size %></span>
            <span class="dirent-meta-info">
            <% if (dirent.last_modified) { %>
                <%= dirent.last_update %>
            <% } else { %>
                <% print("{% trans "Fetch failed" %}"); %>
            <% } %>
            </span>
        </span>
    </td>
    <td class="dirent-op">
        <div class="op-container">
            <div class="sf-dropdown sf-dropdown-inline">
                <a href="#" class="more-op-icon sf2-icon-caret-down op-icon sf-dropdown-toggle" title="{% trans "More Operations"%}" aria-label="{% trans "More Operations" %}"></a>
                <div class="hide sf-dropdown-menu">
                    <ul>
                    <li><a class="op download" href="<%= download_url %>">{% trans "Download" %}</a></li>
                    <% if (!repo_encrypted && can_generate_share_link) { %>
                    <li><a class="op share" href="#">{% trans "Share" %}</a></li>
                    <% } %>
                    <% if (dirent.perm == 'rw') { %>
                    <% if (!dirent.is_locked || (dirent.is_locked && dirent.locked_by_me)) { %>
                    <li><a class="op delete" href="#">{% trans "Delete" %}</a></li>
                    <li><a class="op rename" href="#">{% trans "Rename" %}</a></li>
                    <li><a class="op mv" href="#">{% trans "Move" %}</a></li>
                    <% } %>
                    <li><a class="op cp" href="#">{% trans "Copy" %}</a></li>
                        <% if (is_pro) { %>
                        <% if (dirent.is_locked) { %>
                            <% if (dirent.locked_by_me) { %>
                            <li><a class="op unlock-file" href="#">{% trans "Unlock" %}</a></li>
                            <% } %>
                        <% } else { %>
                        <li><a class="op lock-file" href="#">{% trans "Lock" %}</a></li>
                        <% } %>
                        <% } %>
                    <% } %>

                    <% if (dirent.perm == 'r') { %>
                        <% if (!repo_encrypted) { %>
                        <li><a class="op cp" href="#">{% trans "Copy" %}</a></li>
                        <% } %>
                    <% } %>
                    </ul>
                    <div class="menu-inner-divider"></div>
                    <ul>
                    <% if (dirent.perm == 'rw') { %>
                        <% if (app.pageOptions.enable_file_comment) { %>
                        <li><a class="op file-comment" href="#">{% trans "Comment" %}</a><li>
                        <% } %>
                        <li><a class="op file-history" href="{{ SITE_ROOT }}repo/file_revisions/<%= repo_id %>/?p=<% print(encodeURIComponent(dirent_path)); %>">{% trans "History" %}</a></li>
                        <% if (is_pro) { %>
                            <% if (file_audit_enabled) { %>
                        <li><a class="op" href="{{ SITE_ROOT }}repo/file-access/<%= repo_id %>/?p=<% print(encodeURIComponent(dirent_path)); %>" target="_blank">{% trans "Access Log" %}</a></li>
                            <% } %>
                        <% } %>
                        <li><a class="op view-details" href="#">{% trans "Details" %}</a></li>
                    <% } else if (dirent.perm == 'r') { %>
                        <% if (app.pageOptions.enable_file_comment) { %>
                        <li><a class="op file-comment" href="#">{% trans "Comment" %}</a><li>
                        <% } %>
                        <li><a class="op file-history" href="{{ SITE_ROOT }}repo/file_revisions/<%= repo_id %>/?p=<% print(encodeURIComponent(dirent_path)); %>">{% trans "History" %}</a></li>
                        <li><a class="op view-details" href="#">{% trans "Details" %}</a></li>
                    <% } %>
                    </ul>
                </div>
            </div>
        </div>
    </td>
</script>


<script type="text/template" id="grid-view-file-item-tmpl">
    <a href="<%= url %>" class="img-link" target="_blank">
        <% if ((dirent.is_img || dirent.is_video) && dirent.encoded_thumbnail_src) { %>
            <img class="thumbnail vam" src="{{ SITE_ROOT }}<%- dirent.encoded_thumbnail_src %>" alt="" />
        <% } else { %>
            <img src="<%= icon_url %>" width="96" alt="" class="vam" />
        <% } %>

        <% if (is_pro && dirent.is_locked) { %>
        <img class="grid-file-locked-icon" width="16" src="{{ MEDIA_URL }}img/file-locked-32.png" alt="{% trans "locked" %}" />
        <% } %>
    </a>

    <a href="<%= url %>" class="ellipsis text-link normal" target="_blank">
        <%- dirent.obj_name %>
    </a>
</script>

<script type="text/template" id="grid-view-dir-item-tmpl">
    <a href="<%= url %>" class="img-link">
        <img src="<%= icon_url %>" alt="" width="96" class="vam" />
    </a>

    <a href="<%= url %>" class="ellipsis normal text-link">
        <%- dirent.obj_name %>
    </a>
</script>

<script type="text/template" id="grid-view-file-op-tmpl">
    <div class="grid-item-op sf-dropdown-menu">
        <ul>
            <li><a class="op download" href="<%= download_url %>">{% trans "Download" %}</a></li>
            <% if (!repo_encrypted && can_generate_share_link) { %>
            <li><a class="op share" href="#">{% trans "Share" %}</a></li>
            <% } %>
            <% if (dirent.perm == 'rw') { %>
            <% if (!dirent.is_locked || (dirent.is_locked && dirent.locked_by_me)) { %>
            <li><a class="op delete" href="#">{% trans "Delete" %}</a></li>
            <li><a class="op rename" href="#">{% trans "Rename" %}</a></li>
            <li><a class="op mv" href="#">{% trans "Move" %}</a></li>
            <% } %>
            <li><a class="op cp" href="#">{% trans "Copy" %}</a></li>
                <% if (is_pro) { %>
                    <% if (dirent.is_locked) { %>
                        <% if (dirent.locked_by_me) { %>
                        <li><a class="op unlock-file" href="#">{% trans "Unlock" %}</a></li>
                        <% } %>
                    <% } else { %>
                    <li><a class="op lock-file" href="#">{% trans "Lock" %}</a></li>
                    <% } %>
                <% } %>
            <% } else if (dirent.perm == 'r') { %>
                <% if (!repo_encrypted) { %>
                <li><a class="op cp" href="#">{% trans "Copy" %}</a></li>
                <% } %>
            <% } %>
        </ul>

        <div class="menu-inner-divider"></div>
        <ul>
            <% if (dirent.perm == 'rw') { %>
            <% if (app.pageOptions.enable_file_comment) { %>
            <li><a class="op file-comment" href="#">{% trans "Comment" %}</a><li>
            <% } %>
            <li><a class="op file-history" href="{{ SITE_ROOT }}repo/file_revisions/<%= repo_id %>/?p=<% print(encodeURIComponent(dirent_path)); %>&referer=<% print(encodeURIComponent(location.href)); %>">{% trans "History" %}</a></li>
                <% if (is_pro && file_audit_enabled) { %>
                <li><a class="op" href="{{ SITE_ROOT }}repo/file-access/<%= repo_id %>/?p=<% print(encodeURIComponent(dirent_path)); %>" target="_blank">{% trans "Access Log" %}</a></li>
                <% } %>
            <li><a class="op view-details" href="#">{% trans "Details" %}</a></li>

            <% } else if (dirent.perm == 'r') { %>
                <% if (app.pageOptions.enable_file_comment) { %>
                <li><a class="op file-comment" href="#">{% trans "Comment" %}</a><li>
                <% } %>
                <li><a class="op file-history" href="{{ SITE_ROOT }}repo/file_revisions/<%= repo_id %>/?p=<% print(encodeURIComponent(dirent_path)); %>&referer=<% print(encodeURIComponent(location.href)); %>">{% trans "History" %}</a></li>
                <li><a class="op view-details" href="#">{% trans "Details" %}</a></li>
            <% } %>
        </ul>

        <% if (dirent.perm == 'rw') { %>
        <div class="menu-inner-divider"></div>
        <ul>
            <li><a class="op open-via-client" href="seafile://openfile?repo_id=<%= repo_id %>&path=<% print(encodeURIComponent(dirent_path)); %>">{% trans "Open via Client" %}</a></li>
        </ul>
        <% } %>
    </div>
</script>

<script type="text/template" id="grid-view-dir-op-tmpl">
    <div class="grid-item-op sf-dropdown-menu">
        <ul>
            <li><a class="op download-dir" href="#">{% trans "Download" %}</a></li>

            <% if (!repo_encrypted && (can_generate_share_link || can_generate_upload_link || is_repo_owner)) { %>
            <li><a class="op share" href="#">{% trans "Share" %}</a></li>
            <% } %>

            <% if (dirent.perm == 'rw') { %>
            <li><a class="op delete" href="#">{% trans "Delete" %}</a></li>
            <li><a class="op rename" href="#">{% trans "Rename" %}</a></li>
            <li><a class="op mv" href="#">{% trans "Move" %}</a></li>
            <li><a class="op cp" href="#">{% trans "Copy" %}</a></li>
            <% } else if (dirent.perm == 'r') { %>
                <% if (!repo_encrypted) { %>
                <li><a class="op cp" href="#">{% trans "Copy" %}</a></li>
                <% } %>
            <% } %>
        </ul>

        <div class="menu-inner-divider"></div>
        <ul>
        <% if (dirent.perm == 'rw') { %>
            <% if (app.pageOptions.folder_perm_enabled && is_repo_owner) { %>
            <li><a class="op set-folder-permission" href="#">{% trans "Permission" %}</a></li>
            <% } %>
            <li><a class="op view-details" href="#">{% trans "Details" %}</a></li>
        <% } else if (dirent.perm == 'r') { %>
            <li><a class="op view-details" href="#">{% trans "Details" %}</a></li>
        <% } %>
        </ul>

        <% if (dirent.perm == 'rw') { %>
        <div class="menu-inner-divider"></div>
        <ul>
            <li><a class="op open-via-client" href="seafile://openfile?repo_id=<%= repo_id %>&path=<% print(encodeURIComponent(dirent_path)); %>">{% trans "Open via Client" %}</a></li>
        </ul>
        <% } %>
    </div>
</script>

<script type="text/template" id="dirent-details-tmpl">
    <div class="details-panel-hd">
        <a href="#" title="{% trans "Close" %}" aria-label="{% trans "Close" %}" class="sf-popover-close js-close sf2-icon-x1 op-icon"></a>
        <h3 class="details-panel-title">
            <img src="<%= icon_url %>" width="24" alt="" class="vam" />
            <span class="vam ellipsis details-panel-item-name" title="<%- dirent.obj_name %>"><%- dirent.obj_name %></span>
        </h3>
    </div>
    <div class="details-panel-con">
        <div class="details-panel-img-container image-file-view">
            <span class="loading-icon"></span>
            <% if (thumbnail_url) { %>
            <img src="<%= thumbnail_url %>" class="thumbnail hide" alt="" />
            <% } else { %>
            <img src="<%= big_icon_url %>" width="96" class="hide" alt="" />
            <% } %>
        </div>

        <div class="details-panel-text-info-container">
            <% if (dirent.is_file) { %>
            <table>
                <tr class="vh">
                    <th width="35%"></th>
                    <td width="65%"></td>
                </tr>
                <tr>
                    <th>{% trans "Size" %}</th>
                    <td><%= dirent.file_size %></td>
                </tr>
                <tr>
                    <th>{% trans "Location" %}</th>
                    <td><%- path %></td>
                </tr>
                <% if (dirent.last_modified) { %>
                <tr>
                    <th>{% trans "Last Update" %}</th>
                    <td><%= dirent.last_update %></td>
                </tr>
                <% } %>
                <% if (dirent.perm == 'rw') { %>
                <tr>
                    <th class="tags-label">{% trans "Tags" %}</th>
                    <td class="tags-container">
                        <span class="loading-icon"></span>
                        <ul class="cur-tags hide ovhd"></ul>
                        <span class="sf2-icon-edit tags-edit-icon op-icon hide" title="{% trans "Edit" %}"></span>
                        <input type="hidden" class="w100 hide tags-input" />
                        <button class="submit tags-submit-btn hide">{% trans "Submit" %}</button>
                        <p class="error hide"></p>
                    </td>
                </tr>
                <% } %>
            </table>

            <% } else { %>
            <p class="loading-icon loading-tip"></p>
            <p class="error hide"></p>
            <table class="hide">
                <tr class="vh">
                    <th width="35%"></th>
                    <td width="65%"></td>
                </tr>
                <tr>
                    <th>{% trans "Folders" %}</th>
                    <td class="dir-folder-counts"></td>
                </tr>
                <tr>
                    <th>{% trans "Files" %}</th>
                    <td class="dir-file-counts"></td>
                </tr>
                <tr>
                    <th>{% trans "Size" %}</th>
                    <td class="dir-size"></td>
                </tr>

                <tr>
                    <th>{% trans "Location" %}</th>
                    <td><%- path %></td>
                </tr>
                <% if (dirent.last_modified) { %>
                <tr>
                    <th>{% trans "Last Update" %}</th>
                    <td><%= dirent.last_update %></td>
                </tr>
                <% } %>
                <% if (dirent.perm == 'rw') { %>
                <tr>
                    <th class="tags-label">{% trans "Tags" %}</th>
                    <td class="tags-container">
                        <span class="loading-icon"></span>
                        <ul class="cur-tags hide ovhd"></ul>
                        <span class="sf2-icon-edit tags-edit-icon op-icon hide" title="{% trans "Edit" %}"></span>
                        <input type="hidden" class="w100 hide tags-input" />
                        <button class="submit tags-submit-btn hide">{% trans "Submit" %}</button>
                        <p class="error hide"></p>
                    </td>
                </tr>
                <% } %>
            </table>
            <% } %>
        </div>
    </div>
</script>

<script type="text/template" id="share-popup-tmpl">
    <h3 class="hd" id="dialogTitle"><%= title %></h3>
    <div id="share-tabs" class="nav-con-tabs">
        <ul class="nav-con-tabs-nav">
            <% if (!repo_encrypted && can_generate_share_link) { %>
            <li class="tab"><a href="#download-link-share" class="a">{% trans "Download Link" %}</a></li>
            <% } %>
            <% if (is_dir) { %>
                <% if (user_perm == 'rw' && !repo_encrypted && can_generate_upload_link) { %>
            <li class="tab"><a href="#dir-upload-link-share" class="a">{% trans "Upload Link" %}</a></li>
                <% } %>
            <% if (!is_virtual && (is_repo_owner || is_admin)) { %> {# dir private share #}
            <li class="tab"><a href="#dir-user-share" class="a">{% trans "Share to user" %}</a></li>
            <li class="tab"><a href="#dir-group-share" class="a">{% trans "Share to group" %}</a></li>
                <% } %>
            <% } %>
        </ul>

        <div class="nav-con-tabs-content">
            <span class="loading-icon loading-tip"></span>
            <% if (!repo_encrypted && can_generate_share_link) { %>
            <div id="download-link-share" class="tabs-panel">
                <form id="generate-download-link-form" action="" class="hide">

                    <label class="checkbox-label">
                        <input type="checkbox" name="use_passwd" class="vam" />
                        <span class="checkbox-option vam">{% trans "Add password protection"%}</span>
                    </label>
                    <div class="hide">
                        <label for="passwd">{% trans "Password" %}</label><span class="tip">{% blocktrans %}(at least {{share_link_password_min_length}} characters){% endblocktrans %}</span>
                        <div class="passwd-wrapper">
                            <input type="password" name="password" class="passwd input" id="passwd" />
                            <span title="{% trans "Show" %}" class="icon-eye show-or-hide-password cspt" role="button" tabindex="0" aria-label="{% trans "Show" %}"></span>
                            <span title="{% trans "Generate a random password" %}" class="icon-magic generate-random-password cspt" role="button" tabindex="0" aria-label="{% trans "Generate a random password" %}"></span>
                        </div>
                        <label for="passwd-again">{% trans "Password again" %}</label><br />
                        <input type="password" name="password_again" class="input" id="passwd-again" />
                    </div>

                    <label class="checkbox-label">
                        <input type="checkbox" name="set_expiration" class="vam" />
                        <span class="checkbox-option vam">{% trans "Add auto expiration"%}</span>
                    </label>
                    <div class="hide">
                        <label for="expire-days">{% trans "Days" %}</label><br />
                        <input type="text" name="expire_days" class="input" id="expire-days" />
                    </div>

                    <% if (app.pageOptions.is_pro) { %>
                    <label class="checkbox-label">
                        <input type="checkbox" name="preview_only" class="vam" />
                        <span class="checkbox-option vam">{% trans "Online preview only" %}</span>
                    </label>
                    <% } %>

                    <p class="error hide"></p>
                    <input type="submit" value="{% trans 'Generate'%}" />
                </form>
                <div id="download-link-operations" class="hide">
                    <dl>
                        <dt>{% trans "Link: " %}</dt>
                        <dd id="download-link">
                            <span></span>
                            <input type="text" readonly="readonly" value="" class="shared-link hide" />
                        </dd>
                        <% if (!is_dir) { %>
                        <dt>{% trans "Direct Download Link: " %}</dt>
                        <dd id="direct-dl-link">
                            <span></span>
                            <input type="text" readonly="readonly" value="" class="shared-link hide" />
                        </dd>
                        <% } %>
                    </dl>
                    {% if user.permissions.can_send_share_link_mail %}
                        <button id="send-download-link">{% trans 'Send' %}</button>
                    {% endif %}
                    <button id="delete-download-link">{% trans 'Delete' %}</button>
                    <form id="send-download-link-form" action="" class="hide">
                        <label for="email">{% trans "Send to:"%}</label><br />
                        <input type="text" class="input" name="email" placeholder="{% trans "Emails, separated by ','"%}" title="{% trans "Emails, separated by ','"%}" id="email" /><br />
                        <label for="extra-msg">{% trans "Message (optional):"%}</label><br />
                        <textarea class="textarea" name="extra_msg" id="extra-msg"></textarea><br />
                        <p class="error hide"></p>
                        <input type="submit" value="{% trans "Submit" %}" class="submit" />
                        <input type="button" value="{% trans "Cancel"%}" class="cancel" id="cancel-share-download-link" />
                        <p class="sending-tip hide">{% trans "Sending..."%}</p>
                    </form>
                </div>
                <p class="error hide"></p>
            </div>
            <% } %>

            <% if (is_dir) { %>
                <% if (user_perm == 'rw' && !repo_encrypted && can_generate_upload_link) { %>
            <div id="dir-upload-link-share" class="tabs-panel hide">
                <p class="tip hide">{% trans "You can share the generated link to others and then they can upload files to this directory via the link." %}</p>
                <form id="generate-upload-link-form" action="" class="hide">
                    <label class="checkbox-label">
                        <input type="checkbox" name="use_passwd" class="vam" />
                        <span class="checkbox-option vam">{% trans "Add password protection"%}</span>
                    </label>
                    <div class="hide">
                        <label for="u-passwd">{% trans "Password" %}</label><span class="tip">{% blocktrans %}(at least {{share_link_password_min_length}} characters){% endblocktrans %}</span>
                        <div class="passwd-wrapper">
                            <input type="password" name="password" class="passwd input" id="u-passwd" />
                            <span title="{% trans "Show" %}" class="icon-eye show-or-hide-password cspt" role="button" tabindex="0" aria-label="{% trans "Show" %}"></span>
                            <span title="{% trans "Generate a random password" %}" class="icon-magic generate-random-password cspt" role="button" tabindex="0" aria-label="{% trans "Generate a random password" %}"></span>
                        </div>
                        <label for="u-passwd-again">{% trans "Password again"%}</label><br />
                        <input type="password" name="password_again" class="input" id="u-passwd-again" />
                    </div>
                    <p class="error hide"></p>
                    <input type="submit" value="{% trans 'Generate'%}" />
                </form>
                <div id="upload-link-operations" class="hide">
                    <dl>
                        <dt>{% trans "Upload Link: " %}</dt>
                        <dd id="upload-link">
                            <input type="text" readonly="readonly" value="" class="shared-link hide" />
                        </dd>
                    </dl>
                    {% if user.permissions.can_send_share_link_mail %}
                        <button id="send-upload-link">{% trans 'Send' %}</button>
                    {% endif %}
                    <button id="delete-upload-link">{% trans 'Delete' %}</button>
                    <form id="send-upload-link-form" action="" class="hide">
                        <label for="u-email">{% trans "Send to:"%}</label><br />
                        <input type="text" class="input" name="email" placeholder="{% trans "Emails, separated by ','"%}" title="{% trans "Emails, separated by ','"%}" id="u-email" /><br />
                        <label for="u-extra-msg">{% trans "Message (optional):"%}</label><br />
                        <textarea class="textarea" name="extra_msg" id="u-extra-msg"></textarea><br />
                        <p class="error hide"></p>
                        <input type="submit" value="{% trans "Submit" %}" class="submit" />
                        <input type="button" value="{% trans "Cancel"%}" class="cancel" id="cancel-share-upload-link" />
                        <p class="sending-tip hide">{% trans "Sending..."%}</p>
                    </form>
                </div>
                <p class="error hide"></p>
            </div>
                <% } %>

                <% if (!is_virtual && (is_repo_owner || is_admin)) { %>
                    <% if (!repo_encrypted) { %>
            <div id="dir-user-share" class="tabs-panel hide">
                    <% } else { %>
            <div id="dir-user-share" class="tabs-panel">
                    <% } %>
                <table class="hide">
                    <thead>
                    <tr>
                        <th width="55%">{% trans "User" %}</th>
                        <th width="30%">{% trans "Permission" %}</th>
                        <th width="15%"></th>
                    </tr>
                    </thead>
                    <tbody>
                    <tr id="add-dir-user-share-item">
                        <td>
                            <input type="hidden" name="emails" class="w100" />
                        </td>
                        <td>
                            <select name="permission" class="share-permission-select w100">
                                <option value="rw" selected="selected">{% trans "Read-Write" %}</option>
                                <option value="r">{% trans "Read-Only" %}</option>
                                <% if (app.pageOptions.is_pro && dirent_path == '/') { %> {# only for repo #}
                                <option value="admin">{% trans "Admin" %}</option>
                                <% } %>
                            </select>
                        </td>
                        <td><input type="submit" value="{% trans "Submit" %}" class="submit" /></td>
                    </tr>
                    </tbody>
                </table>
                <p class="error hide"></p>
            </div>

            <div id="dir-group-share" class="tabs-panel hide">
                <table class="hide">
                    <thead>
                    <tr>
                        <th width="55%">{% trans "Group" %}</th>
                        <th width="30%">{% trans "Permission" %}</th>
                        <th width="15%"></th>
                    </tr>
                    </thead>
                    <tbody>
                    <tr id="add-dir-group-share-item">
                        <td>
                            <select name="groups" class="w100" multiple="multiple"></select>
                        </td>
                        <td>
                            <select name="permission" class="share-permission-select w100">
                                <option value="rw" selected="selected">{% trans "Read-Write" %}</option>
                                <option value="r">{% trans "Read-Only" %}</option>
                                <% if (app.pageOptions.is_pro && dirent_path == '/') { %> {# only for repo #}
                                <option value="admin">{% trans "Admin" %}</option>
                                <% } %>
                            </select>
                        </td>
                        <td><input type="submit" value="{% trans "Submit" %}" class="submit" /></td>
                    </tr>
                    </tbody>
                </table>
                <p class="error hide"></p>
            </div>
                <% } %> {# if (!is_virtual && is_repo_owner) #}
            <% } %> {# if is_dir #}

        </div>
    </div>
</script>
<script type="text/template" id="shared-repo-tmpl">
    <td>
        <img src="<%= icon_url %>" title="<%= icon_title %>" alt="<%= icon_title %>" width="24" />
    </td>
    <td><a href="#shared-libs/lib/<%= id %>" class="normal"><%- name %></a></td>
    <td class="alc">
        <% if (app.pageOptions.is_pro && is_admin) { %>
        <a href="#" class="sf2-icon-share sf2-x repo-share-btn op-icon vh" title="{% trans "Share" %}"></a>
        <% } %>
        <a href="#" class="sf2-icon-delete sf2-x unshare-btn op-icon vh" title="{% trans "Leave Share" %}"></a>
    </td>
    <td><%= size_formatted %></td>
    <td><%= mtime_relative %></td>
    <td><span title="<%- owner %>"><%- owner_nickname %></span></td>
</script>
<script type="text/template" id="shared-repo-mobile-tmpl">
    <td>
        <img src="<%= icon_url %>" title="<%= icon_title %>" alt="<%= icon_title %>" width="24" />
    </td>
    <td>
        <a href="#shared-libs/lib/<%= id %>" class="normal"><%- name %></a><br />
        <span class="repo-meta-info" title="<%- owner %>"><%- owner_nickname %></span>
        <span class="repo-meta-info"><%= size_formatted %></span>
        <span class="repo-meta-info"><%= mtime_relative %></span>
    </td>
    <td class="alc">
        <% if (app.pageOptions.is_pro && is_admin) { %>
        <a href="#" class="sf2-icon-share sf2-x repo-share-btn op-icon" title="{% trans "Share" %}"></a>
        <% } %>
        <a href="#" class="sf2-icon-delete sf2-x unshare-btn op-icon" title="{% trans "Leave Share" %}"></a>
    </td>
</script>


<script type="text/template" id="side-nav-tmpl">
    <div class="side-nav-con">
    <h3 class="hd">{% trans "Files" %}</h3>
    <ul class="side-tabnav-tabs">
        {% if user.permissions.can_add_repo %}
        <li class="tab<% if (cur_tab == 'mine') { %> tab-cur<% } %>">
            <a href="{{ SITE_ROOT }}#my-libs/" class="ellipsis" title="{% trans "My Libraries" %}"><span aria-hidden="true" class="sf2-icon-user"></span>{% trans "My Libraries" %}</a>
        </li>
        {% endif %}

        <li class="tab<% if (cur_tab == 'shared') { %> tab-cur<% } %>">
            <a href="{{ SITE_ROOT }}#shared-libs/" class="ellipsis" title="{% trans "Shared with me" %}"><span aria-hidden="true" class="sf2-icon-share"></span>{% trans "Shared with me" %}</a>
        </li>

        {% if user.permissions.can_view_org %}
        <li class="tab<% if (cur_tab == 'org') { %> tab-cur<% } %>">
            <a href="{{ SITE_ROOT }}#org/" class="ellipsis" title="{% trans "Shared with all" %}"><span aria-hidden="true" class="sf2-icon-organization"></span>{% trans "Shared with all" %}</a>
        </li>
        {% endif %}

        <% if (cur_tab == 'group') { %>
        <li class="tab" id="group-nav">
            <a href="#" class="ellipsis" title="{% trans "Shared with groups" %}"><span aria-hidden="true" class="toggle-icon icon-caret-down fright"></span><span aria-hidden="true" class="sf2-icon-group"></span>{% trans "Shared with groups" %}</a>
            <ul class="grp-list">
                <li<% if (cur_group_tab == 'groups') { %> class="tab-cur"<% }%>><a href="{{ SITE_ROOT }}#groups/"><span class="sharp" aria-hidden="true">#</span>{% trans "All Groups" %}</a></li>
                <% for (var i = 0, len = groups.length; i < len; i++) { %>
                    <% if (cur_group_id == groups[i].id) { %>
                    <li class="tab-cur">
                    <% } else { %>
                    <li>
                    <% } %>
                <a class="ellipsis" href="{{SITE_ROOT}}#group/<%= groups[i].id %>/" title="<%- groups[i].name %>"><span class="sharp" aria-hidden="true">#</span><%- groups[i].name %></a>
                </li>
                <% } %>
            </ul>
        </li>
        <% } else { %>
        <li class="tab" id="group-nav">
            <% if (show_group_list) { %>
            <a href="#" class="ellipsis" title="{% trans "Shared with groups" %}"><span class="toggle-icon icon-caret-down fright" aria-hidden="true"></span><span aria-hidden="true" class="sf2-icon-group"></span>{% trans "Shared with groups" %}</a>
            <ul class="grp-list">
            <% } else { %>
            <a href="#" class="ellipsis" title="{% trans "Shared with groups" %}"><span class="toggle-icon icon-caret-left fright" aria-hidden="true"></span><span aria-hidden="true" class="sf2-icon-group"></span>{% trans "Shared with groups" %}</a>
            <ul class="grp-list hide">
            <% } %>
                <li>
                    <a href="{{ SITE_ROOT }}#groups/"><span class="sharp" aria-hidden="true">#</span>{% trans "All Groups" %}</a>
                </li>
                <% for (var i = 0, len = groups.length; i < len; i++) { %>
                <li>
                    <a class="ellipsis" href="{{SITE_ROOT}}#group/<%= groups[i].id %>/" title="<%- groups[i].name %>"><span class="sharp" aria-hidden="true">#</span><%- groups[i].name %></a>
                </li>
                <% } %>
            </ul>
        </li>
        <% } %>
    </ul>

    <div class="hd w100 ovhd">
        <h3 class="fleft">{% trans "Tools" %}</h3>
        <% if (app.pageOptions.enable_wiki) { %>
        {% if user.permissions.can_add_repo %}
        <a href="#" id="enable-mods" class="sf2-icon-cog2 op-icon enable-mods-icon fright" title="{% trans "Enable Modules" %}" aria-label="{% trans "Enable Modules" %}"></a>
        {% endif %}
        <% } %>
    </div>
    <ul class="side-tabnav-tabs">
        <li class="tab<% if (cur_tab == 'starred') { %> tab-cur<% } %>">
            <a href="{{ SITE_ROOT }}#starred/"><span aria-hidden="true" class="sf2-icon-star"></span>{% trans "Favorites" %}</a>
        </li>
        {% if events_enabled %}
        <li class="tab<% if (cur_tab == 'activities') { %> tab-cur<% } %>">
            <a href="{{ SITE_ROOT }}#activities/"><span aria-hidden="true" class="sf2-icon-clock"></span>{% trans "Activities" %}</a>
        </li>
        {% endif %}

        <% if (app.pageOptions.enable_wiki) { %>
        <% for (var i = 0, len = mods_enabled.length; i < len; i++) { %>
            <% if (mods_enabled[i] == 'personal wiki') { %>
                <li class="tab">
                    <a href="{% url 'wiki:list' %}"><span aria-hidden="true" class="sf2-icon-wiki"></span>{% trans "Wiki" %}</a>
                </li>
            <% } %>
        <% } %>
        <% } %>
        <li class="tab<% if (cur_tab == 'devices') { %> tab-cur<% } %>">
            <a href="{{ SITE_ROOT }}#devices/" class="ellipsis" title="{% trans "Linked Devices" %}"><span aria-hidden="true" class="sf2-icon-monitor"></span>{% trans "Linked Devices" %}</a>
        </li>
        {% if enable_guest_invitation and user.permissions.can_invite_guest %}
        <li class="tab<% if (cur_tab == 'invitations') { %> tab-cur<% } %>">
            <a href="{{ SITE_ROOT }}#invitations/"><span aria-hidden="true" class="sf2-icon-invite"></span>{% trans "Invite People" %}</a>
        </li>
        {% endif %}

        <li class="tab" id="share-admin-nav">
            <a href="#" class="ellipsis" title="{% trans "Share Admin" %}"><span class="toggle-icon <% if (show_share_admin) { %> icon-caret-down <% } else { %> icon-caret-left <% } %> fright" aria-hidden="true"></span><span aria-hidden="true" class="sf2-icon-wrench"></span>{% trans "Share Admin" %}</a>
            <% if (show_share_admin) { %>
            <ul>
            <% } else { %>
            <ul class="hide">
            <% } %>
                <% if (can_add_repo) { %>
                <li class="<% if (cur_tab == 'share-admin-repos') { %>tab-cur<% } %>">
                    <a href="{{ SITE_ROOT }}#share-admin-libs/"><span aria-hidden="true" class="sharp">#</span>{% trans "Libraries" %}</a>
                </li>
                <li class="<% if (cur_tab == 'share-admin-folders') { %>tab-cur<% } %>">
                    <a href="{{ SITE_ROOT }}#share-admin-folders/"><span aria-hidden="true" class="sharp">#</span>{% trans "Folders" %}</a>
                </li>
                <% } %>
                <% if (can_generate_share_link) { %>
                <li class="<% if (cur_tab == 'share-admin-links') { %>tab-cur<% } %>">
                    <a href="{{ SITE_ROOT }}#share-admin-share-links/"><span aria-hidden="true" class="sharp">#</span>{% trans "Links" %}</a>
                </li>
                <% } else if (can_generate_upload_link) { %>
                <li class="<% if (cur_tab == 'share-admin-links') { %>tab-cur<% } %>">
                    <a href="{{ SITE_ROOT }}#share-admin-upload-links/"><span aria-hidden="true" class="sharp">#</span>{% trans "Links" %}</a>
                </li>
                <% } %>
            </ul>
        </li>
    </ul>
    </div>
    <div class="side-nav-footer" role="contentinfo">
        {% include 'nav_footer.html' %}
    </div>
</script>

<script type="text/template" id="myhome-mods-enable-form-tmpl">
<form id="myhome-mods-enable-form" method="post" action="" class="hide">{% csrf_token%}
    <h3 id="dialogTitle">{% trans "Enable Modules"%}</h3>
    <ul>
        <% for (var i = 0, len = mods_available.length; i < len; i++) { %>
            <% if (mods_available[i] == 'personal wiki') { %>
            <li>
            <label class="checkbox-label">
                <% if (mods_enabled.indexOf(mods_available[i]) != -1) { %>
                <input type="checkbox" name="personal_wiki" class="vam" checked="checked" />
                <% } else { %>
                <input type="checkbox" name="personal_wiki" class="vam" />
                <% } %>
                <span class="checkbox-option">{% trans "Wiki" %}</span>
            </label>
            </li>
            <% } %>
        <% } %>
    </ul>
    <input type="submit" value="{% trans "Submit"%}" class="submit" />
</form>
</script>

<script type="text/template" id="group-toolbar-tmpl">
    {% if user.permissions.can_add_repo %}
    <button class="repo-create btn-white hidden-sm-down"><span class="icon-plus-square add vam"></span><span class="vam">{% trans "New Library" %}</span></button>
    <span class="repo-create sf2-icon-plus2 mobile-icon hidden-md-up" aria-label="{% trans "New Library" %}"></span>
    {% endif %}
</script>
<script type="text/template" id="group-path-tmpl">
    <a href="{{ SITE_ROOT }}#groups/" class="normal">{% trans "Groups" %}</a>
    <span class="path-split">/</span>
    <span class="group-name"><%- name %></span>
</script>
<script type="text/template" id="group-toolbar2-tmpl">
    <% if (app.pageOptions.enable_wiki) { %>
    <% if (wiki_enabled) { %>
        <a href="{{SITE_ROOT}}group/<%= id %>/wiki/" class="sf2-icon-wiki2 op-icon group-top-op-icon" title="{% trans "Wiki" %}" id="group-wiki-icon"></a>
    <% } %>
    <% } %>
    <a href="#" class="sf2-icon-cog1 op-icon group-top-op-icon" title="{% trans "Settings" %}" id="group-settings-icon" aria-label="{% trans "Settings" %}"></a>
    <a href="#" class="sf2-icon-user2 op-icon group-top-op-icon" title="{% trans "Members" %}" id="group-members-icon" aria-label="{% trans "Members" %}"></a>
    <a href="#" class="sf2-icon-msgs2 op-icon group-top-op-icon" title="{% trans "Discussion" %}" id="group-discussions-icon" aria-label="{% trans "Discussion" %}"></a>
</script>

<<<<<<< HEAD
<script type="text/template" id="group-discussions-tmpl">
    <div class="comments-panel-hd">
        <a href="#" title="{% trans "Close" %}" aria-label="{% trans "Close" %}" class="sf-popover-close js-close sf2-icon-x1 op-icon"></a>
        <h3 class="comments-panel-title">{% trans "Discussions" %}</h3>
    </div>
    <div class="comments-panel-con" id="group-discussions-con">
        <div class="loading-icon loading-tip"></div>
        <p class="load-more-discussion hide js-load-more">{% trans "More..." %}</p>
        <ul id="group-discussion-list" class="hide"></ul>
        <p class="no-discussion-tip hide">{% trans "No discussion in this group yet." %}</p>
        <p class="error hide"></p>
    </div>
    <div class="comments-panel-footer">
        <form action="" method="post" class="msg-form">
            <img src="{% avatar_url request.user 64 %}" alt="" width="32" class="avatar-circle fleft" />
            <div class="msg-body">
                <textarea name="message" placeholder="{% trans "Add a discussion..." %}" class="msg-input"></textarea>
                <button type="submit" class="submit msg-submit">{% trans "Submit" %}</button>
            </div>
        </form>
=======
    <div class="fright">
        <% if (app.pageOptions.enable_wiki) { %>
        <% if (wiki_enabled) { %>
            <a href="{{SITE_ROOT}}group/<%= id %>/wiki/" class="sf2-icon-wiki2 op-icon group-top-op-icon" title="{% trans "Wiki" %}" id="group-wiki-icon"></a>
        <% } %>
        <% } %>
        <a href="#" class="sf2-icon-cog1 op-icon group-top-op-icon" title="{% trans "Settings" %}" id="group-settings-icon" aria-label="{% trans "Settings" %}"></a>
        <a href="#" class="sf2-icon-user2 op-icon group-top-op-icon" title="{% trans "Members" %}" id="group-members-icon" aria-label="{% trans "Members" %}"></a>
        <% if (app.pageOptions.enable_group_discussion) { %>
        <a href="#" class="sf2-icon-msgs2 op-icon group-top-op-icon" title="{% trans "Discussion" %}" id="group-discussions-icon" aria-label="{% trans "Discussion" %}"></a>
        <% } %>
>>>>>>> 3ee97bc4
    </div>
</script>

<script type="text/template" id="group-settings-tmpl">
    <div class="outer-caret up-outer-caret"><div class="inner-caret"></div></div>
    <div class="sf-popover-hd ovhd">
        <a href="#" title="{% trans "Close" %}" aria-label="{% trans "Close" %}" class="sf-popover-close js-close sf2-icon-x1 op-icon fright"></a>
        <h3 class="sf-popover-title">{% trans "Settings" %}</h3>
    </div>
    <div class="sf-popover-con">
    </div>
</script>

<script type="text/template" id="group-members-tmpl">
    <div class="outer-caret up-outer-caret"><div class="inner-caret"></div></div>
    <div class="sf-popover-hd ovhd">
        <a href="#" title="{% trans "Close" %}" aria-label="{% trans "Close" %}" class="sf-popover-close js-close sf2-icon-x1 op-icon fright"></a>
        <h3 class="sf-popover-title">{% trans "Members" %}</h3>
    </div>
    <div class="sf-popover-con">
        <div class="loading-icon loading-tip"></div>
        <ul id="group-member-list" class="hide"></ul>
        <p class="error hide"></p>
    </div>
</script>

<script type="text/template" id="folder-perm-item-tmpl">
    <% if (for_user) { %>
    <td><a href="{{ SITE_ROOT }}profile/<% print(encodeURIComponent(user_email)); %>/" target="_blank"><%- user_name %></a></td>
    <% } else { %>
    <td><a href="#group/<%= group_id %>/" target="_blank"><%- group_name %></a></td>
    <% } %>

    <% if (show_folder_path) { %>
    <td><a href="#my-libs/lib/<%= repo_id %><%= encoded_path %>"><%- folder_name %></a></td>
    <% } %>

    <td>
        <div class="perm">
            <span>
                <% if (show_admin && is_admin) { %>
                    {% trans "Admin" %}
                <% } else { %>
                    <% if (permission == 'rw') { %>
                        {% trans "Read-Write" %}
                    <% } else { %>
                        {% trans "Read-Only" %}
                    <% } %>
                <% } %>
            </span>
            <a href="#" title="{% trans "Edit" %}" class="perm-edit-icon sf2-icon-edit op-icon vh"></a>
        </div>
        <select class="perm-toggle-select select-white hide w100">
            <% if (show_admin) { %>
                <% if (is_admin) { %>
                    <option value="rw">{% trans "Read-Write" %}</option>
                    <option value="r">{% trans "Read-Only" %}</option>
                    <option value="admin" selected="selected">{% trans "Admin" %}</option>
                <% } else { %>
                    <% if (permission == 'rw') { %>
                        <option value="rw" selected="selected">{% trans "Read-Write" %}</option>
                        <option value="r">{% trans "Read-Only" %}</option>
                        <option value="admin">{% trans "Admin" %}</option>
                    <% } else { %>
                        <option value="rw">{% trans "Read-Write" %}</option>
                        <option value="r" selected="selected">{% trans "Read-Only" %}</option>
                        <option value="admin">{% trans "Admin" %}</option>
                    <% } %>
                <% } %>
            <% } else { %>
                <% if (permission == 'rw') { %>
                    <option value="rw" selected="selected">{% trans "Read-Write" %}</option>
                    <option value="r">{% trans "Read-Only" %}</option>
                <% } else { %>
                    <option value="rw">{% trans "Read-Write" %}</option>
                    <option value="r" selected="selected">{% trans "Read-Only" %}</option>
                <% } %>
            <% } %>
        </select>
    </td>
    <td>
        <a href="#" class="sf2-icon-delete delete-icon op-icon vh" title="{% trans "Delete" %}"></a>
    </td>
</script>
<script type="text/template" id="folder-perm-popup-tmpl">
    <h3 class="hd" id="dialogTitle"><%= title %></h3>
    <div id="folder-perm-tabs" class="nav-con-tabs">
        <ul class="nav-con-tabs-nav">
            <li class="tab"><a href="#user-folder-perm" class="a">{% trans "User Permission" %}</a></li>
            <li class="tab"><a href="#group-folder-perm" class="a">{% trans "Group Permission" %}</a></li>
        </ul>
        <div class="nav-con-tabs-content">
            <div id="user-folder-perm" class="tabs-panel">
                <table>
                    <thead>
                    <tr>
                        <th width="55%">{% trans "User" %}</th>
                        <th width="30%">{% trans "Permission" %}</th>
                        <th width="15%"></th>
                    </tr>
                    </thead>
                    <tbody>
                    <tr id="add-user-folder-perm">
                        <td>
                            <input type="hidden" name="email" class="w100" />
                        </td>
                        <td>
                            <select name="permission" class="folder-perm-select w100">
                                <option value="rw" selected="selected">{% trans "Read-Write" %}</option>
                                <option value="r">{% trans "Read-Only" %}</option>
                            </select>
                        </td>
                        <td><input type="submit" value="{% trans "Submit" %}" class="submit" /></td>
                    </tr>
                    </tbody>
                </table>
                <p class="error hide"></p>
            </div>
            <div id="group-folder-perm" class="tabs-panel">
                <table>
                    <thead>
                    <tr>
                        <th width="55%">{% trans "Group" %}</th>
                        <th width="30%">{% trans "Permission" %}</th>
                        <th width="15%"></th>
                    </tr>
                    </thead>
                    <tbody>
                    <tr id="add-group-folder-perm">
                        <td>
                            <select name="group" class="w100" multiple="multiple"></select>
                        </td>
                        <td>
                            <select name="permission" class="folder-perm-select w100">
                                <option value="rw" selected="selected">{% trans "Read-Write" %}</option>
                                <option value="r">{% trans "Read-Only" %}</option>
                            </select>
                        </td>
                        <td><input type="submit" value="{% trans "Submit" %}" class="submit" /></td>
                    </tr>
                    </tbody>
                </table>
                <p class="error hide"></p>
            </div>
        </div>
    </div>
</script>
<script type="text/template" id="starred-file-thead-tmpl">
    <tr>
        <% if ($(window).width() >= 768) { %>
        <th width="5%"></th>
        <th width="40%">{% trans "File Name" %}</th>
        <th width="32%">{% trans "Library" %}</th>
        <th width="18%">{% trans "Last Update" %}</th>
        <th width="5%"></th>
        <% } else { %>
        <th width="5%"></th>
        <th width="90%">{% trans "File Name" %}</th>
        <th width="5%"></th>
        <% } %>
    </tr>
</script>
<script type="text/template" id="starred-file-item-tmpl">
    <td class="alc">
        <% if (encoded_thumbnail_src) { %>
            <img class="thumbnail" src="{{ SITE_ROOT }}<%= encoded_thumbnail_src %>" alt="" />
        <% } else { %>
            <img src="<%= file_icon_url %>" alt="{% trans "icon" %}" width="24" />
        <% } %>
    </td>
    <td>
        <% if (is_img) { %>
            <a class="img-name-link normal" href="{{ SITE_ROOT }}lib/<%= repo_id %>/file<%- encoded_path %>" target="_blank" data-mfp-src="{{ SITE_ROOT }}repo/<%= repo_id %>/raw<%- encoded_path %>"><%- file_name %></a>
        <% } else { %>
            <a class="normal" href="{{ SITE_ROOT }}lib/<%= repo_id %>/file<%- encoded_path %>" target="_blank"><%- file_name %></a>
        <% } %>
    </td>
    <td><%- repo_name %></td>
    <td><%= mtime_relative %></td>
    <td>
        <a href="#" class="sf2-icon-delete unstar op-icon vh" title="{% trans "Unstar" %}" aria-label="{% trans "Unstar" %}"></a>
    </td>
</script>
<script type="text/template" id="starred-file-item-mobile-tmpl">
    <td class="alc">
        <% if (encoded_thumbnail_src) { %>
            <img class="thumbnail" src="{{ SITE_ROOT }}<%= encoded_thumbnail_src %>" alt="" />
        <% } else { %>
            <img src="<%= file_icon_url %>" alt="{% trans "icon" %}" width="24" />
        <% } %>
    </td>
    <td>
        <% if (is_img) { %>
            <a class="img-name-link normal" href="{{ SITE_ROOT }}lib/<%= repo_id %>/file<%- encoded_path %>" target="_blank" data-mfp-src="{{ SITE_ROOT }}repo/<%= repo_id %>/raw<%- encoded_path %>"><%- file_name %></a>
        <% } else { %>
            <a class="normal" href="{{ SITE_ROOT }}lib/<%= repo_id %>/file<%- encoded_path %>" target="_blank"><%- file_name %></a>
        <% } %>
        <br />
        <span class="dirent-meta-info"><%- repo_name %></span>
        <span class="dirent-meta-info"><%= mtime_relative %></span>
    </td>
    <td>
        <a href="#" class="sf2-icon-delete unstar op-icon" title="{% trans "Unstar" %}" aria-label="{% trans "Unstar" %}"></a>
    </td>
</script>


<script type="text/template" id="my-repos-thead-tmpl">
    <tr>
        <th width="4%"><span class="sr-only">{% trans "Library Type" %}</span><!--icon--></th>
        <th width="42%"><a class="table-sort-op by-name" href="#">{% trans "Name" %} <span class="sort-icon icon-caret-down hide"></span></a></th>
        <th width="14%"><span class="sr-only">{% trans "Actions" %}</span></th>
    <% if (app.pageOptions.storages.length > 0) { %>
        <th width="10%">{% trans "Size" %}</th>
        <th width="15%">{% trans "Storage backend" %}</th>
        <th width="15%"><a class="table-sort-op by-time" href="#">{% trans "Last Update" %} <span class="sort-icon icon-caret-up"></span></a></th>
        <% } else { %>
        <th width="20%">{% trans "Size" %}</th>
        <th width="20%"><a class="table-sort-op by-time" href="#">{% trans "Last Update" %} <span class="sort-icon icon-caret-up"></span></a></th>
        <% } %>
    </tr>
</script>
<script type="text/template" id="my-repos-thead-mobile-tmpl">
    <tr>
        <th width="4%"><span class="sr-only">{% trans "Library Type" %}</span><!--icon--></th>
        <th width="92%">
            {% trans "Sort:" %}
            <a class="table-sort-op mobile-table-sort-op by-name" href="#">{% trans "name" %} <span class="sort-icon icon-caret-down hide"></a>
            <a class="table-sort-op mobile-table-sort-op by-time" href="#">{% trans "last update" %} <span class="sort-icon icon-caret-up"></span></a>
        <th width="4%"><span class="sr-only">{% trans "Actions" %}</span></th>
    </tr>
</script>

<script type="text/template" id="my-deleted-repos-hd-tmpl">
    <tr>
        <th width="4%"><span class="sr-only">{% trans "Library Type" %}</span><!--icon--></th>
        <th width="52%">{% trans "Name" %}</th>
        <th width="30%">{% trans "Deleted Time" %}</th>
        <th width="14%"><span class="sr-only">{% trans "Actions" %}</span></th>
    </tr>
</script>
<script type="text/template" id="my-deleted-repos-hd-mobile-tmpl">
    <tr class="vh">
        <th width="4%"><span class="sr-only">{% trans "Library Type" %}</span><!--icon--></th>
        <th width="82%">{% trans "Name" %}{% trans "Deleted Time" %}</th>
        <th width="14%"><span class="sr-only">{% trans "Actions" %}</span></th>
    </tr>
</script>

<script type="text/template" id="shared-repos-hd-tmpl">
    <tr>
        <th width="4%"><span class="sr-only">{% trans "Library Type" %}</span><!--icon--></th>
        <th width="38%"><a class="table-sort-op by-name" href="#">{% trans "Name" %} <span class="sort-icon icon-caret-down hide"></span></a></th>
        <th width="10%"><span class="sr-only">{% trans "Actions" %}</span><!--op--></th>
        <th width="14%">{% trans "Size" %}</th>
        <th width="18%"><a class="table-sort-op by-time" href="#">{% trans "Last Update" %} <span class="sort-icon icon-caret-up"></span></a></th>
        <th width="16%">{% trans "Owner" %}</th>
    </tr>
</script>
<script type="text/template" id="shared-repos-hd-mobile-tmpl">
    <tr>
        <th width="4%"><span class="sr-only">{% trans "Library Type" %}</span><!--icon--></th>
        <th width="90%">
            {% trans "Sort:" %}
            <a class="table-sort-op mobile-table-sort-op by-name" href="#">{% trans "name" %} <span class="sort-icon icon-caret-down hide"></span></a>
            <a class="table-sort-op mobile-table-sort-op by-time" href="#">{% trans "last update" %} <span class="sort-icon icon-caret-up"></span></a>
        </th>
        <th width="6%"><span class="sr-only">{% trans "Actions" %}</span><!--op--></th>
    </tr>
</script>

<script type="text/template" id="add-pubrepo-popup-tmpl">
    <h3 class="hd" id="dialogTitle">{% trans "Select libraries to share" %}</h3>
    <span class="loading-icon loading-tip"></span>
    <table class="hide">
        <tr>
            <th width="3%"><!--select--></th>
            <th width="6%"><!--icon--></th>
            <th width="35%">{% trans "Name" %}</th>
            <th width="25%">{% trans "Last Update" %}</th>
            <th width="31%">{% trans "Permission" %}</th>
        </tr>
    </table>
    <input type="submit" value="{% trans "Submit"%}" class="submit" />
</script>
<script type="text/template" id="add-pubrepo-item-tmpl">
    <td class="select">
        <input type="checkbox" class="vam" />
    </td>
    <td>
      <% if (encrypted) { %>
      <img src="{{ MEDIA_URL }}img/lib/48/lib-encrypted.png" width="24" title="{% trans "Encrypted" %}" alt="{% trans "Encrypted" %}" />
      <% } else { %>
      <img src="{{ MEDIA_URL }}img/lib/48/lib.png" width="24" title="{% trans "Read-Write" %}" alt="{% trans "Read-Write" %}" />
      <% } %>
    </td>
    <td><a href="#my-libs/lib/<%= id %>" target="_blank"><%- name %></a></td>
    <td><%= mtime_relative %></td>
    <td>
        <select name="permission" class="share-permission-select w100">
            <option value="rw" selected="selected">{% trans "Read-Write" %}</option>
            <option value="r">{% trans "Read-Only" %}</option>
        </select>
    </td>
</script>
<script type="text/template" id="activity-group-hd-tmpl">
    <h4 class="activity-group-hd"><%= date %></h4>
</script>
<script type="text/template" id="activity-group-bd-tmpl">
    <ol class="activity-group-bd"></ol>
</script>
<script type="text/template" id="activity-item-tmpl">
    <%= activity.avatar %>
    <div class="txt">
        <% if (activity.etype == "repo-update") { %>
        <p class="w100 ovhd">
        <a href="#common/lib/<%= activity.repo_id %>/" class="updated-repo normal fright"><%- activity.repo_name %></a>
        <span class="cmt-desc">
            <%= activity.converted_cmmt_desc %>
            <% if (activity.more_files) { %>
                <% if (!activity.repo_encrypted) { %>
                    <a class="lsch cspt">{% trans 'Details' %}</a>
                <% } %>
            <% } %>
        </span>
        </p>
        <% } %>

        <% if (activity.etype == "repo-create") { %>
        <p>{% trans "Created library" %} <a href="#common/lib/<%= activity.repo_id %>/" class="normal"><%- activity.repo_name %></a></p>
        <% } %>

        <% if (activity.etype == "repo-delete") { %>
        <p>{% trans "Deleted library" %} <%- activity.repo_name %></p>
        <% } %>

        <% if (activity.etype == "clean-up-repo-trash") { %>
            <a href="#common/lib/<%= activity.repo_id %>/" class="updated-repo normal fright"><%- activity.repo_name %></a>
            <span class="cmt-desc">
            <%- activity.desc %>
            </span>
        <% } %>

        <p><a class="normal" href="{{ SITE_ROOT }}profile/<% print(encodeURIComponent(activity.author)); %>/"><%- activity.name %></a> <span class="time"><%= activity.time_relative %></span></p>
    </div>
</script>
<script type="text/template" id="details-popup-tmpl">
    <h3 id="dialogTitle">{% trans "Modification Details"%}</h3>
    <p class="commit-time"></p>
    <span class="loading-icon loading-tip"></span>
</script>
<script type="text/template" id="detail-item-tmpl">
    <h4><%= details_title %></h4>
    <ul>
    <% for (var i = 0, len = details.length; i < len; i++) { %>
        <li><%= details[i] %></li>
    <% } %>
    </ul>
</script>
<script type="text/template" id="top-search-form-tmpl">
<% if (search_repo_id) { %>
    <input type="text" class="search-input" name="q" placeholder="{% if search_wiki %}{% trans "Search files in this wiki" %}{% else %}{% trans "Search files in this library" %}{% endif %}" title="{% if search_wiki %}{% trans "Search files in this wiki" %}{% else %}{% trans "Search files in this library" %}{% endif %}" aria-label="{% if search_wiki %}{% trans "Search files in this wiki" %}{% else %}{% trans "Search files in this library" %}{% endif %}" value="{{ keyword }}" /> <input type="hidden" name="search_repo" value="<%= search_repo_id %>" />
<% } else { %>
    <input type="text" class="search-input" name="q" placeholder="{% trans "Search Files" %}" title="{% trans "Search Files" %}" aria-label="{% trans "Search Files" %}" value="{{ keyword }}" />
<% } %>
<!--span class="icon-caret-down" title="{% trans "advanced" %}"></span--><button type="submit" class="search-submit" aria-label="{% trans "Submit" %}"><span class="icon-search"></span></button>
</script>
<script type="text/template" id="group-item-tmpl">
    <h4 class="group-name ellipsis"><a href="#group/<%= id %>/" title="<%- name %>" class="a normal"><%- name %></a></h4>
    <% if (repos.length) { %>
    <table>
        <thead class="vh"><!--use .vh for <td> width-->
        <tr>
            <th width="4%"><!--icon--></th>
            <th width="46%">{% trans "Name" %}</th>
            <th width="10%"><!--op--></th>
            <th width="20%">{% trans "Size" %}</th>
            <th width="20%">{% trans "Last Update" %}</th>
        </tr>
        </thead>
        <tbody></tbody>
    </table>
    <% } else { %>
    <p class="empty-tip alc">{% trans "No library is shared to this group" %}</p>
    <% } %>
</script>
<script type="text/template" id="group-item-mobile-tmpl">
    <h4 class="group-name ellipsis"><a href="#group/<%= id %>/" title="<%- name %>" class="a normal"><%- name %></a></h4>
    <% if (repos.length) { %>
    <table>
        <thead class="vh"><!--use .vh for <td> width-->
        <tr>
            <th width="4%"><!--icon--></th>
            <th width="92%">{% trans "Name" %}</th>
            <th width="4%"><!--op--></th>
        </tr>
        </thead>
        <tbody></tbody>
    </table>
    <% } else { %>
    <p class="empty-tip alc">{% trans "No library is shared to this group" %}</p>
    <% } %>
</script>


<script type="text/template" id="group-member-tmpl">
    <img src="<%= avatar_url %>" alt="" width="32" class="avatar-circle fleft" />
    <div class="txt">
        <p class="txt-item ellipsis" title="<%- name %>"><%- name %>
            <% if (is_owner) { %>
                <span class="group-admin-txt">{% trans "owner" %}</span>
            <% } else if (is_admin) { %>
                <span class="group-admin-txt">{% trans "admin" %}</span>
            <% } %>
        </p>
        <p class="txt-item ellipsis" title="<%- contact_email %>"><%- contact_email %></p>
    </div>
</script>

<script type="text/template" id="group-discussion-tmpl">
    <img src="<%= avatar_url %>" alt="" width="32" class="avatar-circle fleft" />
    <div class="msg-body">
        <div class="ovhd">
            <a class="msg-username ellipsis" title="<%- user_name %>" href="<%= user_profile_url %>"><%- user_name %></a>
            <span class="msg-time" title="<%- time %>"><%- time_from_now %></span>
            <div class="msg-ops fright vh">
                <a class="msg-op sf2-icon-reply op-icon js-reply-msg" title="{% trans "Reply" %}" aria-label="{% trans "Reply" %}" href="#"></a>
                <% if (can_delete_msg) { %>
                <a class="msg-op sf2-icon-delete op-icon js-del-msg" title="{% trans "Delete" %}" aria-label="{% trans "Delete" %}" href="#"></a>
                <% } %>
            </div>
        </div>
        <div class="msg-content"><%= content_marked %></div>
    </div>
</script>

<script type="text/template" id="group-settings-content-tmpl">
<% if (is_owner) { %>
    <ul class="group-setting-list">
        <li><a href="#" class="group-setting-item sf-popover-item" data-op="rename">{% trans "Rename" %}</a></li>
        <li><a href="#" class="group-setting-item sf-popover-item" data-op="transfer">{% trans "Transfer" %}</a></li>
        <% if (app.pageOptions.enable_wiki) { %>
        <% if (!wiki_enabled) { %>
        <li><a href="#" class="group-setting-item sf-popover-item" data-op="add-wiki">{% trans "Add Wiki" %}</a></li>
        <% } else { %>
        <li><a href="#" class="group-setting-item sf-popover-item" data-op="remove-wiki">{% trans "Remove Wiki" %}</a></li>
        <% } %>
        <% } %>
    </ul>
    <ul class="group-setting-list">
        <li><a href="#" class="group-setting-item sf-popover-item" data-op="import-members">{% trans "Import Members" %}</a></li>
        <li><a href="#" class="group-setting-item sf-popover-item" data-op="manage-members">{% trans "Manage Members" %}</a></li>
    </ul>
    <ul class="last-group-setting-list">
        <li><a href="#" class="group-setting-item sf-popover-item" data-op="dismiss">{% trans "Dismiss" %}</a></li>
    </ul>
<% } else if (is_admin) { %>
    <ul class="group-setting-list">
        <li><a href="#" class="group-setting-item sf-popover-item" data-op="rename">{% trans "Rename" %}</a></li>
        <% if (app.pageOptions.enable_wiki) { %>
        <% if (!wiki_enabled) { %>
        <li><a href="#" class="group-setting-item sf-popover-item" data-op="add-wiki">{% trans "Add Wiki" %}</a></li>
        <% } else { %>
        <li><a href="#" class="group-setting-item sf-popover-item" data-op="remove-wiki">{% trans "Remove Wiki" %}</a></li>
        <% } %>
        <% } %>
    </ul>
    <ul class="last-group-setting-list">
        <li><a href="#" class="group-setting-item sf-popover-item" data-op="import-members">{% trans "Import Members" %}</a></li>
        <li><a href="#" class="group-setting-item sf-popover-item" data-op="manage-members">{% trans "Manage Members" %}</a></li>
    </ul>
<% } else { %>
    <ul class="last-group-setting-list">
        <li><a href="#" class="group-setting-item sf-popover-item" data-op="leave">{% trans "Leave group" %}</a></li>
    </ul>
<% } %>
</script>

<script type="text/template" id="group-rename-form-tmpl">
<form method="post" action="">
    <h3 id="dialogTitle">{% trans "Rename Group To" %}</h3>
    <input type="text" name="new_name" value="" class="input" /><br />
    <p class="error hide"></p>
    <input type="submit" value="{% trans "Submit" %}" />
</form>
</script>

<script type="text/template" id="group-transfer-form-tmpl">
<form method="post" action="">
    <h3 id="dialogTitle">{% trans "Transfer Group To" %}</h3>
    <input type="hidden" name="email" /><br />
    <p class="error hide"></p>
    <input type="submit" value="{% trans "Submit" %}" />
</form>
</script>
<script type="text/template" id="group-import-members-form-tmpl">
<form enctype="multipart/form-data" method="post" action="">
    <h3 id="dialogTitle">{% trans "Import group members from a CSV file" %}</h3>
    <input type="file" name="file" />
    <p class="tip">{% trans "File format: user@mail.com" %}</p>
    <button type="submit" class="submit">{% trans "Submit" %}</button>
    <p class="error hide"></p>
</form>
</script>

<script type="text/template" id="group-manage-members-tmpl">
<h3 id="dialogTitle"><%= title %></h3>
<form method="post" action="" id="add-group-members-form">
    <input type="hidden" name="user_name" />
    <input type="submit" value="{% trans "Add" %}" class="submit" />
</form>
<div class="members">
    <table>
        <thead>
            <% if (is_owner) { %>
            <tr>
                <th width="5%"></th>
                <th width="25%">{% trans "Name" %}</th>
                <th width="35%">{% trans "Email" %}</th>
                <th width="25%">{% trans "Role" %}</th>
                <th width="10%"><!--Operations--></th>
            </tr>
            <% } else { %>
            <tr>
                <th width="5%"></th>
                <th width="30%">{% trans "Name" %}</th>
                <th width="55%">{% trans "Email" %}</th>
                <th width="10%"><!--Operations--></th>
            </tr>
            <% } %>
        </thead>
        <tbody></tbody>
    </table>
    <span class="loading-icon loading-tip"></span>
    <p class="error hide"></p>
</div>
</script>

<script type="text/template" id="group-manage-member-tmpl">
<td>
    <img src="<%= avatar_url %>" alt="" width="20" class="avatar" />
</td>
<td>
    <a href="{{ SITE_ROOT }}profile/<% print(encodeURIComponent(email)); %>/"><%- name %></a>
</td>
<td><%- contact_email %></td>

<% if (is_owner) { %>
    <% if (username == email) { %>
        <td></td>
    <% } else { %>
    <td>
    <% if (is_admin) { %>
        <span class="cur-role">{% trans "Admin" %}</span>
        <span title="{% trans "Edit" %}" class="role-edit-icon sf2-icon-edit op-icon vh"></span>
        <select name="role" class="role-edit hide">
            <option value="0">{% trans "Member" %}</option>
            <option value="1" selected="selected">{% trans "Admin" %}</option>
        </select>
    <% } else { %>
        <span class="cur-role">{% trans "Member" %}</span>
        <span title="{% trans "Edit" %}" class="role-edit-icon sf2-icon-edit op-icon vh"></span>
        <select name="role" class="role-edit hide">
            <option value="0" selected="selected">{% trans "Member" %}</option>
            <option value="1">{% trans "Admin" %}</option>
        </select>
    <% } %>
    </td>
    <% } %>
<% } %>

<% if (username == email) { %>
    <td></td>
<% } else { %>
    <% if (is_owner) { %>
        <td><span class="sf2-icon-x2 op-icon vh rm" title="{% trans "Delete" %}"></span></td>
    <% } else { %>
        <% if (is_admin) { %>
            <td></td>
        <% } else { %>
            <td><span class="sf2-icon-x2 op-icon vh rm" title="{% trans "Delete" %}"></span></td>
        <% } %>
    <% } %>
<% } %>
</script>

<script type="text/template" id="repo-shared-links-admin-dialog-tmpl">
    <h3 id="dialogTitle"><%= title %></h3>
    <div id="repo-shared-links" class="nav-con-tabs js-tabs">
        <ul class="nav-con-tabs-nav">
            <% if (can_generate_share_link) { %>
            <li class="tab"><a href="#js-download-links" class="a">{% trans "Download Links" %}</a></li>
            <% } %>
            <% if (can_generate_upload_link) { %>
            <li class="tab"><a href="#js-upload-links" class="a">{% trans "Upload Links" %}</a></li>
            <% } %>
        </ul>

        <div class="nav-con-tabs-content">
            <% if (can_generate_share_link) { %>
            <div id="js-download-links" class="tabs-panel">
                <table>
                    <thead>
                    <tr>
                        <th width="6%"><!--icon--></th>
                        <th width="40%">{% trans "Name"%}</th>
                        <th width="21%">{% trans "Created By"%}</th>
                        <th width="15%">{% trans "Size"%}</th>
                        <th width="12%">{% trans "Visits"%}</th>
                        <th width="6%"><!--op--></th>
                    </tr>
                    </thead>
                    <tbody></tbody>
                </table>
                <span class="loading-icon loading-tip"></span>
                <p class="error hide"></p>
            </div>
            <% } %>
            <% if (can_generate_upload_link) { %>
            <div id="js-upload-links" class="tabs-panel hide">
                <table>
                    <thead>
                    <tr>
                        <th width="6%"><!--icon--></th>
                        <th width="40%">{% trans "Name"%}</th>
                        <th width="21%">{% trans "Created By"%}</th>
                        <th width="15%">{% trans "Size"%}</th>
                        <th width="12%">{% trans "Visits"%}</th>
                        <th width="6%"><!--op--></th>
                    </tr>
                    </thead>
                    <tbody></tbody>
                </table>
                <span class="loading-icon loading-tip"></span>
                <p class="error hide"></p>
            </div>
            <% } %>
        </div>
    </div>
</script>
<script type="text/template" id="repo-shared-link-tmpl">
    <% if (share_type == 'd') { %>
    <td class="alc"><img src="<%= icon_url %>" alt="{% trans "Directory icon"%}" width="24" /></td>
    <td><a href="#my-libs/lib/<%= repo_id %><%= encoded_path %>"><%- name %></a></td>
    <% } else { %>
    <td class="alc"><img src="<%= icon_url %>" alt="{% trans "File"%}" width="24" /></td>
    <td><a href="{{SITE_ROOT}}lib/<%= repo_id %>/file<%= encoded_path %>"><%- name %></a></td>
    <% } %>
    <td><a href="{{SITE_ROOT}}profile/<% print(encodeURIComponent(create_by)); %>/"><%- creator_name %></a></td>
    <td><%= formattedSize %></td>
    <td><%= view_count %></td>
    <td>
        <a href="#" class="sf2-icon-delete op-icon vh rm-link" title="{% trans "Remove"%}"></a>
    </td>
</script>

<script type="text/template" id="repo-transfer-form-tmpl">
<form method="post" action="" id="repo-transfer-form">
    <h3 id="dialogTitle"><%= title %></h3>
    <input type="hidden" name="email" /><br />
    <p class="error hide"></p>
    <input type="submit" value="{% trans "Submit" %}" />
</form>
</script>

<script type="text/template" id="repo-folder-perm-admin-dialog-tmpl">
    <h3 id="dialogTitle"><%= title %></h3>
    <div id="repo-folder-perm" class="nav-con-tabs js-tabs">
        <ul class="nav-con-tabs-nav">
            <li class="tab"><a href="#js-repo-user-folder-perm" class="a">{% trans "User Permission" %}</a></li>
            <li class="tab"><a href="#js-repo-group-folder-perm" class="a">{% trans "Group Permission" %}</a></li>
        </ul>

        <div class="nav-con-tabs-content">
            <div id="js-repo-user-folder-perm" class="tabs-panel">
                <div class="js-folder-perm-content repo-folder-perm-content">
                <table>
                    <thead>
                    <tr>
                        <th width="32%">{% trans "User" %}</th>
                        <th width="32%">{% trans "Folder" %}</th>
                        <th width="26%">{% trans "Permission" %}</th>
                        <th width="10%"><!--op--></th>
                    </tr>
                    </thead>
                    <tbody>
                        <tr>
                            <td><input name="emails" type="hidden" class="w100" /></td>
                            <td>
                                <div class="pos-rel">
                                    <input type="text" name="folder_path" class="repo-folder-perm-folder-path" />
                                    <span title="{% trans "Select a folder" %}" class="js-add-folder repo-folder-perm-add-folder sf2-icon-plus"></span>
                                </div>
                            </td>
                            <td>
                                <select name="permission" class="folder-perm-select w100">
                                    <option value="rw" selected="selected">{% trans "Read-Write"%}</option>
                                    <option value="r">{% trans "Read-Only"%}</option>
                                </select>
                            </td>
                            <td>
                                <button class="js-user-perm-add-submit">{% trans "Submit" %}</button>
                            </td>
                        </tr>
                    </tbody>
                </table>
                <span class="loading-icon loading-tip"></span>
                <p class="error hide"></p>
                </div>
                <form class="js-folder-select-form hide" action="">
                    <h4>{% trans "Select a folder" %}</h4>
                    <div class="js-jtree-container"></div>
                    <input type="hidden" name="dst_path" value="" />
                    <p class="error hide"></p>
                    <button type="submit" class="submit js-folder-select-submit">{% trans "Submit" %}</button>
                    <button type="button" class="js-folder-select-cancel">{% trans "Cancel"%}</button>
                </form>
            </div>
            <div id="js-repo-group-folder-perm" class="tabs-panel hide">
                <div class="js-folder-perm-content repo-folder-perm-content">
                <table>
                    <thead>
                    <tr>
                        <th width="32%">{% trans "Group" %}</th>
                        <th width="32%">{% trans "Folder" %}</th>
                        <th width="26%">{% trans "Permission" %}</th>
                        <th width="10%"><!--op--></th>
                    </tr>
                    </thead>
                    <tbody>
                        <tr>
                            <td>
                                <select name="groups" class="w100" multiple="multiple"></select>
                            </td>
                            <td>
                                <div class="pos-rel">
                                    <input type="text" name="folder_path" class="repo-folder-perm-folder-path" />
                                    <span title="{% trans "Select a folder" %}" class="js-add-folder repo-folder-perm-add-folder sf2-icon-plus"></span>
                                </div>
                            </td>
                            <td>
                                <select name="permission" class="folder-perm-select w100">
                                    <option value="rw" selected="selected">{% trans "Read-Write"%}</option>
                                    <option value="r">{% trans "Read-Only"%}</option>
                                </select>
                            </td>
                            <td>
                                <button class="js-group-perm-add-submit">{% trans "Submit" %}</button>
                            </td>
                        </tr>
                    </tbody>
                </table>
                <span class="loading-icon loading-tip"></span>
                <p class="error hide"></p>
                </div>
                <form class="js-folder-select-form hide" action="">
                    <h4>{% trans "Select a folder" %}</h4>
                    <div class="js-jtree-container"></div>
                    <input type="hidden" name="dst_path" value="" />
                    <p class="error hide"></p>
                    <button type="submit" class="submit js-folder-select-submit">{% trans "Submit" %}</button>
                    <button type="button" class="js-folder-select-cancel">{% trans "Cancel"%}</button>
                </form>
            </div>
        </div>
    </div>
</script>

<script type="text/template" id="repo-change-password-form-tmpl">
    <form id="repo-change-passwd-form" action="" method="post">
        <h3 id="dialogTitle"><%= title %></h3>
        <label for="passwd">{% trans "Old Password" %}</label><br />
        <input type="password" name="old_passwd" class="input" id="passwd" /><br />
        <label for="new-passwd">{% trans "New Password" %}</label><span class="tip">{% blocktrans %}(at least {{repo_password_min_length}} characters){% endblocktrans %}</span><br />
        <input type="password" name="new_passwd" class="input" id="new-passwd" /><br />
        <label for="new-passwd-again">{% trans "New Password Again" %}</label><br />
        <input type="password" name="new_passwd_again" class="input" id="new-passwd-again" /><br />
        <p class="error hide"></p>
        <button type="submit" class="submit">{% trans "Submit" %}</button>
    </form>
</script>

<script type="text/template" id="device-item-tmpl">
    <td><%- platform %></td>
    <td><%- device_name %></td>
    <td><%- last_login_ip %></td>
    <td><time title='<%- time %>'><%- time_from_now %></time></td>
    <td>
        <div>
            <span class="unlink-device op-icon sf2-icon-delete vh" title="{% trans "Unlink" %}"></span>
        </div>
    </td>
</script>

<script type="text/template" id="notice-popover-tmpl">
    <div class="outer-caret up-outer-caret"><div class="inner-caret"></div></div>
    <div class="sf-popover-hd ovhd">
        <a href="#" title="{% trans "Close" %}" aria-label="{% trans "Close" %}" class="sf-popover-close js-close sf2-icon-x1 op-icon fright"></a>
        <h3 class="sf-popover-title">{% trans "Notifications" %}</h3>
    </div>
    <div class="sf-popover-con">
        <div class="loading-icon loading-tip"></div>
        <p class="error alc hide"></p>
        <ul class="hide notice-list"></ul>
        <a href="{% url 'user_notification_list' %}" class="view-all">{% trans "See All Notifications" %}</a>
    </div>
</script>

<script type="text/template" id="user-info-popup-tmpl">
    <div class="outer-caret up-outer-caret"><div class="inner-caret"></div></div>
    <div class="sf-popover-con">
        <div class="item ovhd">
            {% avatar request.user 36 %}
            <div class="txt">
                <%- app.pageOptions.name %><br />
                <%- app.pageOptions.contact_email %>
            </div>
        </div>
        <div class="loading-icon loading-tip"></div>
        <p class="error alc hide"></p>
        <div id="space-traffic" class="hide"></div>
        <a class="item" href="{{ SITE_ROOT }}profile/">{% trans "Settings" %}</a>
        {% if request.user.is_staff %}
        <a href="{% url 'sysadmin' %}" title="{% trans "System Admin" %}" class="item">{% trans "System Admin" %}</a>
        {% endif %}
        {% if request.user.org and request.user.org.is_staff %}
        <a href="{% url 'org_user_admin'%}" title="{% trans "Admin" %}" class="item">{% trans "Organization Admin" %}</a>
        {% endif %}
        {% if request.user.inst_admin %}
        <a href="{% url "institutions:useradmin" %}" title="{% trans "Admin" %}" class="item">{% trans "Admin" %}</a>
        {% endif %}
        <a href="{{ SITE_ROOT }}accounts/logout/" class="item" id="logout">{% trans "Log out" %}</a>
    </div>
</script>

<script type="text/template" id="confirm-dialog-with-extra-option-tmpl">
    <h3 id="dialogTitle"><%= title %></h3>
    <p><%= content %></p>
    <% if (is_pro) { %>
    <p>
        <label class="checkbox-label">
            <input type="checkbox" name="confirm-extra-option" id="confirm-extra-option" class="vam" />
            <span class="checkbox-option vam"><%= extraOption %></span>
        </label>
    </p>
    <% } %>
</script>

<script type="text/template" id="share-admin-repos-tmpl">
<div class="cur-view-path">
    <h3>{% trans "Libraries" %}</h3>
</div>
<div class="cur-view-main-con">
    <span class="loading-icon loading-tip"></span>
    <table class="hide">
        <thead>
            <tr>
                <th width="4%"><!--icon--></th>
                <th width="33%"><a class="table-sort-op by-name" href="#">{% trans "Name" %} <span class="sort-icon icon-caret-down hide"></span></a></th>
                <th width="30%">{% trans "Share To" %}</th>
                <th width="29%">{% trans "Permission" %}</th>
                <th width="4%"></th>
            </tr>
        </thead>
        <tbody>
        </tbody>
    </table>
    <div class="empty-tips hide">
        <h2 class="alc">{% trans "You have not shared any libraries" %}</h2>
        <p>{% trans "You can share libraries with your friends and colleagues by clicking the share icon of your own libraries in your home page or creating a new library in groups you are in." %}</p>
    </div>
    <p class="error error-tip hide"></p>
</div>
</script>

<script type="text/template" id="share-admin-repo-tmpl">
    <td><img src="<%= icon_url %>" title="<%= icon_title %>" alt="<%= icon_title %>" width="24" /></td>
    <td><a href="<%= url %>" class="normal"><%- name %></a></td>
    <% if (share_type == 'personal') { %>
    <td title="<%- contact_email %>"><%- user_name %></td>
    <% } else if (share_type == 'group') { %>
    <td><%- group_name %></td>
    <% } else if (share_type == 'public') { %>
    <td>{% trans "all members"%}</td>
    <% } %>
    <td>
        <% if (show_admin) { %>
            <% if (is_admin) { %>
                <span class="cur-perm">{% trans "Admin" %}</span>
                <a href="#" title="{% trans "Edit" %}" class="perm-edit-icon sf2-icon-edit op-icon vh"></a>
                <select class="perm-select select-white hide">
                    <option value="rw">{% trans "Read-Write" %}</option>
                    <option value="r">{% trans "Read-Only" %}</option>
                    <option value="admin" selected="selected">{% trans "Admin" %}</option>
                </select>
            <% } else { %>
                <% if (share_permission == 'rw') { %>
                    <span class="cur-perm">{% trans "Read-Write" %}</span>
                    <a href="#" title="{% trans "Edit" %}" class="perm-edit-icon sf2-icon-edit op-icon vh"></a>
                    <select class="perm-select select-white hide">
                        <option value="rw" selected="selected">{% trans "Read-Write" %}</option>
                        <option value="r">{% trans "Read-Only" %}</option>
                        <option value="admin">{% trans "Admin" %}</option>
                    </select>
                <% } else { %>
                    <span class="cur-perm">{% trans "Read-Only" %}</span>
                    <a href="#" title="{% trans "Edit" %}" class="perm-edit-icon sf2-icon-edit op-icon vh"></a>
                    <select class="perm-select select-white hide">
                        <option value="rw">{% trans "Read-Write" %}</option>
                        <option value="r" selected="selected">{% trans "Read-Only" %}</option>
                        <option value="admin">{% trans "Admin" %}</option>
                    </select>
                <% } %>
            <% } %>
        <% } else { %>
            <% if (share_permission == 'rw') { %>
                <span class="cur-perm">{% trans "Read-Write" %}</span>
                <a href="#" title="{% trans "Edit" %}" class="perm-edit-icon sf2-icon-edit op-icon vh"></a>
                <select class="perm-select select-white hide">
                    <option value="rw" selected="selected">{% trans "Read-Write" %}</option>
                    <option value="r">{% trans "Read-Only" %}</option>
                </select>
            <% } else { %>
                <span class="cur-perm">{% trans "Read-Only" %}</span>
                <a href="#" title="{% trans "Edit" %}" class="perm-edit-icon sf2-icon-edit op-icon vh"></a>
                <select class="perm-select select-white hide">
                    <option value="rw">{% trans "Read-Write" %}</option>
                    <option value="r" selected="selected">{% trans "Read-Only" %}</option>
                </select>
            <% } %>
        <% } %>
    </td>
    <td>
        <a href="#" class="unshare op-icon sf2-icon-delete vh" title="{% trans "Unshare" %}"></a>
    </td>
</script>

<script type="text/template" id="share-admin-folder-tmpl">
    <td><img src="<%= icon_url %>" title="<%= icon_title %>" alt="<%= icon_title %>" width="24" /></td>
    <td><a href="<%= url %>" class="normal"><%- name %></a></td>
    <% if (share_type == 'personal') { %>
    <td title="<%- contact_email %>"><%- user_name %></td>
    <% } else if (share_type == 'group') { %>
    <td><%- group_name %></td>
    <% } else if (share_type == 'public') { %> {# no 'public' type for 'folder' #}
    <td>{% trans "all members"%}</td>
    <% } %>
    <td>
        <% if (share_permission == 'rw') { %>
            <span class="cur-perm">{% trans "Read-Write" %}</span>
            <a href="#" title="{% trans "Edit" %}" class="perm-edit-icon sf2-icon-edit op-icon vh"></a>
            <select class="perm-select select-white hide">
                <option value="rw" selected="selected">{% trans "Read-Write" %}</option>
                <option value="r">{% trans "Read-Only" %}</option>
            </select>
        <% } else { %>
            <span class="cur-perm">{% trans "Read-Only" %}</span>
            <a href="#" title="{% trans "Edit" %}" class="perm-edit-icon sf2-icon-edit op-icon vh"></a>
            <select class="perm-select select-white hide">
                <option value="rw">{% trans "Read-Write" %}</option>
                <option value="r" selected="selected">{% trans "Read-Only" %}</option>
            </select>
        <% } %>
    </td>
    <td>
        <a href="#" class="unshare op-icon sf2-icon-delete vh" title="{% trans "Unshare" %}"></a>
    </td>
</script>

<script type="text/template" id="share-admin-folders-tmpl">
<div class="cur-view-path">
    <h3>{% trans "Folders" %}</h3>
</div>
<div class="cur-view-main-con">
    <span class="loading-icon loading-tip"></span>
    <table class="hide">
        <thead>
            <tr>
                <th width="4%"><!--icon--></th>
                <th width="33%"><a class="table-sort-op by-name" href="#">{% trans "Name" %} <span class="sort-icon icon-caret-down hide"></span></a></th>
                <th width="30%">{% trans "Share To" %}</th>
                <th width="29%">{% trans "Permission" %}</th>
                <th width="4%"></th>
            </tr>
        </thead>
        <tbody>
        </tbody>
    </table>
    <div class="empty-tips hide">
        <h2 class="alc">{% trans "You have not shared any folders" %}</h2>
        <p>{% trans "You can share a single folder with a registered user if you don't want to share a whole library." %}</p>
    </div>
    <p class="error error-tip hide"></p>
</div>
</script>

<script type="text/template" id="share-admin-download-links-tmpl">
<div class="cur-view-path ovhd">
    <ul class="tab-tabs-nav fleft">
        <li class="tab ui-state-active">
            <a href="#share-admin-share-links/" class="a">{% trans "Download Links" %}</a>
        </li>
        <% if (app.pageOptions.can_generate_upload_link) { %>
        <li class="tab">
            <a href="#share-admin-upload-links/" class="a">{% trans "Upload Links" %}</a>
        </li>
        <% } %>
    </ul>
</div>
<div class="cur-view-main-con">
    <span class="loading-icon loading-tip"></span>
    <table class="hide">
        <thead>
            <tr>
                <th width="4%"><!--icon--></th>
                <th width="40%"><a class="table-sort-op by-name" href="#">{% trans "Name"%} <span class="sort-icon icon-caret-up"></span></a></th>
                <th width="25%">{% trans "Library" %}</th>
                <th width="11%">{% trans "Visits" %}</th>
                <th width="12%"><a class="table-sort-op by-time" href="#">{% trans "Expiration" %} <span class="sort-icon icon-caret-down hide" aria-hidden="true"></span></a></th>
                <th width="8%"><!--Operations--></th>
            </tr>
        </thead>
        <tbody>
        </tbody>
    </table>
    <div class="empty-tips hide">
        <h2 class="alc">{% trans "You don't have any download links" %}</h2>
        <p>{% trans "You can generate a download link for a folder or a file. Anyone who receives this link can view the folder or the file online." %}</p>
    </div>
    <p class="error error-tip hide"></p>
</div>
</script>

<script type="text/template" id="share-admin-upload-links-tmpl">
<div class="cur-view-path ovhd">
    <ul class="tab-tabs-nav fleft">
        <% if (app.pageOptions.can_generate_share_link) { %>
        <li class="tab">
            <a href="#share-admin-share-links/" class="a">{% trans "Download Links" %}</a>
        </li>
        <% } %>
        <li class="tab ui-state-active">
            <a href="#share-admin-upload-links/" class="a">{% trans "Upload Links" %}</a>
        </li>
    </ul>
</div>
<div class="cur-view-main-con">
    <span class="loading-icon loading-tip"></span>
    <table class="hide">
        <thead>
            <tr>
                <th width="4%"><!--icon--></th>
                <th width="44%">{% trans "Name" %}</th>
                <th width="30%">{% trans "Library" %}</th>
                <th width="12%">{% trans "Visits" %}</th>
                <th width="10%"><!--Operations--></th>
            </tr>
        </thead>
        <tbody>
        </tbody>
    </table>
    <div class="empty-tips hide">
        <h2 class="alc">{% trans "You don't have any upload links" %}</h2>
        <p>{% trans "You can generate an upload link from any folder. Anyone who receives this link can upload files to this folder." %}</p>
    </div>
    <p class="error error-tip hide"></p>
</div>
</script>

<script type="text/template" id="share-admin-download-link-tmpl">
    <td><img src="<%= icon_url %>" width="24" alt="" /></td>
    <td><a href="<%= dirent_url %>" class="normal"><%- obj_name %></a></td>
    <td><a href="#common/lib/<%= repo_id %>" class="normal"><%- repo_name %></a></td>
    <td><%= view_cnt %></td>
    <% if (expire_date) { %>
        <% if (is_expired) { %>
        <td class="error"><%= time %></td>
        <% } else { %>
        <td><%= time %></td>
        <% } %>
    <% } else { %>
    <td>--</td>
    <% } %>
    <td>
        <a href="#" class="sf2-icon-link view-link op-icon vh" title="{% trans "View" %}"></a>
        <a href="#" class="sf2-icon-delete rm-link op-icon vh" title="{% trans "Remove" %}"></a>
    </td>
</script>

<script type="text/template" id="share-admin-upload-link-tmpl">
    <td><img src="<%= icon_url %>" width="24" alt="" /></td>
    <td><a href="<%= dirent_url %>" class="normal"><%- obj_name %></a></td>
    <td><a href="#common/lib/<%= repo_id %>" class="normal"><%- repo_name %></a></td>
    <td><%= view_cnt %></td>
    <td>
        <a href="#" class="sf2-icon-link view-link op-icon vh" title="{% trans "View"%}"></a>
        <a href="#" class="sf2-icon-delete rm-link op-icon vh" title="{% trans "Remove"%}"></a>
    </td>
</script>

<script type="text/template" id="share-admin-link-popup-tmpl">
    <div>
        <p><%= link %></p>
        <input type="text" readonly="readonly" value="<%= link %>" class="shared-link hide" />
    </div>
</script>

<script type="text/template" id="invitations-toolbar-tmpl">
<button id="invite-people" class="btn-white hidden-sm-down"><span aria-hidden="true" class="icon-plus-square add vam"></span><span class="vam">{% trans "Invite People" %}</span></button>
<span id="invite-people" class="hidden-md-up sf2-icon-plus2 mobile-icon" aria-label="{% trans "Invite People" %}"></span>
</script>
<script type="text/template" id="invitations-tmpl">
<div class="cur-view-path">
    <h3>{% trans "Invite People" %}</h3>
</div>
<div class="cur-view-main-con">
    <span class="loading-icon loading-tip"></span>
    <table class="hide">
        <thead>
            <tr>
                <th width="35%">{% trans "Email" %}</th>
                <th width="20%">{% trans "Invite Time" %}</th>
                <th width="20%">{% trans "Expiration" %}</th>
                <th width="18%">{% trans "Accepted" %}</th>
                <th width="7%"><!--Operations--></th>
            </tr>
        </thead>
        <tbody>
        </tbody>
    </table>
    <div class="empty-tips hide">
        <h2 class="alc">{% trans "You have not invited any people." %}</h2>
    </div>
    <p class="error error-tip hide"></p>
</div>
</script>

<script type="text/template" id="invitation-item-tmpl">
    <td><%- accepter %></td>
    <td><time title='<%= invite_time_format %>'><%= invite_time_from_now %></time></td>
    <td><time title='<%= expire_time_format %>'><%= expire_time_from_now %></time></td>
    <% if (accept_time) { %>
    <td><span class="sf2-icon-tick tick-green"></span></td>
    <td></td>
    <% } else { %>
    <td></td>
    <td><a href="#" class="sf2-icon-delete rm-invitation op-icon vh" title="{% trans "Remove" %}"></a></td>
    <% } %>
</script>

<script type="text/template" id="invitation-form-tmpl">
    <form id="invitation-form" action="" method="post">{% csrf_token %}
        <h3 id="dialogTitle">{% trans "Invite People" %}</h3>
        <label for="accepter">{% trans "Email" %}</label><br/>
        <input id="accepter" type="text" name="accepter" value="" class="input" placeholder="{% trans "Emails, separated by ','"%}" title="{% trans "Emails, separated by ','"%}" /><br />
        <p class="error hide"></p>
        <input type="submit" value="{% trans "Submit" %}" class="submit vam" />
        <span class="loading-icon vam" style="margin-left:5px;display:none;"></span>
    </form>
</script>

{# file comment #}
<script type="text/template" id="file-comment-panel-tmpl">
    <div class="comments-panel-hd">
        <a href="#" title="{% trans "Close" %}" aria-label="{% trans "Close" %}" class="sf-popover-close js-close sf2-icon-x1 op-icon"></a>
        <h3 class="comments-panel-title">
            <img src="<%= icon_url %>" width="24" alt="" class="vam" />
            <span class="vam ellipsis file-comment-panel-item-name" title="<%- file_name %>"><%- file_name %></span>
        </h3>
    </div>
    <div class="comments-panel-con file-discussions-con">
        <div class="loading-icon loading-tip"></div>
        <ul class="file-discussion-list hide"></ul>
        <p class="no-discussion-tip hide">{% trans "No comment yet." %}</p>
        <p class="error hide"></p>
    </div>
    <div class="comments-panel-footer">
        <form action="" method="post" class="msg-form">
            <img src="{% avatar_url request.user 64 %}" alt="" width="32" class="avatar-circle fleft" />
            <div class="msg-body">
                <textarea name="message" placeholder="{% trans "Add a comment..." %}" title="{% trans "Add a comment..." %}" aria-label="{% trans "Add a comment..." %}" class="msg-input"></textarea>
                <p class="error hide"></p>
                <button type="submit" class="submit msg-submit">{% trans "Submit" %}</button>
            </div>
        </form>
    </div>
</script>
<script type="text/template" id="file-comment-tmpl">
<img src="<%= avatar_url %>" alt="" width="32" class="avatar-circle fleft" />
<div class="msg-body">
    <div class="ovhd">
        <a class="msg-username ellipsis" title="<%- user_name %>" href="<%= user_profile_url %>"><%- user_name %></a>
        <span class="msg-time" title="<%- time %>"><%- time_from_now %></span>
        <div class="msg-ops fright vh">
            <a class="msg-op sf2-icon-reply op-icon js-reply-msg" title="{% trans "Reply" %}" aria-label="{% trans "Reply" %}" href="#"></a>
            <% if (can_delete_msg) { %>
                <a class="msg-op sf2-icon-delete op-icon js-del-msg" title="{% trans "Delete" %}" aria-label="{% trans "Delete" %}" href="#" data-id="<%= id %>"></a>
            <% } %>
        </div>
    </div>
    <div class="msg-content"><%= content_marked %></div>
</div>
</script><|MERGE_RESOLUTION|>--- conflicted
+++ resolved
@@ -1487,10 +1487,11 @@
     <% } %>
     <a href="#" class="sf2-icon-cog1 op-icon group-top-op-icon" title="{% trans "Settings" %}" id="group-settings-icon" aria-label="{% trans "Settings" %}"></a>
     <a href="#" class="sf2-icon-user2 op-icon group-top-op-icon" title="{% trans "Members" %}" id="group-members-icon" aria-label="{% trans "Members" %}"></a>
+    <% if (app.pageOptions.enable_group_discussion) { %>
     <a href="#" class="sf2-icon-msgs2 op-icon group-top-op-icon" title="{% trans "Discussion" %}" id="group-discussions-icon" aria-label="{% trans "Discussion" %}"></a>
-</script>
-
-<<<<<<< HEAD
+    <% } %>
+</script>
+
 <script type="text/template" id="group-discussions-tmpl">
     <div class="comments-panel-hd">
         <a href="#" title="{% trans "Close" %}" aria-label="{% trans "Close" %}" class="sf-popover-close js-close sf2-icon-x1 op-icon"></a>
@@ -1511,19 +1512,6 @@
                 <button type="submit" class="submit msg-submit">{% trans "Submit" %}</button>
             </div>
         </form>
-=======
-    <div class="fright">
-        <% if (app.pageOptions.enable_wiki) { %>
-        <% if (wiki_enabled) { %>
-            <a href="{{SITE_ROOT}}group/<%= id %>/wiki/" class="sf2-icon-wiki2 op-icon group-top-op-icon" title="{% trans "Wiki" %}" id="group-wiki-icon"></a>
-        <% } %>
-        <% } %>
-        <a href="#" class="sf2-icon-cog1 op-icon group-top-op-icon" title="{% trans "Settings" %}" id="group-settings-icon" aria-label="{% trans "Settings" %}"></a>
-        <a href="#" class="sf2-icon-user2 op-icon group-top-op-icon" title="{% trans "Members" %}" id="group-members-icon" aria-label="{% trans "Members" %}"></a>
-        <% if (app.pageOptions.enable_group_discussion) { %>
-        <a href="#" class="sf2-icon-msgs2 op-icon group-top-op-icon" title="{% trans "Discussion" %}" id="group-discussions-icon" aria-label="{% trans "Discussion" %}"></a>
-        <% } %>
->>>>>>> 3ee97bc4
     </div>
 </script>
 
