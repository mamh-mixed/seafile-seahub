--- conflicted
+++ resolved
@@ -1268,8 +1268,8 @@
         'is_email_configured': IS_EMAIL_CONFIGURED,
         'can_add_public_repo': request.user.permissions.can_add_public_repo(),
         'folder_perm_enabled': folder_perm_enabled,
-<<<<<<< HEAD
-        'file_audit_enabled' : FILE_AUDIT_ENABLED
+        'file_audit_enabled' : FILE_AUDIT_ENABLED,
+        'custom_nav_items' : json.dumps(CUSTOM_NAV_ITEMS),
     })
 
 @login_required
@@ -1278,8 +1278,4 @@
         'share_link_expire_days_default': settings.SHARE_LINK_EXPIRE_DAYS_DEFAULT,
         'share_link_expire_days_min': SHARE_LINK_EXPIRE_DAYS_MIN,
         'share_link_expire_days_max': SHARE_LINK_EXPIRE_DAYS_MAX,
-=======
-        'file_audit_enabled' : FILE_AUDIT_ENABLED,
-        'custom_nav_items' : json.dumps(CUSTOM_NAV_ITEMS),
->>>>>>> ea61e5e4
     })