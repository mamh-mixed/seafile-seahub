# encoding: utf-8
import os
import stat
import simplejson as json
import re
import sys
import urllib
import urllib2
import logging
import chardet
<<<<<<< HEAD
from types import FunctionType
=======
from datetime import datetime
>>>>>>> 2ecb72c3
from math import ceil
from urllib import quote
from django.core.cache import cache
from django.core.urlresolvers import reverse
from django.core.mail import send_mail
from django.contrib import messages
from django.contrib.sites.models import Site, RequestSite
from django.db import IntegrityError
from django.db.models import F
from django.http import HttpResponse, HttpResponseBadRequest, Http404, \
    HttpResponseRedirect
from django.shortcuts import render_to_response, redirect
from django.template import Context, loader, RequestContext
from django.template.loader import render_to_string
from django.utils.hashcompat import md5_constructor
from django.utils.translation import ugettext as _

from seahub.auth.decorators import login_required
from seahub.auth import login as auth_login
from seahub.auth import authenticate
import seaserv
from seaserv import ccnet_rpc, ccnet_threaded_rpc, get_repos, get_emailusers, \
    get_repo, get_commits, get_branches, is_valid_filename, remove_group_user,\
    seafserv_threaded_rpc, seafserv_rpc, get_binding_peerids, is_repo_owner, \
    get_personal_groups_by_user, is_inner_pub_repo, \
    del_org_group_repo, get_personal_groups, web_get_access_token, remove_repo, \
    get_group, get_shared_groups_by_repo, is_group_user, check_permission, \
    list_personal_shared_repos, is_org_group, get_org_id_by_group, is_org_repo,\
    list_inner_pub_repos, get_org_groups_by_repo, is_org_repo_owner, \
    get_org_repo_owner, is_passwd_set, get_file_size, check_quota, edit_repo,\
    get_related_users_by_repo, get_related_users_by_org_repo, \
    get_session_info, get_group_repoids, get_repo_owner, get_file_id_by_path, \
    set_repo_history_limit, \
    get_commit, MAX_DOWNLOAD_DIR_SIZE, CALC_SHARE_USAGE, count_emailusers, \
    count_inner_pub_repos, unset_inner_pub_repo, get_user_quota_usage, \
    get_user_share_usage, send_message
from seaserv import seafile_api
from pysearpc import SearpcError

from seahub.base.accounts import User
from seahub.base.decorators import sys_staff_required
from seahub.base.models import UuidObjidMap, InnerPubMsg, InnerPubMsgReply
from seahub.contacts.models import Contact
from seahub.contacts.signals import mail_sended
from seahub.group.forms import MessageForm, MessageReplyForm
from seahub.group.models import GroupMessage, MessageAttachment
from seahub.group.signals import grpmsg_added
from seahub.notifications.models import UserNotification
from seahub.profile.models import Profile
from seahub.share.models import FileShare
from seahub.forms import AddUserForm, RepoCreateForm, RepoNewDirForm, RepoNewFileForm,\
    RepoRenameFileForm, RepoPassowrdForm, SharedRepoCreateForm,\
    SetUserQuotaForm, RepoSettingForm
from seahub.signals import repo_created, repo_deleted
from seahub.utils import render_permission_error, render_error, list_to_string, \
    get_httpserver_root, get_ccnetapplet_root, gen_shared_link, \
    calculate_repo_last_modify, get_file_type_and_ext, \
    check_filename_with_rename, get_accessible_repos, EMPTY_SHA1, \
    get_file_revision_id_size, get_ccnet_server_addr_port, \
    gen_file_get_url, string2list, MAX_INT, IS_EMAIL_CONFIGURED, \
    gen_file_upload_url, check_and_get_org_by_repo, \
    get_file_contributors, EVENTS_ENABLED, get_user_events, get_org_user_events, \
    get_starred_files, star_file, unstar_file, is_file_starred, get_dir_starred_files, \
    get_dir_files_last_modified, show_delete_days, HtmlDiff, \
    TRAFFIC_STATS_ENABLED, get_user_traffic_stat
from seahub.utils.paginator import get_page_range
import seahub.settings as settings
try:
    from seahub.settings import DOCUMENT_CONVERTOR_ROOT
    if DOCUMENT_CONVERTOR_ROOT[-1:] != '/':
        DOCUMENT_CONVERTOR_ROOT += '/'
except ImportError:
    DOCUMENT_CONVERTOR_ROOT = None
from seahub.settings import FILE_PREVIEW_MAX_SIZE, INIT_PASSWD, USE_PDFJS, FILE_ENCODING_LIST, \
    FILE_ENCODING_TRY_LIST, SEND_EMAIL_ON_ADDING_SYSTEM_MEMBER, SEND_EMAIL_ON_RESETTING_USER_PASSWD

# Get an instance of a logger
logger = logging.getLogger(__name__)

@login_required
def root(request):
    return HttpResponseRedirect(reverse(myhome))

def validate_owner(request, repo_id):
    """
    Check whether user in the request owns the repo.
    
    """
    ret = is_repo_owner(request.user.username, repo_id)

    return True if ret else False

def is_registered_user(email):
    """
    Check whether user is registerd.

    """
    try:
        user = User.objects.get(email=email)
    except User.DoesNotExist:
        user = None

    return True if user else False

def access_to_repo(request, repo_id, repo_ap=None):
    """
    Check whether user in the request can access to repo, which means user can
    view directory entries on repo page. Only repo owner or person who is shared
    can access to repo.

    NOTE: This function is deprecated, use `get_user_permission`.
    """
    if not request.user.is_authenticated():
        token = request.COOKIES.get('anontoken', None)
        return True if token else False
    else:
        return True if check_permission(repo_id, request.user.username) else False

def get_user_permission(request, repo_id):
    if request.user.is_authenticated():
        return check_permission(repo_id, request.user.username)
    else:
        token = request.COOKIES.get('anontoken', None)
        return 'r' if token else ''
        
def gen_path_link(path, repo_name):
    """
    Generate navigate paths and links in repo page.
    
    """
    if path and path[-1] != '/':
        path += '/'

    paths = []
    links = []
    if path and path != '/':
        paths = path[1:-1].split('/')
        i=1
        for name in paths:
            link = '/' + '/'.join(paths[:i])
            i = i + 1
            links.append(link)
    if repo_name:
        paths.insert(0, repo_name)
        links.insert(0, '/')
        
    zipped = zip(paths, links)
    
    return zipped

def get_repo_dirents(request, repo_id, commit, path):
    dir_list = []
    file_list = []
    if commit.root_id == EMPTY_SHA1:
        return ([], [])
    else:
        try:
            dirs = seafserv_threaded_rpc.list_dir_by_path(commit.id, path.encode('utf-8'))
        except SearpcError, e:
            raise Http404
            # return render_error(self.request, e.msg)

        org_id = -1
        if hasattr(request.user, 'org') and request.user.org:
            org_id = request.user.org['org_id']
        starred_files = get_dir_starred_files(request.user.username, repo_id, path, org_id)

        last_modified_info = get_dir_files_last_modified(repo_id, path)

        fileshares = FileShare.objects.filter(repo_id=repo_id).filter(username=request.user.username)
        http_or_https = request.is_secure() and 'https' or 'http'
        domain = RequestSite(request).domain

        for dirent in dirs:
            dirent.last_modified = last_modified_info.get(dirent.obj_name, 0)
            dirent.sharelink = ''
            if stat.S_ISDIR(dirent.props.mode):
                dpath = os.path.join(path, dirent.obj_name)
                if dpath[-1] != '/':
                    dpath += '/'
                for share in fileshares:
                    if dpath == share.path:
                        dirent.sharelink = gen_shared_link(request, share.token, 'd')
                        dirent.sharetoken = share.token
                        break
                dir_list.append(dirent)
            else:
                file_list.append(dirent)
                dirent.file_size = get_file_size(dirent.obj_id)
                dirent.starred = False
                fpath = os.path.join(path, dirent.obj_name)
                if fpath in starred_files:
                    dirent.starred = True
                for share in fileshares:
                    if fpath == share.path:
                        dirent.sharelink = gen_shared_link(request, share.token, 'f')
                        dirent.sharetoken = share.token
                        break
        dir_list.sort(lambda x, y : cmp(x.obj_name.lower(),
                                        y.obj_name.lower()))
        file_list.sort(lambda x, y : cmp(x.obj_name.lower(),
                                         y.obj_name.lower()))
        return (file_list, dir_list)


def render_recycle_root(request, repo_id):
    repo = get_repo(repo_id)
    if not repo:
        raise Http404

    days = show_delete_days(request)

    try:
        deleted_entries = seafserv_threaded_rpc.get_deleted(repo_id, days)
    except:
        deleted_entries = []

    dir_list = []
    file_list = []
    for dirent in deleted_entries:
        if stat.S_ISDIR(dirent.mode):
            dir_list.append(dirent)
        else:
            file_list.append(dirent)

    # Entries sort by deletion time in descending order.
    dir_list.sort(lambda x, y : cmp(y.delete_time,
                                    x.delete_time))
    file_list.sort(lambda x, y : cmp(y.delete_time,
                                     x.delete_time))

    return render_to_response('repo_recycle_view.html', {
            'show_recycle_root': True,
            'repo': repo,
            'dir_list': dir_list,
            'file_list': file_list,
            'days': days,
            }, context_instance=RequestContext(request))

def render_recycle_dir(request, repo_id, commit_id):
    basedir = request.GET.get('base', '')
    path = request.GET.get('p', '')
    if not basedir or not path:
        return render_recycle_root(request, repo_id)

    if basedir[0] != '/':
        basedir = '/' + basedir
    if path[-1] != '/':
        path += '/'

    repo = get_repo(repo_id)
    if not repo:
        raise Http404

    commit = seafserv_threaded_rpc.get_commit(commit_id)
    if not commit:
        raise Http404

    zipped = gen_path_link(path, '')
    file_list, dir_list = get_repo_dirents(request, repo_id, commit, basedir + path)

    days = show_delete_days(request)

    return render_to_response('repo_recycle_view.html', {
            'show_recycle_root': False,
            'repo': repo,
            'zipped': zipped,
            'dir_list': dir_list,
            'file_list': file_list,
            'commit_id': commit_id,
            'basedir': basedir,
            'path': path,
            'days': days,
            }, context_instance=RequestContext(request))

@login_required
def repo_recycle_view(request, repo_id):
    if get_user_permission(request, repo_id) != 'rw':
        return render_permission_error(request, _(u'Unable to view recycle page'))

    commit_id = request.GET.get('commit_id', '')
    if not commit_id:
        return render_recycle_root(request, repo_id)
    else:
        return render_recycle_dir(request, repo_id, commit_id)

@login_required
def repo_save_settings(request):
    if request.method != 'POST':
        raise Http404

    username = request.user.username
    content_type = 'application/json; charset=utf-8'

    form = RepoSettingForm(request.POST)
    if form.is_valid():
        repo_id = form.cleaned_data['repo_id']
        repo_name = form.cleaned_data['repo_name']
        repo_desc = form.cleaned_data['repo_desc']
        days = form.cleaned_data['days']
        
        repo = get_repo(repo_id)
        if not repo:
            err_msg = _(u'Library does not exist.')
            return HttpResponse(json.dumps({'error': err_msg}),
                                status=400, content_type=content_type)

        # check permission
        if request.user.org:
            is_owner = True if is_org_repo_owner(
                request.user.org['org_id'], repo_id, username) else False
        else:
            is_owner = True if is_repo_owner(username, repo_id) else False
        if not is_owner:
            err_msg = _(u'You do not have permission to perform this action.')
            return HttpResponse(json.dumps({'error': err_msg}),
                                status=403, content_type=content_type)

        # Edit library info (name, descryption).
        if repo.name != repo_name or repo.desc != repo_desc:
            if not edit_repo(repo_id, repo_name, repo_desc, username):
                err_msg = _(u'Failed to edit library information.')
                return HttpResponse(json.dumps({'error': err_msg}),
                                    status=500, content_type=content_type)

        # set library history
        res = set_repo_history_limit(repo_id, days)
        if res == 0:
            messages.success(request, _(u'Settings saved.'))
            return HttpResponse(json.dumps({'success': True}),
                                content_type=content_type)
        else:
            return HttpResponse(json.dumps({'error': _(u'Failed to save settings on server')}),
                                status=400, content_type=content_type)
    else:
        return HttpResponse(json.dumps({'error': str(form.errors.values()[0])}),
                            status=400, content_type=content_type)

def upload_error_msg (code):
    err_msg = _(u'Internal Server Error')
    if (code == 0):
        err_msg = _(u'Filename contains invalid character')
    elif (code == 1):
        err_msg = _(u'Duplicated filename')
    elif (code == 2):
        err_msg = _(u'File does not exist')
    elif (code == 3):
        err_msg = _(u'File size surpasses the limit')
    elif (code == 4):
        err_msg = _(u'The space of owner is used up, upload failed')
    elif (code == 5):
        err_msg = _(u'An error occurs during file transfer')
    return err_msg

def upload_file_error(request, repo_id):
    if request.method == 'GET':
        repo = get_repo(repo_id)
        if not repo:
            raise Http404
        parent_dir = request.GET.get('p')
        filename = request.GET.get('fn', '')
        err = request.GET.get('err')
        if not parent_dir or not err:
            return render_error(request, _(u'Invalid url'))

        zipped = gen_path_link (parent_dir, repo.name)

        code = int(err)
        err_msg = upload_error_msg(code)

        return render_to_response('upload_file_error.html', {
                'repo': repo,
                'zipped': zipped,
                'filename': filename,
                'err_msg': err_msg,
                }, context_instance=RequestContext(request))

def update_file_error(request, repo_id):
    if request.method == 'GET':
        repo = get_repo(repo_id)
        if not repo:
            raise Http404
        target_file = request.GET.get('p')
        err = request.GET.get('err')
        if not target_file or not err:
            return render_error(request, _(u'Invalid url'))

        zipped = gen_path_link (target_file, repo.name)

        code = int(err)
        err_msg = upload_error_msg(code)

        return render_to_response('update_file_error.html', {
                'repo': repo,
                'zipped': zipped,
                'err_msg': err_msg,
                }, context_instance=RequestContext(request))
    
def get_subdir(request):
    repo_id = request.GET.get('repo_id', '')
    path = request.GET.get('path', '')

    if not (repo_id and path):
        return render_error(request)

    latest_commit = get_commits(repo_id, 0, 1)[0]
    try:
        dirents = seafserv_threaded_rpc.list_dir_by_path(latest_commit.id, path.encode('utf-8'))
    except SearpcError, e:
        return render_error(request, e.msg)

    subdirs = []
    for dirent in dirents:
        if not stat.S_ISDIR(dirent.props.mode):
            continue

        dirent.has_subdir = False
        path_ = os.path.join (path, dirent.obj_name)
        try:
            dirs_ = seafserv_threaded_rpc.list_dir_by_path(latest_commit.id, path_.encode('utf-8'))
        except SearpcError, e:
            return render_error(request, e.msg)

        for dirent_ in dirs_:
            if stat.S_ISDIR(dirent_.props.mode):
                dirent.has_subdir = True
                break

        if dirent.has_subdir:
            subdir = {
                'data': dirent.obj_name,
                'attr': {'repo_id': repo_id },
                'state': 'closed'
                    }
            subdirs.append(subdir)
        else:
            subdirs.append(dirent.obj_name)

    content_type = 'application/json; charset=utf-8'
    return HttpResponse(json.dumps(subdirs),
                            content_type=content_type)

@login_required
def repo_history(request, repo_id):
    """
    List library modification histories.
    """
    user_perm = get_user_permission(request, repo_id)
    if not user_perm:
        return render_permission_error(request, _(u'Unable to view library modification'))

    repo = get_repo(repo_id)
    if not repo:
        raise Http404

    password_set = False
    if repo.props.encrypted:
        try:
            ret = seafserv_rpc.is_passwd_set(repo_id, request.user.username)
            if ret == 1:
                password_set = True
        except SearpcError, e:
            return render_error(request, e.msg)

    if repo.props.encrypted and not password_set:
        return HttpResponseRedirect(reverse('repo', args=[repo_id]))

    try:
        current_page = int(request.GET.get('page', '1'))
        per_page = int(request.GET.get('per_page', '25'))
    except ValueError:
        current_page = 1
        per_page = 25

    commits_all = get_commits(repo_id, per_page * (current_page -1),
                              per_page + 1)
    commits = commits_all[:per_page]

    if len(commits_all) == per_page + 1:
        page_next = True
    else:
        page_next = False

    return render_to_response('repo_history.html', {
            "repo": repo,
            "commits": commits,
            'current_page': current_page,
            'prev_page': current_page-1,
            'next_page': current_page+1,
            'per_page': per_page,
            'page_next': page_next,
            'user_perm': user_perm,
            }, context_instance=RequestContext(request))

@login_required
def repo_view_snapshot(request, repo_id):
    if not access_to_repo(request, repo_id, ''):
        return render_permission_error(request, _(u'Unable to view library snapshots'))

    repo = get_repo(repo_id)
    if not repo:
        raise Http404

    password_set = False
    if repo.props.encrypted:
        try:
            ret = seafserv_rpc.is_passwd_set(repo_id, request.user.username)
            if ret == 1:
                password_set = True
        except SearpcError, e:
            return render_error(request, e.msg)

    if repo.props.encrypted and not password_set:
        return HttpResponseRedirect(reverse('repo', args=[repo_id]))

    try:
        current_page = int(request.GET.get('page', '1'))
        per_page = int(request.GET.get('per_page', '25'))
    except ValueError:
        current_page = 1
        per_page = 25

    # don't show the current commit
    commits_all = get_commits(repo_id, per_page * (current_page -1) + 1,
                              per_page + 2)
    commits = commits_all[:per_page]

    if len(commits_all) == per_page + 1:
        page_next = True
    else:
        page_next = False

    return render_to_response('repo_view_snapshot.html', {
            "repo": repo,
            "commits": commits,
            'current_page': current_page,
            'prev_page': current_page-1,
            'next_page': current_page+1,
            'per_page': per_page,
            'page_next': page_next,
            }, context_instance=RequestContext(request))

@login_required
def repo_history_revert(request, repo_id):
    repo = get_repo(repo_id)
    if not repo:
        raise Http404

    if not access_to_repo(request, repo_id):
        return render_permission_error(request, _(u'You have no permission to restore library'))

    password_set = False
    if repo.props.encrypted:
        try:
            ret = seafserv_rpc.is_passwd_set(repo_id, request.user.username)
            if ret == 1:
                password_set = True
        except SearpcError, e:
            return render_error(request, e.msg)

    if repo.props.encrypted and not password_set:
        return HttpResponseRedirect(reverse('repo', args=[repo_id]))

    commit_id = request.GET.get('commit_id', '')
    if not commit_id:
        return render_error(request, _(u'Please specify history ID'))

    try:
        seafserv_threaded_rpc.revert_on_server(repo_id, commit_id, request.user.username)
    except SearpcError, e:
        if e.msg == 'Bad arguments':
            return render_error(request, _(u'Invalid arguments'))
        elif e.msg == 'No such repo':
            return render_error(request, _(u'Library does not exist'))
        elif e.msg == "Commit doesn't exist":
            return render_error(request, _(u'History you specified does not exist'))
        else:
            return render_error(request, _(u'Unknown error'))

    return HttpResponseRedirect(reverse(repo_history, args=[repo_id]))

def fpath_to_link(repo_id, path, is_dir=False):
    """Translate file path of a repo to its view link"""
    if is_dir:
        url = reverse("repo", args=[repo_id])
    else:
        url = reverse("repo_view_file", args=[repo_id])

    href = url + '?p=/%s' % urllib2.quote(path.encode('utf-8'))

    return '<a href="%s">%s</a>' % (href, path)

def get_diff(repo_id, arg1, arg2):
    lists = {'new' : [], 'removed' : [], 'renamed' : [], 'modified' : [], \
                 'newdir' : [], 'deldir' : []}

    diff_result = seafserv_threaded_rpc.get_diff(repo_id, arg1, arg2)
    if not diff_result:
        return lists

    for d in diff_result:
        if d.status == "add":
            lists['new'].append(fpath_to_link(repo_id, d.name))
        elif d.status == "del":
            lists['removed'].append(d.name)
        elif d.status == "mov":
            lists['renamed'].append(d.name + " ==> " + fpath_to_link(repo_id, d.new_name))
        elif d.status == "mod":
            lists['modified'].append(fpath_to_link(repo_id, d.name))
        elif d.status == "newdir":
            lists['newdir'].append(fpath_to_link(repo_id, d.name, is_dir=True))
        elif d.status == "deldir":
            lists['deldir'].append(d.name)

    return lists

@login_required
def repo_history_changes(request, repo_id):
    changes = {}
    content_type = 'application/json; charset=utf-8'

    if not access_to_repo(request, repo_id, ''):
        return HttpResponse(json.dumps(changes), content_type=content_type)

    repo = get_repo(repo_id)
    if not repo:
        return HttpResponse(json.dumps(changes), content_type=content_type)

    if repo.encrypted and not is_passwd_set(repo_id, request.user.username):
        return HttpResponse(json.dumps(changes), content_type=content_type)

    commit_id = request.GET.get('commit_id', '')
    if not commit_id:
        return HttpResponse(json.dumps(changes), content_type=content_type)

    changes = get_diff(repo_id, '', commit_id)

    c = get_commit(commit_id)
    if c.parent_id is None:
        # A commit is a first commit only if it's parent id is None.
        changes['cmt_desc'] = repo.desc
    elif c.second_parent_id is None:
        # Normal commit only has one parent.
        if c.desc.startswith('Changed library'):
            changes['cmt_desc'] = _('Changed library name or description')
    else:
        # A commit is a merge only if it has two parents.
        changes['cmt_desc'] = _('No conflict in the merge.')
    
    return HttpResponse(json.dumps(changes), content_type=content_type)

@login_required
def modify_token(request, repo_id):
    if not validate_owner(request, repo_id):
        return HttpResponseRedirect(reverse('repo', args=[repo_id]))

    token = request.POST.get('token', '')
    if token:
        seafserv_threaded_rpc.set_repo_token(repo_id, token)

    return HttpResponseRedirect(reverse('repo', args=[repo_id]))

@login_required
def repo_remove(request, repo_id):
    repo = get_repo(repo_id)
    if not repo:
        return render_error(request, _(u'Library does not exist'))
        
    user = request.user.username
    org, base_template = check_and_get_org_by_repo(repo_id, user)
    if org:
        # Remove repo in org context, only repo owner or org staff can
        # perform this operation.
        if request.user.is_staff or org.is_staff or \
                is_org_repo_owner(org.org_id, repo_id, user):
            # Must get related useres before remove the repo
            usernames = get_related_users_by_org_repo(org.org_id, repo_id)
            remove_repo(repo_id)
            repo_deleted.send(sender=None,
                              org_id=org.org_id,
                              usernames=usernames,
                              repo_owner=user,
                              repo_id=repo_id,
                              repo_name=repo.name,
                          )
        else:
            err_msg = _(u'Failed to remove library. Only staff or owner can perform this operation.')
            messages.error(request, err_msg)
    else:
        # Remove repo in personal context, only repo owner or site staff can
        # perform this operation.
        if validate_owner(request, repo_id) or request.user.is_staff:
            usernames = get_related_users_by_repo(repo_id)
            remove_repo(repo_id)
            repo_deleted.send(sender=None,
                              org_id=-1,
                              usernames=usernames,
                              repo_owner=user,
                              repo_id=repo_id,
                              repo_name=repo.name,
                          )
            messages.success(request, _(u'Successfully deleted library "%s".') % repo.name)
        else:
            err_msg = _(u'Failed to remove library. Only staff or owner can perform this operation.')
            messages.error(request, err_msg)

    next = request.META.get('HTTP_REFERER', None)
    if not next:
        next = settings.SITE_ROOT
    return HttpResponseRedirect(next)
    
@login_required
def myhome(request):
    owned_repos = []

    email = request.user.username

    quota = seafserv_threaded_rpc.get_user_quota(email)

    quota_usage = 0
    share_usage = 0
    my_usage = get_user_quota_usage(email)
    if CALC_SHARE_USAGE:
        share_usage = get_user_share_usage(email)
        quota_usage = my_usage + share_usage
    else:
        quota_usage = my_usage

    # Get all personal groups I joined.
    joined_groups = get_personal_groups_by_user(request.user.username)

    # Personal repos that I owned.
    owned_repos = seafserv_threaded_rpc.list_owned_repos(email)
    calculate_repo_last_modify(owned_repos)
    owned_repos.sort(lambda x, y: cmp(y.latest_modify, x.latest_modify))
    
    # Personal repos others shared to me
    in_repos = list_personal_shared_repos(email, 'to_email', -1, -1)
    # For each group I joined... 
    for grp in joined_groups:
        # Get group repos, and for each group repos...
        for r_id in get_group_repoids(grp.id):
            # No need to list my own repo
            if is_repo_owner(email, r_id):
                continue
            # Convert repo properties due to the different collumns in Repo
            # and SharedRepo
            r = get_repo(r_id)
            if not r:
                continue
            r.repo_id = r.id
            r.repo_name = r.name
            r.repo_desc = r.desc
            cmmts = get_commits(r_id, 0, 1)
            last_commit = cmmts[0] if cmmts else None
            r.last_modified = last_commit.ctime if last_commit else 0
            r.share_type = 'group'
            r.user = get_repo_owner(r_id)
            r.user_perm = check_permission(r_id, email)
            in_repos.append(r)
    in_repos.sort(lambda x, y: cmp(y.last_modified, x.last_modified))

    # user notifications
    grpmsg_list = []
    grpmsg_reply_list = []
    orgmsg_list = []
    notes = UserNotification.objects.filter(to_user=request.user.username)
    for n in notes:
        if n.msg_type == 'group_msg':
            grp = get_group(n.detail)
            if not grp:
                continue
            grpmsg_list.append(grp)
        elif n.msg_type == 'grpmsg_reply':
            grpmsg_reply_list.append(n.detail)
        elif n.msg_type == 'org_join_msg':
            orgmsg_list.append(n.detail)

    # get nickname
    profiles = Profile.objects.filter(user=request.user.username)
    nickname = profiles[0].nickname if profiles else ''

    autocomp_groups = joined_groups
    contacts = [ c for c in Contact.objects.filter(user_email=email) \
                     if is_registered_user(c.contact_email) ]

    
    if request.cloud_mode:
        allow_public_share = False
    else:
        allow_public_share = True

        # Clear org messages just in case. Should never happen in production
        # environment.
        orgmsg_list = []        

    # events
    if EVENTS_ENABLED:
        events = get_user_events(email, 0)
        events_more, event_groups = handle_events_data(events)
    else:
        events = None
        events_more = False
        event_groups = None

    starred_files = get_starred_files(request.user.username)

    traffic_stat = 0
    if TRAFFIC_STATS_ENABLED:
        # User's network traffic stat in this month 
        stat = get_user_traffic_stat(request.user.username)
        if stat:
            traffic_stat = stat['file_view'] + stat['file_download'] + stat['dir_download']

    return render_to_response('myhome.html', {
            "nickname": nickname,
            "owned_repos": owned_repos,
            "quota": quota,
            "quota_usage": quota_usage,
            "CALC_SHARE_USAGE": CALC_SHARE_USAGE,
            "share_usage": share_usage,
            "my_usage": my_usage,
            "in_repos": in_repos,
            "contacts": contacts,
            "joined_groups": joined_groups,
            "autocomp_groups": autocomp_groups,
            "notes": notes,
            "grpmsg_list": grpmsg_list,
            "grpmsg_reply_list": grpmsg_reply_list,
            "orgmsg_list": orgmsg_list,
            "create_shared_repo": False,
            "allow_public_share": allow_public_share,
            "events": events,
            "events_more": events_more,
            "event_groups": event_groups,
            "starred_files": starred_files,
            "TRAFFIC_STATS_ENABLED": TRAFFIC_STATS_ENABLED,
            "traffic_stat": traffic_stat,
            "ENABLE_PAYMENT": getattr(settings, 'ENABLE_PAYMENT', False),
            }, context_instance=RequestContext(request))

@login_required
def client_mgmt(request):
    username = request.user.username

    clients = []
    try:
        clients = seafile_api.list_repo_tokens_by_email(username)
    except:
        pass

    if clients:
        clients.sort(key=lambda client: client.repo_name)

    return render_to_response('client_mgmt.html', {
            'clients': clients,
            }, context_instance=RequestContext(request))

@login_required
def client_unsync(request):
    repo_id = request.GET.get('repo_id', '')
    token = request.GET.get('token', '')
    username = request.user.username
    client_name = request.GET.get('name', '');

    if repo_id and token:
        try:
            seafile_api.delete_repo_token(repo_id, token, username)
            if client_name:
                messages.success(request, _(u'Successfully unsync client %s') % client_name)
            else:
                messages.success(request, _(u'Successfully unsync client'))
        except:
            if client_name:
                messages.error(request, _(u'Failed to unsync client %s') % client_name)
            else:
                messages.error(request, _(u'Failed to unsync client'))

    next = request.META.get('HTTP_REFERER', None)
    if not next:
        next = settings.SITE_ROOT
    return HttpResponseRedirect(next)

@login_required
def innerpub_msg_reply(request, msg_id):
    """Show inner pub message replies, and process message reply in ajax"""
    
    content_type = 'application/json; charset=utf-8'
    if request.is_ajax():
        ctx = {}
        if request.method == 'POST':
            form = MessageReplyForm(request.POST)

            # TODO: invalid form
            if form.is_valid():
                msg = form.cleaned_data['message']
                try:
                    innerpub_msg = InnerPubMsg.objects.get(id=msg_id)
                except InnerPubMsg.DoesNotExist:
                    return HttpResponseBadRequest(content_type=content_type)
            
                msg_reply = InnerPubMsgReply()
                msg_reply.reply_to = innerpub_msg
                msg_reply.from_email = request.user.username
                msg_reply.message = msg
                msg_reply.save()

                ctx['reply'] = msg_reply
                html = render_to_string("group/group_reply_new.html", ctx)

        else:
            try:
                msg = InnerPubMsg.objects.get(id=msg_id)
            except InnerPubMsg.DoesNotExist:
                raise HttpResponse(status=400)

            replies = InnerPubMsgReply.objects.filter(reply_to=msg)
            ctx['replies'] = replies
            html = render_to_string("group/group_reply_list.html", ctx)

        serialized_data = json.dumps({"html": html})
        return HttpResponse(serialized_data, content_type=content_type)
    else:
        return HttpResponseBadRequest(content_type=content_type)

@login_required    
def public_repo_create(request):
    '''
    Handle ajax post to create public repo.
    
    '''
    if not request.is_ajax() or request.method != 'POST':
        return Http404

    result = {}
    content_type = 'application/json; charset=utf-8'
    
    form = SharedRepoCreateForm(request.POST)
    if form.is_valid():
        repo_name = form.cleaned_data['repo_name']
        repo_desc = form.cleaned_data['repo_desc']
        permission = form.cleaned_data['permission']
        passwd = form.cleaned_data['passwd']
        user = request.user.username

        try:
            # create a repo 
            repo_id = seafserv_threaded_rpc.create_repo(repo_name, repo_desc,
                                                        user, passwd)
            # set this repo as inner pub
            seafserv_threaded_rpc.set_inner_pub_repo(repo_id, permission)
        except:
            repo_id = None
        if not repo_id:
            result['error'] = _(u'Failed to create library')
        else:
            result['success'] = True
            repo_created.send(sender=None,
                              org_id=-1,
                              creator=user,
                              repo_id=repo_id,
                              repo_name=repo_name)

        return HttpResponse(json.dumps(result), content_type=content_type)
    else:
        return HttpResponseBadRequest(json.dumps(form.errors),
                                      content_type=content_type)

@login_required
def unsetinnerpub(request, repo_id):
    repo = get_repo(repo_id)
    if not repo:
        messages.error(request, _('Failed to unshare the library, as it does not exist.'))
        return HttpResponseRedirect(reverse('share_admin'))

    try:
        unset_inner_pub_repo(repo_id)
        messages.success(request, _('Unshare "%s" successfully.') % repo.name)
    except SearpcError:
        messages.error(request, _('Failed to unshare "%s".') % repo.name)
    return HttpResponseRedirect(reverse('share_admin'))

@login_required
def ownerhome(request, owner_name):
    owned_repos = []
    quota_usage = 0

    owned_repos = seafserv_threaded_rpc.list_owned_repos(owner_name)
    quota_usage = seafserv_threaded_rpc.get_user_quota_usage(owner_name)

    user_dict = user_info(request, owner_name)
    
    return render_to_response('ownerhome.html', {
            "owned_repos": owned_repos,
            "quota_usage": quota_usage,
            "owner": owner_name,
            "user_dict": user_dict,
            }, context_instance=RequestContext(request))

@login_required
def repo_set_access_property(request, repo_id):
    ap = request.GET.get('ap', '')
    seafserv_threaded_rpc.repo_set_access_property(repo_id, ap)
        
    return HttpResponseRedirect(reverse('repo', args=[repo_id]))

@login_required    
def repo_del_file(request, repo_id):
    if get_user_permission(request, repo_id) != 'rw':
        return render_permission_error(request, _('Failed to delete file.'))

    parent_dir = request.GET.get("p", "/")
    file_name = request.GET.get("file_name")
    user = request.user.username
    try:
        seafserv_threaded_rpc.del_file(repo_id, parent_dir, file_name, user)
        messages.success(request, _(u'%s successfully deleted.') % file_name)
    except:
        messages.error(request, _(u'Internal error. Failed to delete %s.') % file_name)

    url = reverse('repo', args=[repo_id]) + ('?p=%s' % urllib2.quote(parent_dir.encode('utf-8')))
    return HttpResponseRedirect(url)
   
def repo_file_get(raw_path, file_enc):
    err = ''
    file_content = ''
    encoding = None
    if file_enc != 'auto':
        encoding = file_enc

    try:
        file_response = urllib2.urlopen(raw_path)
        if long(file_response.headers['Content-Length']) > FILE_PREVIEW_MAX_SIZE:
            err = _(u'File size surpasses 10M, can not be previewed online.')
            return err, '', None
        else:
            content = file_response.read()
    except urllib2.HTTPError, e:
        err = _(u'HTTPError: failed to open file online')
        return err, '', None
    except urllib2.URLError as e:
        err = _(u'URLError: failed to open file online')
        return err, '', None
    else:
        if encoding:
            try:
                u_content = content.decode(encoding)
            except UnicodeDecodeError:
                err = _(u'The encoding you chose is not proper.')
                return err, '', encoding
        else:
            for enc in FILE_ENCODING_TRY_LIST:
                try:
                    u_content = content.decode(enc)
                    encoding = enc
                    break
                except UnicodeDecodeError:
                    if enc != FILE_ENCODING_TRY_LIST[-1]:
                        continue
                    else:
                        encoding = chardet.detect(content)['encoding']
                        if encoding:
                            try:
                                u_content = content.decode(encoding)
                            except UnicodeDecodeError:
                                err = _(u'Unknown file encoding')
                                return err, '', ''
                        else:
                            err = _(u'Unknown file encoding')
                            return err, '', ''

        file_content = u_content

    return err, file_content, encoding

def get_file_content(filetype, raw_path, obj_id, fileext, file_enc):
    err = ''
    file_content = ''
    swf_exists = False
    encoding = None

    if filetype == 'Text' or filetype == 'Markdown' or filetype == 'Sf':
        err, file_content, encoding = repo_file_get(raw_path, file_enc)
    elif filetype == 'Document':
        if DOCUMENT_CONVERTOR_ROOT:
            err, swf_exists = flash_prepare(raw_path, obj_id, fileext)
        else:
            filetype = 'Unknown'
    elif filetype == 'PDF':
        if USE_PDFJS:
            # use pdfjs to preview PDF
            pass
        elif DOCUMENT_CONVERTOR_ROOT:
            # use flash to prefiew PDF
            err, swf_exists = flash_prepare(raw_path, obj_id, fileext)
        else:
            # can't preview PDF
            filetype = 'Unknown'
    
    return err, file_content, swf_exists, filetype, encoding

def repo_access_file(request, repo_id, obj_id):
    repo = get_repo(repo_id)
    if not repo:
        raise Http404

    password_set = False
    if repo.props.encrypted:
        try:
            ret = seafserv_rpc.is_passwd_set(repo_id, request.user.username)
            if ret == 1:
                password_set = True
        except SearpcError, e:
            return render_error(request, e.msg)

    if repo.props.encrypted and not password_set:
        return HttpResponseRedirect(reverse('repo', args=[repo_id]))

    op = request.GET.get('op', 'view')
    file_name = request.GET.get('file_name', '')

    if op == 'del':
        return repo_del_file(request, repo_id)

    # If vistor's file shared token in url params matches the token in db,
    # then we know the vistor is from file shared link.
    share_token = request.GET.get('t', '')
    fileshare = FileShare.objects.get(token=share_token) if share_token else None
    shared_by = None
    if fileshare:
        from_shared_link = True
        shared_by = fileshare.username
    else:
        from_shared_link = False

    if access_to_repo(request, repo_id, '') or from_shared_link:
        # Get a token to access file
        token = seafserv_rpc.web_get_access_token(repo_id, obj_id,
                                                  op, request.user.username)
    else:
        return render_permission_error(request, _(u'Unable to access file'))

    redirect_url = gen_file_get_url(token, file_name)

    if from_shared_link:
        # send stats message
        try:
            file_size = seafserv_threaded_rpc.get_file_size(obj_id)
            send_message('seahub.stats', 'file-download\t%s\t%s\t%s\t%s' % \
                         (repo.id, shared_by, obj_id, file_size))
        except Exception, e:
            logger.error('Error when sending file-download message: %s' % str(e))
            pass

    return HttpResponseRedirect(redirect_url)

def get_repo_download_url(request, repo_id):
    repo = seafserv_threaded_rpc.get_repo(repo_id)    
    repo_name = repo.props.name
    quote_repo_name = quote(repo_name.encode('utf-8'))
    encrypted = repo.props.encrypted
    if encrypted:
        enc = '1'
    else:
        enc = ''
    relay_id = get_session_info().id
    if not relay_id:
        return '', _(u"Failed to download library, unable to find server")

    try:
        token = seafserv_threaded_rpc.generate_repo_token \
                (repo_id, request.user.username)
    except Exception, e:
        return '', str(e)

    addr, port = get_ccnet_server_addr_port ()

    if not (addr and port):
        return '', _(u"Invalid server setting")

    ccnet_applet_root = get_ccnetapplet_root()
    email = urllib2.quote(request.user.username.encode('utf-8'))

    url = ccnet_applet_root + "/repo/download/"
    
    url += "?relay_id=%s&relay_addr=%s&relay_port=%s" % (relay_id, addr, port)
    url += "&email=%s&token=%s" % (email, token)
    url += "&repo_id=%s&repo_name=%s" % (repo_id, quote_repo_name)
    if enc:
        url += "&encrypted=1&magic=%s" % repo.magic

    return url, ''
 
@login_required
def repo_download(request):
    repo_id = request.GET.get('repo_id', '')

    download_url, err = get_repo_download_url(request, repo_id)
    if err:
        return render_to_response('error.html', {
            "error_msg": err
        }, context_instance=RequestContext(request))

    return HttpResponseRedirect(download_url)

@login_required    
def file_move(request):
    src_repo_id = request.POST.get('src_repo')
    src_path    = request.POST.get('src_path')
    dst_repo_id = request.POST.get('dst_repo')
    dst_path    = request.POST.get('dst_path')
    obj_name    = request.POST.get('obj_name')
    obj_type    = request.POST.get('obj_type') # dir or file
    op          = request.POST.get('operation')

    if not (src_repo_id and src_path and dst_repo_id \
            and dst_path and obj_name and obj_type and op):
        return render_error(request)

    # check file path
    if len(dst_path+obj_name) > settings.MAX_PATH:
        messages.error(request, _('Destination path is too long.'))
        url = reverse('repo', args=[src_repo_id]) + ('?p=%s' % urllib2.quote(src_path.encode('utf-8')))
        return HttpResponseRedirect(url)
    
    # check whether user has write permission to dest repo
    if check_permission(dst_repo_id, request.user.username) != 'rw':
        messages.error(request, _('You can not modify that library.'))
        url = reverse('repo', args=[src_repo_id]) + ('?p=%s' % urllib2.quote(src_path.encode('utf-8')))
        return HttpResponseRedirect(url)
        
    # do nothing when dst is the same as src
    if src_repo_id == dst_repo_id and src_path == dst_path:
        url = reverse('repo', args=[src_repo_id]) + ('?p=%s' % urllib2.quote(src_path.encode('utf-8')))
        return HttpResponseRedirect(url)

    # Error when moving/copying a dir to its subdir
    if obj_type == 'dir':
        src_dir = os.path.join(src_path, obj_name)
        if dst_path.startswith(src_dir):
            error_msg = _(u'Can not %(op)s directory %(src)s to its subdirectory %(des)s') \
                        % {'op': _(u"copy") if op == 'cp' else _(u"move"),
                           'src': src_dir,
                           'des': dst_path}
            messages.add_message(request, messages.ERROR, error_msg)
            url = reverse('repo', args=[src_repo_id]) + ('?p=%s' % urllib2.quote(src_path.encode('utf-8')))
            return HttpResponseRedirect(url)

    new_obj_name = check_filename_with_rename(dst_repo_id, dst_path, obj_name)

    try:
        msg_url = reverse('repo', args=[dst_repo_id]) + u'?p=' + urllib2.quote(dst_path.encode('utf-8'))
        if op == 'cp':
            seafserv_threaded_rpc.copy_file (src_repo_id, src_path, obj_name,
                                             dst_repo_id, dst_path, new_obj_name,
                                             request.user.username)
            messages.success(request, _(u'Successfully copying %(name)s：<a href="%(url)s">view</a>') % \
                                 {"name":obj_name, "url":msg_url})
        elif op == 'mv':
            seafserv_threaded_rpc.move_file (src_repo_id, src_path, obj_name,
                                             dst_repo_id, dst_path, new_obj_name,
                                             request.user.username)
            messages.success(request, _(u'Successfully moving %(name)s <a href="%(url)s">view</a>') % \
                                 {"name":obj_name, "url":msg_url})
    except Exception, e:
        return render_error(request, str(e))

    url = reverse('repo', args=[src_repo_id]) + ('?p=%s' % urllib2.quote(src_path.encode('utf-8')))

    return HttpResponseRedirect(url)

@login_required
def seafile_access_check(request):
    repo_id = request.GET.get('repo_id', '')
    applet_root = get_ccnetapplet_root()
    download_url, err = get_repo_download_url (request, repo_id)
    if err:
        return render_to_response('error.html', {
            "error_msg": err
        }, context_instance=RequestContext(request))
    
    return render_to_response(
        'seafile_access_check.html', {
            'repo_id': repo_id,
            'applet_root': applet_root,
            'download_url': download_url,
        },
        context_instance=RequestContext(request))


@login_required
def file_upload_progress_page(request):
    '''
    As iframe in repo_upload_file.html, for solving problem in chrome.

    '''
    uuid = request.GET.get('uuid', '')
    httpserver_root = get_httpserver_root()
    upload_progress_con_id = request.GET.get('upload_progress_con_id', '')
    return render_to_response('file_upload_progress_page.html', {
            'uuid': uuid,
            'httpserver_root': httpserver_root,
            'upload_progress_con_id': upload_progress_con_id,
            }, context_instance=RequestContext(request))

@login_required        
def repo_new_dir(request):        
    result = {}
    content_type = 'application/json; charset=utf-8'
    
    form = RepoNewDirForm(request.POST)
    if form.is_valid():
        repo_id       = form.cleaned_data["repo_id"]
        parent_dir    = form.cleaned_data["parent_dir"]
        new_dir_name = form.cleaned_data["new_dir_name"]
        user          = request.user.username
    else:
        result['error'] = str(form.errors.values()[0])
        return HttpResponse(json.dumps(result), status=400, content_type=content_type)

    if get_user_permission(request, repo_id) != 'rw':
        result['error'] = _('Permission denied')
        return HttpResponse(json.dumps(result), status=400, content_type=content_type)

    new_dir_name = check_filename_with_rename(repo_id, parent_dir, new_dir_name)

    try:
        seafserv_threaded_rpc.post_dir(repo_id, parent_dir, new_dir_name, user)
    except Exception, e:
        result['error'] = str(e)
        return HttpResponse(json.dumps(result), status=400, content_type=content_type)
        
    url = reverse('repo', args=[repo_id]) + \
        ('?p=%s' % urllib2.quote(parent_dir.encode('utf-8')))
    return HttpResponse(json.dumps({'success': True}), content_type=content_type)
    
@login_required        
def repo_new_file(request):        
    result = {}
    content_type = 'application/json; charset=utf-8'

    form = RepoNewFileForm(request.POST)
    if form.is_valid():
        repo_id       = form.cleaned_data["repo_id"]
        parent_dir    = form.cleaned_data["parent_dir"]
        new_file_name = form.cleaned_data["new_file_name"]
        user          = request.user.username
    else:
        result['error'] = str(form.errors.values()[0])
        return HttpResponse(json.dumps(result), status=400, content_type=content_type)

    if get_user_permission(request, repo_id) != 'rw':
        result['error'] = _('Permission denied')
        return HttpResponse(json.dumps(result), status=400, content_type=content_type)
        
    new_file_name = check_filename_with_rename(repo_id, parent_dir,
                                               new_file_name)

    try:
        seafserv_threaded_rpc.post_empty_file(repo_id, parent_dir,
                                              new_file_name, user)
    except Exception, e:
        result['error'] = str(e)
        return HttpResponse(json.dumps(result), status=400, content_type=content_type)
        
    url = reverse('repo', args=[repo_id]) + \
        ('?p=%s' % urllib2.quote(parent_dir.encode('utf-8')))
    return HttpResponse(json.dumps({'success': True}), content_type=content_type)

@login_required    
def repo_rename_file(request):
    result = {}
    content_type = 'application/json; charset=utf-8'

    form = RepoRenameFileForm(request.POST)
    if form.is_valid():
        repo_id       = form.cleaned_data["repo_id"]
        parent_dir    = form.cleaned_data["parent_dir"]
        oldname       = form.cleaned_data["oldname"]
        newname       = form.cleaned_data["newname"]
        user          = request.user.username
    else:
        result['error'] = str(form.errors.values()[0])
        return HttpResponse(json.dumps(result), status=400, content_type=content_type)

    if get_user_permission(request, repo_id) != 'rw':
        result['error'] = _('Permission denied')
        return HttpResponse(json.dumps(result), status=400, content_type=content_type)

    if newname == oldname:
        return HttpResponse(json.dumps({'success': True}),
                            content_type=content_type)

    newname = check_filename_with_rename(repo_id, parent_dir, newname)

    try:
        seafserv_threaded_rpc.rename_file (repo_id, parent_dir,
                                           oldname, newname, user)
        messages.success(request, _(u'Successfully renamed %(old)s to %(new)s') % \
                             {"old":oldname, "new":newname})
    except Exception, e:
        result['error'] = str(e)
        return HttpResponse(json.dumps(result), status=400, content_type=content_type)

    url = reverse('repo', args=[repo_id]) + \
        ('?p=%s' % urllib2.quote(parent_dir.encode('utf-8')))
    return HttpResponse(json.dumps({'success': True}), content_type=content_type)

@login_required    
def validate_filename(request):
    repo_id     = request.GET.get('repo_id')
    filename    = request.GET.get('filename')

    if not (repo_id and filename):
        return render_error(request)

    result = {'ret':'yes'}

    try:
        ret = is_valid_filename(filename)
    except SearpcError:
        result['ret'] = 'error'
    else:
        result['ret'] = 'yes' if ret == 1 else 'no'

    content_type = 'application/json; charset=utf-8'
    return HttpResponse(json.dumps(result), content_type=content_type)

@login_required    
def repo_create(request):
    '''
    Handle ajax post.
    
    '''
    if not request.is_ajax() or request.method != 'POST':
        return Http404

    result = {}
    content_type = 'application/json; charset=utf-8'
    
    form = RepoCreateForm(request.POST)
    if form.is_valid():
        repo_name = form.cleaned_data['repo_name']
        repo_desc = form.cleaned_data['repo_desc']
        passwd = form.cleaned_data['passwd']
        user = request.user.username
        
        try:
            repo_id = seafserv_threaded_rpc.create_repo(repo_name, repo_desc,
                                                        user, passwd)
        except:
            repo_id = None
        if not repo_id:
            result['error'] = _(u"Failed to create library")
        else:
            result['success'] = True
            repo_created.send(sender=None,
                              org_id=-1,
                              creator=user,
                              repo_id=repo_id,
                              repo_name=repo_name)
        return HttpResponse(json.dumps(result), content_type=content_type)
    else:
        return HttpResponseBadRequest(json.dumps(form.errors),
                                      content_type=content_type)

def render_file_revisions (request, repo_id):
    """List all history versions of a file."""
    path = request.GET.get('p', '/')
    if path[-1] == '/':
        path = path[:-1]
    u_filename = os.path.basename(path)
    filename = urllib2.quote(u_filename.encode('utf-8'))

    if not path:
        return render_error(request)

    repo = get_repo(repo_id)
    if not repo:
        error_msg = _(u"Library does not exist")
        return render_error(request, error_msg)

    filetype = get_file_type_and_ext(u_filename)[0].lower()
    if filetype == 'text' or filetype == 'markdown':
        can_compare = True
    else:
        can_compare = False

    try:
        commits = seafserv_threaded_rpc.list_file_revisions(repo_id, path, 0)
    except SearpcError, e:
        return render_error(request, e.msg)

    if not commits:
        return render_error(request)
        
    # Check whether user is repo owner
    if validate_owner(request, repo_id):
        is_owner = True
    else:
        is_owner = False

    try:
        for commit in commits:
            file_id, file_size = get_file_revision_id_size (commit.id, path)
            if not file_id or file_size is None:
                # do not use 'not file_size', since it's ok to have file_size = 0
                return render_error(request)
            commit.revision_file_size = file_size
            commit.file_id = file_id
    except Exception, e:
        return render_error(request, str(e))

    zipped = gen_path_link(path, repo.name)

    return render_to_response('file_revisions.html', {
        'repo': repo,
        'path': path,
        'u_filename': u_filename,
        'zipped': zipped,
        'commits': commits,
        'is_owner': is_owner,
        'can_compare': can_compare,
        }, context_instance=RequestContext(request))

@login_required
def repo_revert_file (request, repo_id):
    commit_id = request.GET.get('commit')
    path      = request.GET.get('p')
    from_page = request.GET.get('from')

    if not (commit_id and path and from_page):
        return render_error(request, _(u"Invalid arguments"))

    try:
        ret = seafserv_threaded_rpc.revert_file (repo_id, commit_id,
                            path.encode('utf-8'), request.user.username)
    except Exception, e:
        return render_error(request, str(e))
    else:
        if from_page == 'repo_history':
            # When revert file from repo history, we redirect to repo history
            url = reverse('repo', args=[repo_id]) + u'?commit_id=%s&history=y' % commit_id
        elif from_page == 'recycle':
            # When revert from recycle page, redirect to recycle page.
            url = reverse('repo_recycle_view', args=[repo_id])
        else:
            # When revert file from file history, we redirect to parent dir of this file
            parent_dir = os.path.dirname(path)
            url = reverse('repo', args=[repo_id]) + ('?p=%s' % urllib2.quote(parent_dir.encode('utf-8')))

        if ret == 1:
            root_url = reverse('repo', args=[repo_id]) + u'?p=/'
            msg = _(u'Successfully revert %(path)s to <a href="%(root)s">root directory.</a>') % {"path":path.lstrip('/'), "root":root_url}
            messages.add_message(request, messages.INFO, msg)
        else:
            file_view_url = reverse('repo_view_file', args=[repo_id]) + u'?p=' + urllib2.quote(path.encode('utf-8'))
            msg = _(u'Successfully revert <a href="%(url)s">%(path)s</a>') % {"url":file_view_url, "path":path.lstrip('/')}
            messages.add_message(request, messages.INFO, msg)
        return HttpResponseRedirect(url)

@login_required
def repo_revert_dir (request, repo_id):
    commit_id = request.GET.get('commit')
    path      = request.GET.get('p')

    if not (commit_id and path):
        return render_error(request, _(u"Invalid arguments"))

    try:
        ret = seafserv_threaded_rpc.revert_dir (repo_id, commit_id,
                            path.encode('utf-8'), request.user.username)
    except Exception, e:
        return render_error(request, str(e))
    else:
        url = reverse('repo_recycle_view', args=[repo_id])

        if ret == 1:
            root_url = reverse('repo', args=[repo_id]) + u'?p=/'
            msg = _(u'Successfully revert %(path)s to <a href="%(url)s">root directory.</a>') % {"path":path.lstrip('/'), "url":root_url}
            messages.add_message(request, messages.INFO, msg)
        else:
            dir_view_url = reverse('repo', args=[repo_id]) + u'?p=' + urllib2.quote(path.encode('utf-8'))
            msg = _(u'Successfully revert <a href="%(url)s">%(path)s</a>') % {"url":dir_view_url, "path":path.lstrip('/')}
            messages.add_message(request, messages.INFO, msg)
        return HttpResponseRedirect(url)

@login_required
def file_revisions(request, repo_id):
    if request.method != 'GET':
        return render_error(request)

    op = request.GET.get('op')
    if not op:
        return render_file_revisions(request, repo_id)
    elif op != 'download':
        return render_error(request)

    commit_id  = request.GET.get('commit')
    path = request.GET.get('p')

    if not (commit_id and path):
        return render_error(request)

    if op == 'download':
        def handle_download():
            parent_dir = os.path.dirname(path)
            file_name  = os.path.basename(path)
            seafdir = seafserv_threaded_rpc.list_dir_by_path (commit_id, \
                                        parent_dir.encode('utf-8'))
            if not seafdir:
                return render_error(request)

            # for ...  else ...
            for dirent in seafdir:
                if dirent.obj_name == file_name:
                    break
            else:
                return render_error(request)

            url = reverse('repo_access_file', args=[repo_id, dirent.obj_id])
            url += '?file_name=%s&op=download' % urllib2.quote(file_name.encode('utf-8'))
            return HttpResponseRedirect(url)

        try:
            return handle_download()
        except Exception, e:
            return render_error(request, str(e))

def view_shared_file(request, token):
    """
    Preview file via shared link.
    """
    assert token is not None    # Checked by URLconf

    try:
        fileshare = FileShare.objects.get(token=token)
    except FileShare.DoesNotExist:
        raise Http404

    username = fileshare.username
    repo_id = fileshare.repo_id
    path = fileshare.path

    http_server_root = get_httpserver_root()
    if path[-1] == '/':         # Normalize file path 
        path = path[:-1]
    filename = os.path.basename(path)
    quote_filename = urllib2.quote(filename.encode('utf-8'))

    try:
        obj_id = seafserv_threaded_rpc.get_file_id_by_path(repo_id, path)
    except:
        obj_id = None
    if not obj_id:
        return render_error(request, _(u'File does not exist'))
    
    repo = get_repo(repo_id)
    if not repo:
        raise Http404

    access_token = seafserv_rpc.web_get_access_token(repo.id, obj_id,
                                                     'view', '')
    
    filetype, fileext = get_file_type_and_ext(filename)
    
    # Raw path
    raw_path = gen_file_get_url(access_token, quote_filename)

    # get file content
    file_enc = request.GET.get('file_enc', 'auto')
    if not file_enc in FILE_ENCODING_LIST:
        file_enc = 'auto'
    err, file_content, swf_exists, filetype, encoding = get_file_content(filetype, raw_path, obj_id, fileext, file_enc)
    file_encoding_list = FILE_ENCODING_LIST
    if encoding and encoding not in FILE_ENCODING_LIST:
        file_encoding_list.append(encoding)

    # Increase file shared link view_cnt, this operation should be atomic
    fileshare.view_cnt = F('view_cnt') + 1
    fileshare.save()

    if not err:
        try:
            shared_by = fileshare.username
            obj_size = seafserv_threaded_rpc.get_file_size(obj_id)
            send_message('seahub.stats', 'file-view\t%s\t%s\t%s\t%s' % \
                         (repo.id, shared_by, obj_id, obj_size))
        except Exception, e:
            logger.error('Error when sending file-view message: %s' % str(e))
            pass
    
    
    return render_to_response('shared_file_view.html', {
            'repo': repo,
            'obj_id': obj_id,
            'path': path,
            'file_name': filename,
            'shared_token': token,
            'access_token': access_token,
            'filetype': filetype,
            'fileext': fileext,
            'raw_path': raw_path,
            'username': username,
            'err': err,
            'file_content': file_content,
            'encoding': encoding,
            'file_encoding_list':file_encoding_list,
            'swf_exists': swf_exists,
            'DOCUMENT_CONVERTOR_ROOT': DOCUMENT_CONVERTOR_ROOT,
            'use_pdfjs':USE_PDFJS,
            }, context_instance=RequestContext(request))

def view_shared_dir(request, token):
    assert token is not None    # Checked by URLconf

    try:
        fileshare = FileShare.objects.get(token=token)
    except FileShare.DoesNotExist:
        raise Http404

    username = fileshare.username
    repo_id = fileshare.repo_id
    path = request.GET.get('p', '')
    path = fileshare.path if not path else path
    if path[-1] != '/':         # Normalize dir path 
        path += '/'
    
    if not path.startswith(fileshare.path): 
        path = fileshare.path   # Can not view upper dir of shared dir

    repo = get_repo(repo_id)
    if not repo:
        raise Http404

    dir_name = os.path.basename(path[:-1])
    current_commit = get_commits(repo_id, 0, 1)[0]
    file_list, dir_list = get_repo_dirents(request, repo_id, current_commit,
                                           path)
    zipped = gen_path_link(path, '')

    if path == fileshare.path:  # When user view the shared dir..
        # increase shared link view_cnt, 
        fileshare = FileShare.objects.get(token=token)
        fileshare.view_cnt = F('view_cnt') + 1
        fileshare.save()
    
    return render_to_response('view_shared_dir.html', {
            'repo': repo,
            'token': token,
            'path': path,
            'username': username,
            'dir_name': dir_name,
            'file_list': file_list,
            'dir_list': dir_list,
            'zipped': zipped,
            }, context_instance=RequestContext(request))

def view_file_via_shared_dir(request, token):
    assert token is not None    # Checked by URLconf

    try:
        fileshare = FileShare.objects.get(token=token)
    except FileShare.DoesNotExist:
        raise Http404

    username = fileshare.username
    repo_id = fileshare.repo_id
    path = request.GET.get('p', '')
    if not path:
        raise Http404
    
    if not path.startswith(fileshare.path): # Can not view upper dir of shared dir
        raise Http404

    repo = get_repo(repo_id)
    if not repo:
        raise Http404

    file_name = os.path.basename(path)
    quote_filename = urllib2.quote(file_name.encode('utf-8'))
    file_id = get_file_id_by_path(repo_id, path)
    if not file_id:
        return render_error(request, _(u'File does not exist'))

    access_token = seafserv_rpc.web_get_access_token(repo.id, file_id,
                                                     'view', '')
    filetype, fileext = get_file_type_and_ext(file_name)
    # Raw path
    raw_path = gen_file_get_url(access_token, quote_filename)
    # get file content
    file_enc = request.GET.get('file_enc', 'auto')
    if not file_enc in FILE_ENCODING_LIST:
        file_enc = 'auto'
    err, file_content, swf_exists, filetype, encoding = get_file_content(filetype, raw_path, file_id, fileext, file_enc)
    file_encoding_list = FILE_ENCODING_LIST
    if encoding and encoding not in FILE_ENCODING_LIST:
        file_encoding_list.append(encoding)

    zipped = gen_path_link(path, '')

    # send stats message
    if not err:
        try:
            shared_by = fileshare.username
            file_size = seafserv_threaded_rpc.get_file_size(file_id)
            send_message('seahub.stats', 'file-view\t%s\t%s\t%s\t%s' % \
                         (repo.id, shared_by, file_id, file_size))
        except Exception, e:
            logger.error('Error when sending file-view message: %s' % str(e))
            pass
        
    return render_to_response('shared_file_view.html', {
            'repo': repo,
            'obj_id': file_id,
            'path': path,
            'file_name': file_name,
            'shared_token': token,
            'access_token': access_token,
            'filetype': filetype,
            'fileext': fileext,
            'raw_path': raw_path,
            'username': username,
            'err': err,
            'file_content': file_content,
            'encoding': encoding,
            'file_encoding_list':file_encoding_list,
            'swf_exists': swf_exists,
            'DOCUMENT_CONVERTOR_ROOT': DOCUMENT_CONVERTOR_ROOT,
            'use_pdfjs':USE_PDFJS,
            'zipped': zipped,
            'token': token,
            }, context_instance=RequestContext(request))
    
def flash_prepare(raw_path, obj_id, doctype):
    curl = DOCUMENT_CONVERTOR_ROOT + 'convert'
    data = {'doctype': doctype,
            'file_id': obj_id,
            'url': raw_path}
    try:
        f = urllib2.urlopen(url=curl, data=urllib.urlencode(data))
    except urllib2.URLError, e:
        return _(u'Internal error'), False
    else:
        ret = f.read()
        ret_dict = json.loads(ret)
        if ret_dict.has_key('error'):
            return ret_dict['error'], False
        else:
            return None, ret_dict['exists']

def demo(request):
    """
    Login as demo account.
    """

    redirect_to = settings.SITE_ROOT

    auth_login(request, authenticate(username='demo@seafile.com',
                                     password='demo'))

    return HttpResponseRedirect(redirect_to)

@login_required
def pubrepo(request):
    """
    Show public libraries.
    """
    if request.cloud_mode:
        # Users are not allowed to see public information when in cloud mode.
        raise Http404
    else:
        public_repos = list_inner_pub_repos(request.user.username)
        pubrepos_count = len(public_repos)
        groups_count = len(get_personal_groups(-1, -1))
        emailusers_count = count_emailusers()
        return render_to_response('pubrepo.html', {
                'public_repos': public_repos,
                'create_shared_repo': True,
                'pubrepos_count': pubrepos_count,
                'groups_count': groups_count,
                'emailusers_count': emailusers_count,
                }, context_instance=RequestContext(request))

@login_required
def pubgrp(request):
    """
    Show public groups.
    """
    if request.cloud_mode:
        # Users are not allowed to see public information when in cloud mode.
        raise Http404
    else:
        groups = get_personal_groups(-1, -1)
        pubrepos_count = count_inner_pub_repos()
        groups_count = len(groups)
        emailusers_count = count_emailusers()
        return render_to_response('pubgrp.html', {
                'groups': groups,
                'pubrepos_count': pubrepos_count,
                'groups_count': groups_count,
                'emailusers_count': emailusers_count,
                }, context_instance=RequestContext(request))

@login_required
def pubuser(request):
    """
    Show public users.
    """
    if request.cloud_mode:
        # Users are not allowed to see public information when in cloud mode.
        raise Http404
    else:
        emailusers_count = seaserv.count_emailusers()
        pubrepos_count = seaserv.count_inner_pub_repos()
        groups_count = len(seaserv.get_personal_groups(-1, -1))

        '''paginate'''
        # Make sure page request is an int. If not, deliver first page.
        try:
            current_page = int(request.GET.get('page', '1'))
        except ValueError:
            current_page = 1
        per_page = 20           # show 20 users per-page
        users_plus_one = seaserv.get_emailusers(per_page * (current_page - 1),
                                                per_page + 1)
        has_prev = False if current_page == 1 else True
        has_next = True if len(users_plus_one) == per_page + 1 else False
        num_pages = int(ceil(emailusers_count / float(per_page)))
        page_range = get_page_range(current_page, num_pages)

        users = users_plus_one[:per_page]
        username = request.user.username
        contacts = Contact.objects.filter(user_email=username)
        contact_emails = [] 
        for c in contacts:
            contact_emails.append(c.contact_email)
        for u in users:
            if u.email == username or u.email in contact_emails:
                u.can_be_contact = False
            else:
                u.can_be_contact = True 

        return render_to_response('pubuser.html', {
                'users': users,
                'pubrepos_count': pubrepos_count,
                'groups_count': groups_count,
                'emailusers_count': emailusers_count,
                'current_page': current_page,
                'has_prev': has_prev,
                'has_next': has_next,
                'page_range': page_range, 
                }, context_instance=RequestContext(request))
   
def repo_set_password(request):
    content_type = 'application/json; charset=utf-8'

    form = RepoPassowrdForm(request.POST)
    if form.is_valid():
        return HttpResponse(json.dumps({'success': True}), content_type=content_type)
    else:
        return HttpResponse(json.dumps({'error': str(form.errors.values()[0])}),
                status=400, content_type=content_type)

def get_file_content_by_commit_and_path(request, repo_id, commit_id, path, file_enc):
    try:
        obj_id = seafserv_threaded_rpc.get_file_id_by_commit_and_path( \
                                        commit_id, path)
    except:
        return None, 'bad path'

    if not obj_id or obj_id == EMPTY_SHA1:
        return '', None
    else:
        permission = get_user_permission(request, repo_id)
        if permission:
            # Get a token to visit file
            token = seafserv_rpc.web_get_access_token(repo_id,
                                                      obj_id,
                                                      'view',
                                                      request.user.username)
        else:
            return None, 'permission denied'

        filename = os.path.basename(path)
        raw_path = gen_file_get_url(token, urllib2.quote(filename))

        try:
            err, file_content, encoding = repo_file_get(raw_path, file_enc)
        except Exception, e:
            return None, 'error when read file from httpserver: %s' % e
        return file_content, err

@login_required    
def text_diff(request, repo_id):
    commit_id = request.GET.get('commit', '')
    path = request.GET.get('p', '')
    u_filename = os.path.basename(path)
    file_enc = request.GET.get('file_enc', 'auto') 
    if not file_enc in FILE_ENCODING_LIST:
        file_enc = 'auto'

    if not (commit_id and path):
        return render_error(request, 'bad params')
        
    repo = get_repo(repo_id)
    if not repo:
        return render_error(request, 'bad repo')

    current_commit = seafserv_threaded_rpc.get_commit(commit_id)
    if not current_commit:
        return render_error(request, 'bad commit id')

    prev_commit = seafserv_threaded_rpc.get_commit(current_commit.parent_id)
    if not prev_commit:
        return render_error('bad commit id')

    path = path.encode('utf-8')

    current_content, err = get_file_content_by_commit_and_path(request, \
                                    repo_id, current_commit.id, path, file_enc)
    if err:
        return render_error(request, err)
        
    prev_content, err = get_file_content_by_commit_and_path(request, \
                                    repo_id, prev_commit.id, path, file_enc)
    if err:
        return render_error(request, err)

    is_new_file = False
    diff_result_table = ''
    if prev_content == '' and current_content == '':
        is_new_file = True
    else:
        diff = HtmlDiff()
        diff_result_table = diff.make_table(prev_content.splitlines(),
                                        current_content.splitlines(), True)

    zipped = gen_path_link(path, repo.name)

    return render_to_response('text_diff.html', {
        'u_filename':u_filename,
        'repo': repo,
        'path': path,
        'zipped': zipped,
        'current_commit': current_commit,
        'prev_commit': prev_commit,
        'diff_result_table': diff_result_table,
        'is_new_file': is_new_file,
    }, context_instance=RequestContext(request))

def i18n(request):
    """
    Set client language preference, lasts for one month

    """
    from django.conf import settings
    next = request.META.get('HTTP_REFERER', None)
    if not next:
        next = settings.SITE_ROOT
    
    lang = request.GET.get('lang', 'en')

    res = HttpResponseRedirect(next)
    res.set_cookie(settings.LANGUAGE_COOKIE_NAME, lang, max_age=30*24*60*60)

    return res

@login_required    
def repo_star_file(request, repo_id):
    path = request.POST.get('path')
    state = request.POST.get('state')

    content_type = 'application/json; charset=utf-8'

    if not (path and state):
        return HttpResponse(json.dumps({'error': _(u'Invalid arguments')}),
                            status=400, content_type=content_type)

    org_id = int(request.POST.get('org_id'))
    path = urllib2.unquote(path.encode('utf-8'))
    is_dir = False
    if state == 'unstarred':
        star_file(request.user.username, repo_id, path, is_dir, org_id=org_id)
    else:
        unstar_file(request.user.username, repo_id, path)
    return HttpResponse(json.dumps({'success':True}), content_type=content_type)

def repo_download_dir(request, repo_id):
    repo = get_repo(repo_id)
    if not repo:
        return render_error(request, _(u'Library does not exist'))

    path = request.GET.get('p', '/')
    if path[-1] != '/':         # Normalize dir path
        path += '/'

    if len(path) > 1:
        dirname = os.path.basename(path.rstrip('/')) # Here use `rstrip` to cut out last '/' in path
    else:
        dirname = repo.name
        
    allow_download = False
    fileshare_token = request.GET.get('t', '')
    from_shared_link = False
    shared_by = None
    if fileshare_token:         # download dir from dir shared link
        try:
            fileshare = FileShare.objects.get(token=fileshare_token)
        except FileShare.DoesNotExist:
            raise Http404

        # Can not download upper dir of shared dir.
        allow_download = True if path.startswith(fileshare.path) else False
        from_shared_link = True
        shared_by = fileshare.username
    else:
        allow_download = True if get_user_permission(request, repo_id) else False

    if allow_download:
        dir_id = seafserv_threaded_rpc.get_dirid_by_path (repo.head_cmmt_id,
                                                          path.encode('utf-8'))

        try:
            total_size = seafserv_threaded_rpc.get_dir_size(dir_id)
        except Exception, e:
            logger.error(str(e))
            return render_error(request, _(u'Internal Error'))

        if total_size > MAX_DOWNLOAD_DIR_SIZE:
            return render_error(request, _(u'Unable to download directory "%s": size is too large.') % dirname)

        token = seafserv_rpc.web_get_access_token(repo_id,
                                                  dir_id,
                                                  'download-dir',
                                                  request.user.username)

        if from_shared_link:
            try:
                send_message('seahub.stats', 'dir-download\t%s\t%s\t%s\t%s' % \
                             (repo_id, shared_by, dir_id, total_size))
            except Exception, e:
                logger.error('Error when sending dir-download message: %s' % str(e))
                pass
    else:
        return render_error(request, _(u'Unable to download "%s"') % dirname )


    url = gen_file_get_url(token, dirname)
    return redirect(url)

def events(request):
    if not request.is_ajax():
        raise Http404

    username = request.user.username
    start = int(request.GET.get('start', 0))
    if request.cloud_mode:
        org_id = request.GET.get('org_id')
        events = get_org_user_events(org_id, username, start)
    else:
        events = get_user_events(username, start)
   
    events_more, event_groups = handle_events_data(events)
    ctx = {'event_groups': event_groups}
    html = render_to_string("snippets/events_body.html", ctx)

    return HttpResponse(json.dumps({'html':html, 'events_more':events_more}),
                            content_type='application/json; charset=utf-8')

def handle_events_data(events):
    events_more = False
    if len(events) == 11:
        events_more = True
        events = events[:10]

    # group events according to the date
    event_groups = []
    for e in events:
        if e.etype == 'repo-update':
            e.time = datetime.fromtimestamp(int(e.commit.ctime)) # e.commit.ctime is a timestamp
            e.author = e.commit.creator_name
        else:
            e.time = e.timestamp # e.timestamp actually is '%Y-%m-%d h:m:s'
            if e.etype == 'repo-create':
                e.author = e.creator
            else:
                e.author = e.repo_owner
        e.date = (e.time).strftime("%Y-%m-%d")
        
        if len(event_groups) == 0 or \
            len(event_groups) > 0 and e.date != event_groups[-1]['date']:
            event_group = {}
            event_group['date'] = e.date
            event_group['events'] = [e]
            event_groups.append(event_group)
        else:
            event_groups[-1]['events'].append(e)

    return events_more, event_groups

def pdf_full_view(request):
    '''For pdf view with pdf.js.'''
    
    repo_id = request.GET.get('repo_id', '')
    obj_id = request.GET.get('obj_id', '')
    file_name = request.GET.get('file_name', '')
    token = seafserv_rpc.web_get_access_token(repo_id, obj_id,
                                              'view', request.user.username)
    file_src = gen_file_get_url(token, file_name)
    return render_to_response('pdf_full_view.html', {
            'file_src': file_src,
           }, context_instance=RequestContext(request))<|MERGE_RESOLUTION|>--- conflicted
+++ resolved
@@ -8,11 +8,8 @@
 import urllib2
 import logging
 import chardet
-<<<<<<< HEAD
 from types import FunctionType
-=======
 from datetime import datetime
->>>>>>> 2ecb72c3
 from math import ceil
 from urllib import quote
 from django.core.cache import cache
