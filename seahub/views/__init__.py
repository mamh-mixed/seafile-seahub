# Copyright (c) 2012-2016 Seafile Ltd.
# encoding: utf-8
import hashlib
import os
import stat
import json
import mimetypes
import logging
import posixpath

from django.core.cache import cache
from django.core.urlresolvers import reverse
from django.contrib import messages
from django.http import HttpResponse, Http404, \
    HttpResponseRedirect
from django.shortcuts import render, redirect
from django.utils.http import urlquote
from django.utils.html import escape
from django.utils.translation import ugettext as _
from django.views.decorators.http import condition

import seaserv
from seaserv import get_repo, get_commits, \
    seafserv_threaded_rpc, is_repo_owner, \
    get_file_size, MAX_DOWNLOAD_DIR_SIZE, \
    seafile_api, ccnet_api
from pysearpc import SearpcError

from seahub.avatar.util import get_avatar_file_storage
from seahub.auth.decorators import login_required
from seahub.auth import login as auth_login
from seahub.auth import get_backends
from seahub.base.accounts import User
from seahub.base.decorators import require_POST
from seahub.base.models import ClientLoginToken
from seahub.options.models import UserOptions, CryptoOptionNotSetError
from seahub.profile.models import Profile
from seahub.share.models import FileShare, UploadLinkShare
from seahub.revision_tag.models import RevisionTags
from seahub.utils import render_permission_error, render_error, \
    gen_shared_upload_link, is_org_context, \
    gen_dir_share_link, gen_file_share_link, get_file_type_and_ext, \
    get_user_repos, EMPTY_SHA1, gen_file_get_url, \
    new_merge_with_no_conflict, get_max_upload_file_size, \
    is_pro_version, FILE_AUDIT_ENABLED, is_valid_dirent_name, \
    is_windows_operating_system, seafevents_api, IS_EMAIL_CONFIGURED
from seahub.utils.star import get_dir_starred_files
from seahub.utils.repo import get_library_storages, parse_repo_perm
from seahub.utils.file_op import check_file_lock
from seahub.utils.timeutils import utc_to_local
from seahub.utils.auth import get_login_bg_image_path
import seahub.settings as settings
from seahub.settings import AVATAR_FILE_STORAGE, \
    ENABLE_FOLDER_PERM, ENABLE_REPO_SNAPSHOT_LABEL, \
    UNREAD_NOTIFICATIONS_REQUEST_INTERVAL, SHARE_LINK_EXPIRE_DAYS_MIN, \
    SHARE_LINK_EXPIRE_DAYS_MAX, SHARE_LINK_EXPIRE_DAYS_DEFAULT, \
    SEAFILE_COLLAB_SERVER, ENABLE_RESET_ENCRYPTED_REPO_PASSWORD, \
<<<<<<< HEAD
    DTABLE_WEB_SERVER
=======
    EXTRA_SHARE_DIALOG_NOTE, EXTRA_APP_BOTTOM_LINKS, EXTRA_ABOUT_DIALOG_LINKS
>>>>>>> 54621adb

from seahub.wopi.settings import ENABLE_OFFICE_WEB_APP
from seahub.onlyoffice.settings import ENABLE_ONLYOFFICE
from seahub.constants import HASH_URLS, PERMISSION_READ

LIBRARY_TEMPLATES = getattr(settings, 'LIBRARY_TEMPLATES', {})
CUSTOM_NAV_ITEMS = getattr(settings, 'CUSTOM_NAV_ITEMS', '')

from constance import config

# Get an instance of a logger
logger = logging.getLogger(__name__)

def validate_owner(request, repo_id):
    """
    Check whether user in the request owns the repo.

    """
    ret = is_repo_owner(request.user.username, repo_id)

    return True if ret else False

def is_registered_user(email):
    """
    Check whether user is registerd.

    """
    try:
        user = User.objects.get(email=email)
    except User.DoesNotExist:
        user = None

    return True if user else False

_default_repo_id = None
def get_system_default_repo_id():
    global _default_repo_id
    if not _default_repo_id:
        try:
            _default_repo_id = seaserv.seafserv_threaded_rpc.get_system_default_repo_id()
        except SearpcError as e:
            logger.error(e)
    return _default_repo_id

def check_folder_permission(request, repo_id, path):
    """Check repo/folder/file access permission of a user.

    Arguments:
    - `request`:
    - `repo_id`:
    - `path`:
    """
    repo_status = seafile_api.get_repo_status(repo_id)
    if repo_status == 1:
        return PERMISSION_READ

    username = request.user.username
    return seafile_api.check_permission_by_path(repo_id, path, username)

def gen_path_link(path, repo_name):
    """
    Generate navigate paths and links in repo page.

    """
    if path and path[-1] != '/':
        path += '/'

    paths = []
    links = []
    if path and path != '/':
        paths = path[1:-1].split('/')
        i = 1
        for name in paths:
            link = '/' + '/'.join(paths[:i])
            i = i + 1
            links.append(link)
    if repo_name:
        paths.insert(0, repo_name)
        links.insert(0, '/')

    zipped = list(zip(paths, links))

    return zipped

def get_file_download_link(repo_id, obj_id, path):
    """Generate file download link.

    Arguments:
    - `repo_id`:
    - `obj_id`:
    - `filename`:
    """
    return reverse('download_file', args=[repo_id, obj_id]) + '?p=' + \
        urlquote(path)

def get_repo_dirents(request, repo, commit, path, offset=-1, limit=-1):
    """List repo dirents based on commit id and path. Use ``offset`` and
    ``limit`` to do paginating.

    Returns: A tupple of (file_list, dir_list, dirent_more)

    TODO: Some unrelated parts(file sharing, stars, modified info, etc) need
    to be pulled out to multiple functions.
    """

    dir_list = []
    file_list = []
    dirent_more = False
    if commit.root_id == EMPTY_SHA1:
        return ([], [], False) if limit == -1 else ([], [], False)
    else:
        try:
            dirs = seafile_api.list_dir_by_commit_and_path(commit.repo_id,
                                                           commit.id, path,
                                                           offset, limit)
            if not dirs:
                return ([], [], False)
        except SearpcError as e:
            logger.error(e)
            return ([], [], False)

        if limit != -1 and limit == len(dirs):
            dirent_more = True

        username = request.user.username
        starred_files = get_dir_starred_files(username, repo.id, path)
        fileshares = FileShare.objects.filter(repo_id=repo.id).filter(username=username)
        uploadlinks = UploadLinkShare.objects.filter(repo_id=repo.id).filter(username=username)

        view_dir_base = reverse('lib_view', args=[repo.id, repo.name, ''])
        dl_dir_base = reverse('repo_download_dir', args=[repo.id])
        file_history_base = reverse('file_revisions', args=[repo.id])
        for dirent in dirs:
            dirent.last_modified = dirent.mtime
            dirent.sharelink = ''
            dirent.uploadlink = ''
            if stat.S_ISDIR(dirent.props.mode):
                dpath = posixpath.join(path, dirent.obj_name)
                if dpath[-1] != '/':
                    dpath += '/'
                for share in fileshares:
                    if dpath == share.path:
                        dirent.sharelink = gen_dir_share_link(share.token)
                        dirent.sharetoken = share.token
                        break
                for link in uploadlinks:
                    if dpath == link.path:
                        dirent.uploadlink = gen_shared_upload_link(link.token)
                        dirent.uploadtoken = link.token
                        break
                p_dpath = posixpath.join(path, dirent.obj_name)
                dirent.view_link = view_dir_base + '?p=' + urlquote(p_dpath)
                dirent.dl_link = dl_dir_base + '?p=' + urlquote(p_dpath)
                dir_list.append(dirent)
            else:
                file_list.append(dirent)
                if repo.version == 0:
                    dirent.file_size = get_file_size(repo.store_id, repo.version, dirent.obj_id)
                else:
                    dirent.file_size = dirent.size
                dirent.starred = False
                fpath = posixpath.join(path, dirent.obj_name)
                p_fpath = posixpath.join(path, dirent.obj_name)
                dirent.view_link = reverse('view_lib_file', args=[repo.id, p_fpath])
                dirent.dl_link = get_file_download_link(repo.id, dirent.obj_id,
                                                        p_fpath)
                dirent.history_link = file_history_base + '?p=' + urlquote(p_fpath)
                if fpath in starred_files:
                    dirent.starred = True
                for share in fileshares:
                    if fpath == share.path:
                        dirent.sharelink = gen_file_share_link(share.token)
                        dirent.sharetoken = share.token
                        break

        return (file_list, dir_list, dirent_more)

def get_unencry_rw_repos_by_user(request):
    """Get all unencrypted repos a logged-in user can read and write.
    """
    username = request.user.username
    if not username:
        return []

    def has_repo(repos, repo):
        for r in repos:
            if repo.id == r.id:
                return True
        return False

    org_id = request.user.org.org_id if is_org_context(request) else None
    owned_repos, shared_repos, groups_repos, public_repos = get_user_repos(
        username, org_id=org_id)

    accessible_repos = []

    for r in owned_repos:
        if r.is_virtual:
            continue

        if not has_repo(accessible_repos, r) and not r.encrypted:
            accessible_repos.append(r)

    for r in shared_repos + groups_repos + public_repos:
        if not has_repo(accessible_repos, r) and not r.encrypted:
            if check_folder_permission(request, r.id, '/') == 'rw':
                accessible_repos.append(r)

    return accessible_repos

def render_recycle_root(request, repo_id, referer):
    repo = get_repo(repo_id)
    if not repo:
        raise Http404

    return render(request, 'repo_dir_recycle_view.html', {
            'show_recycle_root': True,
            'repo': repo,
            'repo_dir_name': repo.name,
            'enable_clean': config.ENABLE_USER_CLEAN_TRASH,
            'referer': referer,
            })

def render_recycle_dir(request, repo_id, commit_id, referer):
    basedir = request.GET.get('base', '')
    path = request.GET.get('p', '')
    if not basedir or not path:
        return render_recycle_root(request, repo_id)

    if basedir[0] != '/':
        basedir = '/' + basedir
    if path[-1] != '/':
        path += '/'

    repo = get_repo(repo_id)
    if not repo:
        raise Http404

    try:
        commit = seafserv_threaded_rpc.get_commit(repo.id, repo.version, commit_id)
    except SearpcError as e:
        logger.error(e)
        referer = request.META.get('HTTP_REFERER', None)
        next_page = settings.SITE_ROOT if referer is None else referer
        return HttpResponseRedirect(next_page)

    if not commit:
        raise Http404

    zipped = gen_path_link(path, '')

    dir_entries = seafile_api.list_dir_by_commit_and_path(commit.repo_id,
                                                   commit.id, basedir+path,
                                                   -1, -1)
    for dirent in dir_entries:
        if stat.S_ISDIR(dirent.mode):
            dirent.is_dir = True
        else:
            dirent.is_dir = False

    return render(request, 'repo_dir_recycle_view.html', {
            'show_recycle_root': False,
            'repo': repo,
            'repo_dir_name': repo.name,
            'zipped': zipped,
            'dir_entries': dir_entries,
            'commit_id': commit_id,
            'basedir': basedir,
            'path': path,
            'referer': referer,
            })

def render_dir_recycle_root(request, repo_id, dir_path, referer):
    repo = get_repo(repo_id)
    if not repo:
        raise Http404

    return render(request, 'repo_dir_recycle_view.html', {
            'show_recycle_root': True,
            'repo': repo,
            'repo_dir_name': os.path.basename(dir_path.rstrip('/')),
            'dir_path': dir_path,
            'referer': referer,
            })

def render_dir_recycle_dir(request, repo_id, commit_id, dir_path, referer):
    basedir = request.GET.get('base', '')
    path = request.GET.get('p', '')
    if not basedir or not path:
        return render_dir_recycle_root(request, repo_id, dir_path)

    if basedir[0] != '/':
        basedir = '/' + basedir
    if path[-1] != '/':
        path += '/'

    repo = get_repo(repo_id)
    if not repo:
        raise Http404

    try :
        commit = seafserv_threaded_rpc.get_commit(repo.id, repo.version, commit_id)
    except SearpcError as e:
        logger.error(e)
        referer = request.META.get('HTTP_REFERER', None)
        next_page = settings.SITE_ROOT if referer is None else referer
        return HttpResponseRedirect(next_page)

    if not commit:
        raise Http404

    zipped = gen_path_link(path, '')
    dir_entries = seafile_api.list_dir_by_commit_and_path(commit.repo_id,
                                                   commit.id, basedir+path,
                                                   -1, -1)
    for dirent in dir_entries:
        if stat.S_ISDIR(dirent.mode):
            dirent.is_dir = True
        else:
            dirent.is_dir = False

    return render(request, 'repo_dir_recycle_view.html', {
            'show_recycle_root': False,
            'repo': repo,
            'repo_dir_name': os.path.basename(dir_path.rstrip('/')),
            'zipped': zipped,
            'dir_entries': dir_entries,
            'commit_id': commit_id,
            'basedir': basedir,
            'path': path,
            'dir_path': dir_path,
            'referer': referer,
            })

@login_required
def repo_recycle_view(request, repo_id):
    if not seafile_api.get_dir_id_by_path(repo_id, '/') or \
        check_folder_permission(request, repo_id, '/') != 'rw':
        return render_permission_error(request, _('Unable to view recycle page'))

    commit_id = request.GET.get('commit_id', '')
    referer = request.GET.get('referer', '') # for back to 'dir view' page
    if not commit_id:
        return render_recycle_root(request, repo_id, referer)
    else:
        return render_recycle_dir(request, repo_id, commit_id, referer)

@login_required
def dir_recycle_view(request, repo_id):
    dir_path = request.GET.get('dir_path', '')

    if not seafile_api.get_dir_id_by_path(repo_id, dir_path) or \
        check_folder_permission(request, repo_id, dir_path) != 'rw':
        return render_permission_error(request, _('Unable to view recycle page'))

    commit_id = request.GET.get('commit_id', '')
    referer = request.GET.get('referer', '') # for back to 'dir view' page
    if not commit_id:
        return render_dir_recycle_root(request, repo_id, dir_path, referer)
    else:
        return render_dir_recycle_dir(request, repo_id, commit_id, dir_path, referer)

@login_required
def repo_folder_trash(request, repo_id):
    path = request.GET.get('path', '/')

    if not seafile_api.get_dir_id_by_path(repo_id, path) or \
        check_folder_permission(request, repo_id, path) != 'rw':
        return render_permission_error(request, _('Unable to view recycle page'))

    repo = get_repo(repo_id)
    if not repo:
        raise Http404

    if path == '/':
        name = repo.name
    else:
        name = os.path.basename(path.rstrip('/'))

    return render(request, 'repo_folder_trash_react.html', {
            'repo': repo,
            'repo_folder_name': name,
            'path': path,
            'enable_clean': config.ENABLE_USER_CLEAN_TRASH,
            })

def can_access_repo_setting(request, repo_id, username):
    repo = seafile_api.get_repo(repo_id)
    if not repo:
        return (False, None)

    # no settings for virtual repo
    if repo.is_virtual:
        return (False, None)

    # check permission
    if is_org_context(request):
        repo_owner = seafile_api.get_org_repo_owner(repo_id)
    else:
        repo_owner = seafile_api.get_repo_owner(repo_id)
    is_owner = True if username == repo_owner else False
    if not is_owner:
        return (False, None)

    return (True, repo)

@login_required
def repo_history(request, repo_id):
    """
    List library modification histories.
    """
    user_perm = check_folder_permission(request, repo_id, '/')
    if not user_perm:
        return render_permission_error(request, _('Unable to view library modification'))

    repo = get_repo(repo_id)
    if not repo:
        raise Http404

    username = request.user.username
    try:
        server_crypto = UserOptions.objects.is_server_crypto(username)
    except CryptoOptionNotSetError:
        # Assume server_crypto is ``False`` if this option is not set.
        server_crypto = False

    password_set = False
    if repo.props.encrypted and \
            (repo.enc_version == 1 or (repo.enc_version == 2 and server_crypto)):
        try:
            ret = seafile_api.is_password_set(repo_id, username)
            if ret == 1:
                password_set = True
        except SearpcError as e:
            return render_error(request, e.msg)

        if not password_set:
            reverse_url = reverse('lib_view', args=[repo_id, repo.name, ''])
            return HttpResponseRedirect(reverse_url)

    try:
        current_page = int(request.GET.get('page', '1'))
    except ValueError:
        current_page = 1

    per_page = 100
    commits_all = get_commits(repo_id, per_page * (current_page -1),
                              per_page + 1)
    commits = commits_all[:per_page]
    for c in commits:
        c.show = False if new_merge_with_no_conflict(c) else True

    show_label = False
    if ENABLE_REPO_SNAPSHOT_LABEL:
        show_label = True
        snapshot_labels = RevisionTags.objects.filter(repo_id=repo_id)
        for c in commits:
            if c.show:
                c.labels = []
                for label in snapshot_labels:
                    if label.revision_id == c.id:
                        c.labels.append(label.tag.name)

    if len(commits_all) == per_page + 1:
        page_next = True
    else:
        page_next = False

    # for 'go back'
    referer = request.GET.get('referer', '')

    #template = 'repo_history.html'
    template = 'repo_history_react.html'

    return render(request, template, {
            "repo": repo,
            "commits": commits,
            'current_page': current_page,
            'prev_page': current_page-1,
            'next_page': current_page+1,
            'page_next': page_next,
            'user_perm': user_perm,
            'show_label': show_label,
            'referer': referer,
            })

@login_required
@require_POST
def repo_revert_history(request, repo_id):

    next_page = request.META.get('HTTP_REFERER', None)
    if not next_page:
        next_page = settings.SITE_ROOT

    repo = get_repo(repo_id)
    if not repo:
        messages.error(request, _("Library does not exist"))
        return HttpResponseRedirect(next_page)

    # perm check
    perm = check_folder_permission(request, repo_id, '/')
    username = request.user.username
    repo_owner = seafile_api.get_repo_owner(repo.id)

    if perm is None or repo_owner != username:
        messages.error(request, _("Permission denied"))
        return HttpResponseRedirect(next_page)

    try:
        server_crypto = UserOptions.objects.is_server_crypto(username)
    except CryptoOptionNotSetError:
        # Assume server_crypto is ``False`` if this option is not set.
        server_crypto = False

    password_set = False
    if repo.props.encrypted and \
            (repo.enc_version == 1 or (repo.enc_version == 2 and server_crypto)):
        try:
            ret = seafile_api.is_password_set(repo_id, username)
            if ret == 1:
                password_set = True
        except SearpcError as e:
            return render_error(request, e.msg)

        if not password_set:
            reverse_url = reverse('lib_view', args=[repo_id, repo.name, ''])
            return HttpResponseRedirect(reverse_url)

    commit_id = request.GET.get('commit_id', '')
    if not commit_id:
        return render_error(request, _('Please specify history ID'))

    try:
        seafserv_threaded_rpc.revert_on_server(repo_id, commit_id, request.user.username)
        messages.success(request, _('Successfully restored the library.'))
    except SearpcError as e:
        if e.msg == 'Bad arguments':
            return render_error(request, _('Invalid arguments.'))
        elif e.msg == 'No such repo':
            return render_error(request, _('Library does not exist'))
        elif e.msg == "Commit doesn't exist":
            return render_error(request, _('History you specified does not exist'))
        else:
            return render_error(request, _('Unknown error'))

    return HttpResponseRedirect(next_page)

def fpath_to_link(repo_id, path, is_dir=False):
    """Translate file path of a repo to its view link"""
    if is_dir:
        repo = seafile_api.get_repo(repo_id)
        href = reverse('lib_view', args=[repo_id, repo.name, path.strip('/')])
    else:
        if not path.startswith('/'):
            p = '/' + path
        href = reverse("view_lib_file", args=[repo_id, p.encode('utf-8')])

    return '<a href="%s">%s</a>' % (href, escape(path))

def get_diff(repo_id, arg1, arg2):
    lists = {'new': [], 'removed': [], 'renamed': [], 'modified': [],
             'newdir': [], 'deldir': []}

    diff_result = seafserv_threaded_rpc.get_diff(repo_id, arg1, arg2)
    if not diff_result:
        return lists

    for d in diff_result:
        if d.status == "add":
            lists['new'].append(fpath_to_link(repo_id, d.name))
        elif d.status == "del":
            lists['removed'].append(escape(d.name))
        elif d.status == "mov":
            lists['renamed'].append(escape(d.name) + " ==> " + fpath_to_link(repo_id, d.new_name))
        elif d.status == "mod":
            lists['modified'].append(fpath_to_link(repo_id, d.name))
        elif d.status == "newdir":
            lists['newdir'].append(fpath_to_link(repo_id, d.name, is_dir=True))
        elif d.status == "deldir":
            lists['deldir'].append(escape(d.name))

    return lists

def create_default_library(request):
    """Create a default library for user.

    Arguments:
    - `username`:
    """
    username = request.user.username

    # Disable user guide no matter user permission error or creation error,
    # so that the guide popup only show once.
    UserOptions.objects.disable_user_guide(username)

    if not request.user.permissions.can_add_repo():
        return

    if is_org_context(request):
        org_id = request.user.org.org_id
        default_repo = seafile_api.create_org_repo(name=_("My Library"),
                                                   desc=_("My Library"),
                                                   username=username,
                                                   org_id=org_id)
    else:
        default_repo = seafile_api.create_repo(name=_("My Library"),
                                               desc=_("My Library"),
                                               username=username)
    sys_repo_id = get_system_default_repo_id()
    if sys_repo_id is None:
        return

    try:
        dirents = seafile_api.list_dir_by_path(sys_repo_id, '/')
        for e in dirents:
            obj_name = e.obj_name
            seafile_api.copy_file(sys_repo_id, '/', obj_name,
                                  default_repo, '/', obj_name, username, 0)
    except SearpcError as e:
        logger.error(e)
        return

    UserOptions.objects.set_default_repo(username, default_repo)
    return default_repo

def get_owned_repo_list(request):
    """List owned repos.
    """
    username = request.user.username
    if is_org_context(request):
        org_id = request.user.org.org_id
        return seafile_api.get_org_owned_repo_list(org_id, username)
    else:
        return seafile_api.get_owned_repo_list(username)

@login_required
def repo_set_access_property(request, repo_id):
    ap = request.GET.get('ap', '')
    seafserv_threaded_rpc.repo_set_access_property(repo_id, ap)
    repo = seafile_api.get_repo(repo_id)
    reverse_url = reverse('lib_view', args=[repo_id, repo.name, ''])

    return HttpResponseRedirect(reverse_url)

@login_required
def validate_filename(request):
    repo_id     = request.GET.get('repo_id')
    filename    = request.GET.get('filename')

    if not (repo_id and filename):
        return render_error(request)

    result = {'ret':'yes'}

    try:
        ret = is_valid_dirent_name(filename)
    except SearpcError:
        result['ret'] = 'error'
    else:
        result['ret'] = 'yes' if ret == 1 else 'no'

    content_type = 'application/json; charset=utf-8'
    return HttpResponse(json.dumps(result), content_type=content_type)

@login_required
def file_revisions(request, repo_id):
    """List file revisions in file version history page.
    """
    repo = get_repo(repo_id)
    if not repo:
        error_msg = _("Library does not exist")
        return render_error(request, error_msg)

    # perm check
    if not check_folder_permission(request, repo_id, '/'):
        error_msg = _("Permission denied.")
        return render_error(request, error_msg)

    path = request.GET.get('p', '/')
    if not path:
        return render_error(request)

    if path[-1] == '/':
        path = path[:-1]

    u_filename = os.path.basename(path)

    filetype, file_ext = [x.lower() for x in get_file_type_and_ext(u_filename)]
    if filetype == 'text' or filetype == 'markdown':
        can_compare = True
    else:
        can_compare = False

    # Check whether user is repo owner
    if validate_owner(request, repo_id):
        is_owner = True
    else:
        is_owner = False

    zipped = gen_path_link(path, repo.name)

    can_revert_file = True
    username = request.user.username

    try:
        is_locked, locked_by_me = check_file_lock(repo_id, path, username)
    except Exception as e:
        logger.error(e)
        is_locked, locked_by_me = False, False

    repo_perm = seafile_api.check_permission_by_path(repo_id, path, username)
    if repo_perm != 'rw' or (is_locked and not locked_by_me):
        can_revert_file = False

    # Whether use new file history API which read file history from db.
    suffix_list = seafevents_api.get_file_history_suffix()
    if suffix_list and isinstance(suffix_list, list):
        suffix_list = [x.lower() for x in suffix_list]
    else:
        suffix_list = []

    use_new_api = True if file_ext in suffix_list else False
    use_new_style = True if use_new_api and filetype == 'markdown' else False

    if use_new_style:
        return render(request, 'file_revisions_new.html', {
            'repo': repo,
            'path': path,
            'u_filename': u_filename,
            'zipped': zipped,
            'is_owner': is_owner,
            'can_compare': can_compare,
            'can_revert_file': can_revert_file,
        })

    return render(request, 'file_revisions_old.html', {
        'repo': repo,
        'path': path,
        'u_filename': u_filename,
        'zipped': zipped,
        'is_owner': is_owner,
        'can_compare': can_compare,
        'can_revert_file': can_revert_file,
        'can_download_file': parse_repo_perm(repo_perm).can_download,
        'use_new_api': use_new_api,
    })


def demo(request):
    """
    Login as demo account.
    """
    from django.conf import settings as dj_settings
    if not dj_settings.ENABLE_DEMO_USER:
        raise Http404

    try:
        user = User.objects.get(email=settings.CLOUD_DEMO_USER)
    except User.DoesNotExist:
        logger.warn('CLOUD_DEMO_USER: %s does not exist.' % settings.CLOUD_DEMO_USER)
        raise Http404

    for backend in get_backends():
        user.backend = "%s.%s" % (backend.__module__, backend.__class__.__name__)

    auth_login(request, user)

    redirect_to = settings.SITE_ROOT
    return HttpResponseRedirect(redirect_to)

def list_inner_pub_repos(request):
    """List inner pub repos.
    """
    username = request.user.username
    if is_org_context(request):
        org_id = request.user.org.org_id
        return seafile_api.list_org_inner_pub_repos(org_id)

    if not request.cloud_mode:
        return seafile_api.get_inner_pub_repo_list()

    return []

def i18n(request):
    """
    Set client language preference, lasts for one month

    """
    from django.conf import settings
    next_page = request.META.get('HTTP_REFERER', settings.SITE_ROOT)

    lang = request.GET.get('lang', settings.LANGUAGE_CODE)
    if lang not in [e[0] for e in settings.LANGUAGES]:
        # language code is not supported, use default.
        lang = settings.LANGUAGE_CODE

    # set language code to user profile if user is logged in
    if not request.user.is_anonymous():
        p = Profile.objects.get_profile_by_user(request.user.username)
        if p is not None:
            # update exist record
            p.set_lang_code(lang)
        else:
            # add new record
            Profile.objects.add_or_update(request.user.username, '', '', lang)

    # set language code to client
    res = HttpResponseRedirect(next_page)
    res.set_cookie(settings.LANGUAGE_COOKIE_NAME, lang, max_age=30*24*60*60)
    return res

@login_required
def repo_download_dir(request, repo_id):
    repo = get_repo(repo_id)
    if not repo:
        return render_error(request, _('Library does not exist'))

    path = request.GET.get('p', '/')
    if path[-1] != '/':         # Normalize dir path
        path += '/'

    if not seafile_api.get_dir_id_by_path(repo.id, path):
        return render_error(request, _('"%s" does not exist.') % path)

    if len(path) > 1:
        dirname = os.path.basename(path.rstrip('/')) # Here use `rstrip` to cut out last '/' in path
    else:
        dirname = repo.name

    allow_download = parse_repo_perm(check_folder_permission(
        request, repo_id, '/')).can_download

    if allow_download:

        dir_id = seafile_api.get_dir_id_by_commit_and_path(repo.id,
            repo.head_cmmt_id, path)
        try:
            total_size = seafile_api.get_dir_size(repo.store_id,
                repo.version, dir_id)
        except Exception as e:
            logger.error(str(e))
            return render_error(request, _('Internal Error'))

        if total_size > MAX_DOWNLOAD_DIR_SIZE:
            return render_error(request, _('Unable to download directory "%s": size is too large.') % dirname)

        is_windows = 0
        if is_windows_operating_system(request):
            is_windows = 1

        fake_obj_id = {
            'obj_id': dir_id,
            'dir_name': dirname,
            'is_windows': is_windows
        }

        token = seafile_api.get_fileserver_access_token(
                repo_id, json.dumps(fake_obj_id), 'download-dir', request.user.username)

        if not token:
            return render_error(request, _('Internal Server Error'))

    else:
        return render_error(request, _('Unable to download "%s"') % dirname )

    url = gen_file_get_url(token, dirname)
    from seahub.views.file import send_file_access_msg
    send_file_access_msg(request, repo, path, 'web')
    return redirect(url)

def group_events_data(events):
    """
    Group events according to the date.
    """
    event_groups = []
    for e in events:
        e.time = utc_to_local(e.timestamp)
        e.date = e.time.strftime("%Y-%m-%d")
        if e.etype == 'repo-update':
            e.author = e.commit.creator_name
        elif e.etype == 'repo-create':
            e.author = e.creator
        else:
            e.author = e.repo_owner

        if len(event_groups) == 0 or \
            len(event_groups) > 0 and e.date != event_groups[-1]['date']:
            event_group = {}
            event_group['date'] = e.date
            event_group['events'] = [e]
            event_groups.append(event_group)
        else:
            event_groups[-1]['events'].append(e)

    return event_groups

@login_required
def convert_cmmt_desc_link(request):
    """Return user to file/directory page based on the changes in commit.
    """
    repo_id = request.GET.get('repo_id')
    cmmt_id = request.GET.get('cmmt_id')
    name = request.GET.get('nm')

    repo = get_repo(repo_id)
    if not repo:
        raise Http404

    # perm check
    if check_folder_permission(request, repo_id, '/') is None:
        raise Http404

    diff_result = seafserv_threaded_rpc.get_diff(repo_id, '', cmmt_id)
    if not diff_result:
        raise Http404

    for d in diff_result:
        if name not in d.name:
            # skip to next diff_result if file/folder user clicked does not
            # match the diff_result
            continue

        if d.status == 'add' or d.status == 'mod':  # Add or modify file
            return HttpResponseRedirect(
                reverse('view_lib_file', args=[repo_id, '/' + d.name]))
        elif d.status == 'mov':  # Move or Rename non-empty file/folder
            if '/' in d.new_name:
                new_dir_name = d.new_name.split('/')[0]
                reverse_url = reverse('lib_view', args=[repo_id, repo.name, new_dir_name])
                return HttpResponseRedirect(reverse_url)
            else:
                return HttpResponseRedirect(
                    reverse('view_lib_file', args=[repo_id, '/' + d.new_name]))
        elif d.status == 'newdir':
            reverse_url = reverse('lib_view', args=[repo_id, repo.name, d.name.strip('/')])
            return HttpResponseRedirect(reverse_url)
        else:
            continue

    status_list = [d.status for d in diff_result]
    # Rename empty file/folder
    if len(status_list) == 2:
        if 'add' in status_list and 'del' in status_list:
            for d in diff_result:
                if d.status != 'add':
                    continue

                return HttpResponseRedirect(
                    reverse('view_lib_file', args=[repo_id, '/' + d.name]))

        if 'newdir' in status_list and 'deldir' in status_list:
            for d in diff_result:
                if d.status != 'newdir':
                    continue

                return HttpResponseRedirect(
                    reverse('view_common_lib_dir', args=[repo_id, d.name]))

    # Rename folder with empty files
    if len(status_list) > 2:
        if 'deldir' in status_list and 'add' in status_list:
            for d in diff_result:
                if d.status != 'add':
                    continue

                new_dir = d.name.split('/')[0]
                return HttpResponseRedirect(
                    reverse('view_common_lib_dir', args=[repo_id, new_dir]))

    raise Http404

storage = get_avatar_file_storage()
def latest_entry(request, filename):
    try:
        return storage.modified_time(filename)
    except Exception as e:
        logger.error(e)
        return None

@condition(last_modified_func=latest_entry)
def image_view(request, filename):
    if AVATAR_FILE_STORAGE is None:
        raise Http404

    # read file from cache, if hit
    filename_md5 = hashlib.md5(filename.encode('utf-8')).hexdigest()
    cache_key = 'image_view__%s' % filename_md5
    file_content = cache.get(cache_key)
    if file_content is None:
        # otherwise, read file from database and update cache
        image_file = storage.open(filename, 'rb')
        if not image_file:
            raise Http404
        file_content = image_file.read()
        cache.set(cache_key, file_content, 365 * 24 * 60 * 60)

    # Prepare response
    content_type, content_encoding = mimetypes.guess_type(filename)
    response = HttpResponse(content=file_content, content_type=content_type)
    response['Content-Disposition'] = 'inline; filename=%s' % filename
    if content_encoding:
        response['Content-Encoding'] = content_encoding
    return response

def custom_css_view(request):
    file_content = config.CUSTOM_CSS
    response = HttpResponse(content=file_content, content_type='text/css')
    return response

def underscore_template(request, template):
    """Serve underscore template through Django, mainly for I18n.

    Arguments:
    - `request`:
    - `template`:
    """
    if not template.startswith('js'):  # light security check
        raise Http404

    return render(request, template, {})

def client_token_login(request):
    """Login from desktop client with a generated token.
    """
    tokenstr = request.GET.get('token', '')
    user = None
    if len(tokenstr) == 32:
        try:
            username = ClientLoginToken.objects.get_username(tokenstr)
        except ClientLoginToken.DoesNotExist:
            pass
        else:
            try:
                user = User.objects.get(email=username)
                for backend in get_backends():
                    user.backend = "%s.%s" % (backend.__module__, backend.__class__.__name__)
            except User.DoesNotExist:
                pass

    if user:
        if request.user.is_authenticated() and request.user.username == user.username:
            pass
        else:
            request.client_token_login = True
            auth_login(request, user)

    return HttpResponseRedirect(request.GET.get("next", reverse('libraries')))

def choose_register(request):
    """
    Choose register
    """
    login_bg_image_path = get_login_bg_image_path()

    return render(request, 'choose_register.html', {
        'login_bg_image_path': login_bg_image_path
    })

@login_required
def react_fake_view(request, **kwargs):
   
    username = request.user.username
    guide_enabled = UserOptions.objects.is_user_guide_enabled(username)
    if guide_enabled:
        create_default_library(request)

    try:
        expire_days = seafile_api.get_server_config_int('library_trash', 'expire_days')
    except Exception as e:
        logger.error(e)
        expire_days = -1

    folder_perm_enabled = True if is_pro_version() and ENABLE_FOLDER_PERM else False

    try:
        max_upload_file_size = seafile_api.get_server_config_int('fileserver', 'max_upload_size')
    except Exception as e:
        logger.error(e)
        max_upload_file_size = -1

    return render(request, "react_app.html", {
        "guide_enabled": guide_enabled,
        'trash_repos_expire_days': expire_days if expire_days > 0 else 30,
        'dtable_web_server': DTABLE_WEB_SERVER,
        'max_upload_file_size': max_upload_file_size,
        'seafile_collab_server': SEAFILE_COLLAB_SERVER,
        'storages': get_library_storages(request),
        'enable_repo_snapshot_label': settings.ENABLE_REPO_SNAPSHOT_LABEL,
        'resumable_upload_file_block_size': settings.RESUMABLE_UPLOAD_FILE_BLOCK_SIZE,
        'max_number_of_files_for_fileupload': settings.MAX_NUMBER_OF_FILES_FOR_FILEUPLOAD,
        'share_link_expire_days_default': settings.SHARE_LINK_EXPIRE_DAYS_DEFAULT,
        'share_link_expire_days_min': SHARE_LINK_EXPIRE_DAYS_MIN,
        'share_link_expire_days_max': SHARE_LINK_EXPIRE_DAYS_MAX,
        'enable_encrypted_library': config.ENABLE_ENCRYPTED_LIBRARY,
        'enable_repo_history_setting': config.ENABLE_REPO_HISTORY_SETTING,
        'enable_reset_encrypted_repo_password': ENABLE_RESET_ENCRYPTED_REPO_PASSWORD,
        'enableFileComment': settings.ENABLE_FILE_COMMENT,
        'is_email_configured': IS_EMAIL_CONFIGURED,
        'can_add_public_repo': request.user.permissions.can_add_public_repo(),
        'folder_perm_enabled': folder_perm_enabled,
        'file_audit_enabled' : FILE_AUDIT_ENABLED,
        'custom_nav_items' : json.dumps(CUSTOM_NAV_ITEMS),
        'extra_share_dialog_note': EXTRA_SHARE_DIALOG_NOTE,
        'extra_app_bottom_links': EXTRA_APP_BOTTOM_LINKS,
        'extra_about_dialog_links': EXTRA_ABOUT_DIALOG_LINKS
    })<|MERGE_RESOLUTION|>--- conflicted
+++ resolved
@@ -55,11 +55,8 @@
     UNREAD_NOTIFICATIONS_REQUEST_INTERVAL, SHARE_LINK_EXPIRE_DAYS_MIN, \
     SHARE_LINK_EXPIRE_DAYS_MAX, SHARE_LINK_EXPIRE_DAYS_DEFAULT, \
     SEAFILE_COLLAB_SERVER, ENABLE_RESET_ENCRYPTED_REPO_PASSWORD, \
-<<<<<<< HEAD
+    EXTRA_SHARE_DIALOG_NOTE, EXTRA_APP_BOTTOM_LINKS, EXTRA_ABOUT_DIALOG_LINKS, \
     DTABLE_WEB_SERVER
-=======
-    EXTRA_SHARE_DIALOG_NOTE, EXTRA_APP_BOTTOM_LINKS, EXTRA_ABOUT_DIALOG_LINKS
->>>>>>> 54621adb
 
 from seahub.wopi.settings import ENABLE_OFFICE_WEB_APP
 from seahub.onlyoffice.settings import ENABLE_ONLYOFFICE
