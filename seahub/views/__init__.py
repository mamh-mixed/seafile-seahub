# Copyright (c) 2012-2016 Seafile Ltd.
# encoding: utf-8
import hashlib
import os
import stat
import json
import mimetypes
import logging
import posixpath

from django.core.cache import cache
from django.core.urlresolvers import reverse
from django.contrib import messages
from django.http import HttpResponse, Http404, \
    HttpResponseRedirect
from django.shortcuts import render, redirect
from django.utils.http import urlquote
from django.utils.html import escape
from django.utils.translation import ugettext as _
from django.views.decorators.http import condition

import seaserv
from seaserv import get_repo, get_commits, \
    seafserv_threaded_rpc, seafserv_rpc, is_repo_owner, \
    get_file_size, MAX_DOWNLOAD_DIR_SIZE, \
    seafile_api
from pysearpc import SearpcError

from seahub.avatar.util import get_avatar_file_storage
from seahub.auth.decorators import login_required
from seahub.auth import login as auth_login
from seahub.auth import get_backends
from seahub.base.accounts import User
from seahub.base.decorators import user_mods_check, require_POST
from seahub.base.models import ClientLoginToken
from seahub.options.models import UserOptions, CryptoOptionNotSetError
from seahub.profile.models import Profile
from seahub.share.models import FileShare, UploadLinkShare
from seahub.revision_tag.models import RevisionTags
from seahub.utils import render_permission_error, render_error, \
    get_fileserver_root, gen_shared_upload_link, is_org_context, \
    gen_dir_share_link, gen_file_share_link, get_file_type_and_ext, \
    get_user_repos, EMPTY_SHA1, gen_file_get_url, \
    new_merge_with_no_conflict, get_max_upload_file_size, \
    is_pro_version, FILE_AUDIT_ENABLED, is_valid_dirent_name, \
    is_org_repo_creation_allowed, is_windows_operating_system
from seahub.utils.star import get_dir_starred_files
from seahub.utils.repo import get_library_storages
from seahub.utils.file_op import check_file_lock
from seahub.utils.timeutils import utc_to_local
from seahub.views.modules import MOD_PERSONAL_WIKI, enable_mod_for_user, \
    disable_mod_for_user
import seahub.settings as settings
from seahub.settings import AVATAR_FILE_STORAGE, \
    ENABLE_SUB_LIBRARY, ENABLE_FOLDER_PERM, ENABLE_REPO_SNAPSHOT_LABEL, \
    UNREAD_NOTIFICATIONS_REQUEST_INTERVAL
from seahub.constants import HASH_URLS

LIBRARY_TEMPLATES = getattr(settings, 'LIBRARY_TEMPLATES', {})

from constance import config

# Get an instance of a logger
logger = logging.getLogger(__name__)

def validate_owner(request, repo_id):
    """
    Check whether user in the request owns the repo.

    """
    ret = is_repo_owner(request.user.username, repo_id)

    return True if ret else False

def is_registered_user(email):
    """
    Check whether user is registerd.

    """
    try:
        user = User.objects.get(email=email)
    except User.DoesNotExist:
        user = None

    return True if user else False

_default_repo_id = None
def get_system_default_repo_id():
    global _default_repo_id
    if not _default_repo_id:
        try:
            _default_repo_id = seaserv.seafserv_threaded_rpc.get_system_default_repo_id()
        except SearpcError as e:
            logger.error(e)
    return _default_repo_id

def check_folder_permission(request, repo_id, path):
    """Check repo/folder/file access permission of a user.

    Arguments:
    - `request`:
    - `repo_id`:
    - `path`:
    """
    username = request.user.username
    return seafile_api.check_permission_by_path(repo_id, path, username)

def gen_path_link(path, repo_name):
    """
    Generate navigate paths and links in repo page.

    """
    if path and path[-1] != '/':
        path += '/'

    paths = []
    links = []
    if path and path != '/':
        paths = path[1:-1].split('/')
        i = 1
        for name in paths:
            link = '/' + '/'.join(paths[:i])
            i = i + 1
            links.append(link)
    if repo_name:
        paths.insert(0, repo_name)
        links.insert(0, '/')

    zipped = zip(paths, links)

    return zipped

def get_file_download_link(repo_id, obj_id, path):
    """Generate file download link.

    Arguments:
    - `repo_id`:
    - `obj_id`:
    - `filename`:
    """
    return reverse('download_file', args=[repo_id, obj_id]) + '?p=' + \
        urlquote(path)

def get_repo_dirents(request, repo, commit, path, offset=-1, limit=-1):
    """List repo dirents based on commit id and path. Use ``offset`` and
    ``limit`` to do paginating.

    Returns: A tupple of (file_list, dir_list, dirent_more)

    TODO: Some unrelated parts(file sharing, stars, modified info, etc) need
    to be pulled out to multiple functions.
    """

    dir_list = []
    file_list = []
    dirent_more = False
    if commit.root_id == EMPTY_SHA1:
        return ([], [], False) if limit == -1 else ([], [], False)
    else:
        try:
            dirs = seafile_api.list_dir_by_commit_and_path(commit.repo_id,
                                                           commit.id, path,
                                                           offset, limit)
            if not dirs:
                return ([], [], False)
        except SearpcError as e:
            logger.error(e)
            return ([], [], False)

        if limit != -1 and limit == len(dirs):
            dirent_more = True

        username = request.user.username
        starred_files = get_dir_starred_files(username, repo.id, path)
        fileshares = FileShare.objects.filter(repo_id=repo.id).filter(username=username)
        uploadlinks = UploadLinkShare.objects.filter(repo_id=repo.id).filter(username=username)


        view_dir_base = HASH_URLS["VIEW_COMMON_LIB_DIR"] % {'repo_id': repo.id, 'path': ''}
        dl_dir_base = reverse('repo_download_dir', args=[repo.id])
        file_history_base = reverse('file_revisions', args=[repo.id])
        for dirent in dirs:
            dirent.last_modified = dirent.mtime
            dirent.sharelink = ''
            dirent.uploadlink = ''
            if stat.S_ISDIR(dirent.props.mode):
                dpath = posixpath.join(path, dirent.obj_name)
                if dpath[-1] != '/':
                    dpath += '/'
                for share in fileshares:
                    if dpath == share.path:
                        dirent.sharelink = gen_dir_share_link(share.token)
                        dirent.sharetoken = share.token
                        break
                for link in uploadlinks:
                    if dpath == link.path:
                        dirent.uploadlink = gen_shared_upload_link(link.token)
                        dirent.uploadtoken = link.token
                        break
                p_dpath = posixpath.join(path, dirent.obj_name)
                dirent.view_link = view_dir_base + '?p=' + urlquote(p_dpath)
                dirent.dl_link = dl_dir_base + '?p=' + urlquote(p_dpath)
                dir_list.append(dirent)
            else:
                file_list.append(dirent)
                if repo.version == 0:
                    dirent.file_size = get_file_size(repo.store_id, repo.version, dirent.obj_id)
                else:
                    dirent.file_size = dirent.size
                dirent.starred = False
                fpath = posixpath.join(path, dirent.obj_name)
                p_fpath = posixpath.join(path, dirent.obj_name)
                dirent.view_link = reverse('view_lib_file', args=[repo.id, p_fpath])
                dirent.dl_link = get_file_download_link(repo.id, dirent.obj_id,
                                                        p_fpath)
                dirent.history_link = file_history_base + '?p=' + urlquote(p_fpath)
                if fpath in starred_files:
                    dirent.starred = True
                for share in fileshares:
                    if fpath == share.path:
                        dirent.sharelink = gen_file_share_link(share.token)
                        dirent.sharetoken = share.token
                        break

        return (file_list, dir_list, dirent_more)

def get_unencry_rw_repos_by_user(request):
    """Get all unencrypted repos a logged-in user can read and write.
    """
    username = request.user.username
    if not username:
        return []

    def has_repo(repos, repo):
        for r in repos:
            if repo.id == r.id:
                return True
        return False

    org_id = request.user.org.org_id if is_org_context(request) else None
    owned_repos, shared_repos, groups_repos, public_repos = get_user_repos(
        username, org_id=org_id)

    accessible_repos = []

    for r in owned_repos:
        if r.is_virtual:
            continue

        if not has_repo(accessible_repos, r) and not r.encrypted:
            accessible_repos.append(r)

    for r in shared_repos + groups_repos + public_repos:
        if not has_repo(accessible_repos, r) and not r.encrypted:
            if check_folder_permission(request, r.id, '/') == 'rw':
                accessible_repos.append(r)

    return accessible_repos

def render_recycle_root(request, repo_id, referer):
    repo = get_repo(repo_id)
    if not repo:
        raise Http404

    username = request.user.username
    if is_org_context(request):
        repo_owner = seafile_api.get_org_repo_owner(repo.id)
    else:
        repo_owner = seafile_api.get_repo_owner(repo.id)
    is_repo_owner = True if repo_owner == username else False

    enable_clean = False
    if is_repo_owner:
        enable_clean = True

    return render(request, 'repo_dir_recycle_view.html', {
            'show_recycle_root': True,
            'repo': repo,
            'repo_dir_name': repo.name,
            'enable_clean': enable_clean,
            'referer': referer,
            })

def render_recycle_dir(request, repo_id, commit_id, referer):
    basedir = request.GET.get('base', '')
    path = request.GET.get('p', '')
    if not basedir or not path:
        return render_recycle_root(request, repo_id)

    if basedir[0] != '/':
        basedir = '/' + basedir
    if path[-1] != '/':
        path += '/'

    repo = get_repo(repo_id)
    if not repo:
        raise Http404

    try:
        commit = seafserv_threaded_rpc.get_commit(repo.id, repo.version, commit_id)
    except SearpcError as e:
        logger.error(e)
        referer = request.META.get('HTTP_REFERER', None)
        next = settings.SITE_ROOT if referer is None else referer
        return HttpResponseRedirect(next)

    if not commit:
        raise Http404

    zipped = gen_path_link(path, '')

    dir_entries = seafile_api.list_dir_by_commit_and_path(commit.repo_id,
                                                   commit.id, basedir+path,
                                                   -1, -1)
    for dirent in dir_entries:
        if stat.S_ISDIR(dirent.mode):
            dirent.is_dir = True
        else:
            dirent.is_dir = False

    return render(request, 'repo_dir_recycle_view.html', {
            'show_recycle_root': False,
            'repo': repo,
            'repo_dir_name': repo.name,
            'zipped': zipped,
            'dir_entries': dir_entries,
            'commit_id': commit_id,
            'basedir': basedir,
            'path': path,
            'referer': referer,
            })

def render_dir_recycle_root(request, repo_id, dir_path, referer):
    repo = get_repo(repo_id)
    if not repo:
        raise Http404

    return render(request, 'repo_dir_recycle_view.html', {
            'show_recycle_root': True,
            'repo': repo,
            'repo_dir_name': os.path.basename(dir_path.rstrip('/')),
            'dir_path': dir_path,
            'referer': referer,
            })

def render_dir_recycle_dir(request, repo_id, commit_id, dir_path, referer):
    basedir = request.GET.get('base', '')
    path = request.GET.get('p', '')
    if not basedir or not path:
        return render_dir_recycle_root(request, repo_id, dir_path)

    if basedir[0] != '/':
        basedir = '/' + basedir
    if path[-1] != '/':
        path += '/'

    repo = get_repo(repo_id)
    if not repo:
        raise Http404

    try :
        commit = seafserv_threaded_rpc.get_commit(repo.id, repo.version, commit_id)
    except SearpcError as e:
        logger.error(e)
        referer = request.META.get('HTTP_REFERER', None)
        next = settings.SITE_ROOT if referer is None else referer
        return HttpResponseRedirect(next)

    if not commit:
        raise Http404

    zipped = gen_path_link(path, '')
    dir_entries = seafile_api.list_dir_by_commit_and_path(commit.repo_id,
                                                   commit.id, basedir+path,
                                                   -1, -1)
    for dirent in dir_entries:
        if stat.S_ISDIR(dirent.mode):
            dirent.is_dir = True
        else:
            dirent.is_dir = False

    return render(request, 'repo_dir_recycle_view.html', {
            'show_recycle_root': False,
            'repo': repo,
            'repo_dir_name': os.path.basename(dir_path.rstrip('/')),
            'zipped': zipped,
            'dir_entries': dir_entries,
            'commit_id': commit_id,
            'basedir': basedir,
            'path': path,
            'dir_path': dir_path,
            'referer': referer,
            })

@login_required
def repo_recycle_view(request, repo_id):
    if not seafile_api.get_dir_id_by_path(repo_id, '/') or \
        check_folder_permission(request, repo_id, '/') != 'rw':
        return render_permission_error(request, _(u'Unable to view recycle page'))

    commit_id = request.GET.get('commit_id', '')
    referer = request.GET.get('referer', '') # for back to 'dir view' page
    if not commit_id:
        return render_recycle_root(request, repo_id, referer)
    else:
        return render_recycle_dir(request, repo_id, commit_id, referer)

@login_required
def dir_recycle_view(request, repo_id):
    dir_path = request.GET.get('dir_path', '')

    if not seafile_api.get_dir_id_by_path(repo_id, dir_path) or \
        check_folder_permission(request, repo_id, dir_path) != 'rw':

        return render_permission_error(request, _(u'Unable to view recycle page'))

    commit_id = request.GET.get('commit_id', '')
    referer = request.GET.get('referer', '') # for back to 'dir view' page
    if not commit_id:
        return render_dir_recycle_root(request, repo_id, dir_path, referer)
    else:
        return render_dir_recycle_dir(request, repo_id, commit_id, dir_path, referer)

def can_access_repo_setting(request, repo_id, username):
    repo = seafile_api.get_repo(repo_id)
    if not repo:
        return (False, None)

    # no settings for virtual repo
    if ENABLE_SUB_LIBRARY and repo.is_virtual:
        return (False, None)

    # check permission
    if is_org_context(request):
        repo_owner = seafile_api.get_org_repo_owner(repo_id)
    else:
        repo_owner = seafile_api.get_repo_owner(repo_id)
    is_owner = True if username == repo_owner else False
    if not is_owner:
        return (False, None)

    return (True, repo)

@login_required
def repo_history(request, repo_id):
    """
    List library modification histories.
    """
    user_perm = check_folder_permission(request, repo_id, '/')
    if not user_perm:
        return render_permission_error(request, _(u'Unable to view library modification'))

    repo = get_repo(repo_id)
    if not repo:
        raise Http404

    username = request.user.username
    try:
        server_crypto = UserOptions.objects.is_server_crypto(username)
    except CryptoOptionNotSetError:
        # Assume server_crypto is ``False`` if this option is not set.
        server_crypto = False

    password_set = False
    if repo.props.encrypted and \
            (repo.enc_version == 1 or (repo.enc_version == 2 and server_crypto)):
        try:
            ret = seafserv_rpc.is_passwd_set(repo_id, username)
            if ret == 1:
                password_set = True
        except SearpcError, e:
            return render_error(request, e.msg)

        if not password_set:
            reverse_url = HASH_URLS["VIEW_COMMON_LIB_DIR"] % {'repo_id': repo_id, 'path': ''}
            return HttpResponseRedirect(reverse_url)

    try:
        current_page = int(request.GET.get('page', '1'))
    except ValueError:
        current_page = 1

    per_page = 100
    commits_all = get_commits(repo_id, per_page * (current_page -1),
                              per_page + 1)
    commits = commits_all[:per_page]
    for c in commits:
        c.show = False if new_merge_with_no_conflict(c) else True

    show_label = False
    if ENABLE_REPO_SNAPSHOT_LABEL:
        show_label = True
        snapshot_labels = RevisionTags.objects.filter(repo_id=repo_id)
        for c in commits:
            if c.show:
                c.labels = []
                for label in snapshot_labels:
                    if label.revision_id == c.id:
                        c.labels.append(label.tag.name)

    if len(commits_all) == per_page + 1:
        page_next = True
    else:
        page_next = False

    # for 'go back'
    referer = request.GET.get('referer', '')

    return render(request, 'repo_history.html', {
            "repo": repo,
            "commits": commits,
            'current_page': current_page,
            'prev_page': current_page-1,
            'next_page': current_page+1,
            'page_next': page_next,
            'user_perm': user_perm,
            'show_label': show_label,
            'referer': referer,
            })

@login_required
@require_POST
def repo_revert_history(request, repo_id):

    next = request.META.get('HTTP_REFERER', None)
    if not next:
        next = settings.SITE_ROOT

    repo = get_repo(repo_id)
    if not repo:
        messages.error(request, _("Library does not exist"))
        return HttpResponseRedirect(next)

    # perm check
    perm = check_folder_permission(request, repo_id, '/')
    username = request.user.username
    repo_owner = seafile_api.get_repo_owner(repo.id)

    if perm is None or repo_owner != username:
        messages.error(request, _("Permission denied"))
        return HttpResponseRedirect(next)

    try:
        server_crypto = UserOptions.objects.is_server_crypto(username)
    except CryptoOptionNotSetError:
        # Assume server_crypto is ``False`` if this option is not set.
        server_crypto = False

    password_set = False
    if repo.props.encrypted and \
            (repo.enc_version == 1 or (repo.enc_version == 2 and server_crypto)):
        try:
            ret = seafserv_rpc.is_passwd_set(repo_id, username)
            if ret == 1:
                password_set = True
        except SearpcError, e:
            return render_error(request, e.msg)

        if not password_set:
            reverse_url = HASH_URLS["VIEW_COMMON_LIB_DIR"] % {'repo_id': repo_id, 'path': ''}
            return HttpResponseRedirect(reverse_url)

    commit_id = request.GET.get('commit_id', '')
    if not commit_id:
        return render_error(request, _(u'Please specify history ID'))

    try:
        seafserv_threaded_rpc.revert_on_server(repo_id, commit_id, request.user.username)
        messages.success(request, _('Successfully restored the library.'))
    except SearpcError, e:
        if e.msg == 'Bad arguments':
            return render_error(request, _(u'Invalid arguments.'))
        elif e.msg == 'No such repo':
            return render_error(request, _(u'Library does not exist'))
        elif e.msg == "Commit doesn't exist":
            return render_error(request, _(u'History you specified does not exist'))
        else:
            return render_error(request, _(u'Unknown error'))

    return HttpResponseRedirect(next)

def fpath_to_link(repo_id, path, is_dir=False):
    """Translate file path of a repo to its view link"""
    if is_dir:
        href = HASH_URLS["VIEW_COMMON_LIB_DIR"] % {'repo_id': repo_id, 'path': path.encode('utf-8').strip('/')}
    else:
        if not path.startswith('/'):
            p = '/' + path
        href = reverse("view_lib_file", args=[repo_id, p.encode('utf-8')])

    return '<a href="%s">%s</a>' % (href, escape(path))

def get_diff(repo_id, arg1, arg2):
    lists = {'new': [], 'removed': [], 'renamed': [], 'modified': [],
             'newdir': [], 'deldir': []}

    diff_result = seafserv_threaded_rpc.get_diff(repo_id, arg1, arg2)
    if not diff_result:
        return lists

    for d in diff_result:
        if d.status == "add":
            lists['new'].append(fpath_to_link(repo_id, d.name))
        elif d.status == "del":
            lists['removed'].append(escape(d.name))
        elif d.status == "mov":
            lists['renamed'].append(escape(d.name) + " ==> " + fpath_to_link(repo_id, d.new_name))
        elif d.status == "mod":
            lists['modified'].append(fpath_to_link(repo_id, d.name))
        elif d.status == "newdir":
            lists['newdir'].append(fpath_to_link(repo_id, d.name, is_dir=True))
        elif d.status == "deldir":
            lists['deldir'].append(escape(d.name))

    return lists

def create_default_library(request):
    """Create a default library for user.

    Arguments:
    - `username`:
    """
    username = request.user.username

    # Disable user guide no matter user permission error or creation error,
    # so that the guide popup only show once.
    UserOptions.objects.disable_user_guide(username)

    if not request.user.permissions.can_add_repo():
        return

    if is_org_context(request):
        org_id = request.user.org.org_id
        default_repo = seafile_api.create_org_repo(name=_("My Library"),
                                                   desc=_("My Library"),
                                                   username=username,
                                                   passwd=None,
                                                   org_id=org_id)
    else:
        default_repo = seafile_api.create_repo(name=_("My Library"),
                                               desc=_("My Library"),
                                               username=username,
                                               passwd=None)
    sys_repo_id = get_system_default_repo_id()
    if sys_repo_id is None:
        return

    try:
        dirents = seafile_api.list_dir_by_path(sys_repo_id, '/')
        for e in dirents:
            obj_name = e.obj_name
            seafile_api.copy_file(sys_repo_id, '/', obj_name,
                                  default_repo, '/', obj_name, username, 0)
    except SearpcError as e:
        logger.error(e)
        return

    UserOptions.objects.set_default_repo(username, default_repo)
    return default_repo

def get_owned_repo_list(request):
    """List owned repos.
    """
    username = request.user.username
    if is_org_context(request):
        org_id = request.user.org.org_id
        return seafile_api.get_org_owned_repo_list(org_id, username)
    else:
        return seafile_api.get_owned_repo_list(username)

@login_required
@user_mods_check
def libraries(request):
    """
    New URL to replace myhome
    """
    username = request.user.username

    # options
    if request.cloud_mode and request.user.org is None:
        allow_public_share = False
    else:
        allow_public_share = True
    sub_lib_enabled = UserOptions.objects.is_sub_lib_enabled(username)
    max_upload_file_size = get_max_upload_file_size()
    guide_enabled = UserOptions.objects.is_user_guide_enabled(username)
    if guide_enabled:
        create_default_library(request)

    folder_perm_enabled = True if is_pro_version() and ENABLE_FOLDER_PERM else False
    can_add_pub_repo = True if is_org_repo_creation_allowed(request) else False

    if request.cloud_mode and request.user.org is not None:
        org_id = request.user.org.org_id
        joined_groups = seaserv.get_org_groups_by_user(org_id, username)
    else:
        joined_groups = seaserv.get_personal_groups_by_user(username)

    if joined_groups:
        try:
            joined_groups.sort(lambda x, y: cmp(x.group_name.lower(), y.group_name.lower()))
        except Exception as e:
            logger.error(e)
            joined_groups = []

    return render(request, 'libraries.html', {
            "allow_public_share": allow_public_share,
            "guide_enabled": guide_enabled,
            "sub_lib_enabled": sub_lib_enabled,
            'enable_wiki': settings.ENABLE_WIKI,
            'enable_upload_folder': settings.ENABLE_UPLOAD_FOLDER,
            'enable_resumable_fileupload': settings.ENABLE_RESUMABLE_FILEUPLOAD,
            'max_number_of_files_for_fileupload': settings.MAX_NUMBER_OF_FILES_FOR_FILEUPLOAD,
            'enable_thumbnail': settings.ENABLE_THUMBNAIL,
            'enable_repo_snapshot_label': settings.ENABLE_REPO_SNAPSHOT_LABEL,
            'thumbnail_default_size': settings.THUMBNAIL_DEFAULT_SIZE,
            'thumbnail_size_for_grid': settings.THUMBNAIL_SIZE_FOR_GRID,
            'enable_encrypted_library': config.ENABLE_ENCRYPTED_LIBRARY,
            'enable_repo_history_setting': config.ENABLE_REPO_HISTORY_SETTING,
            'max_upload_file_size': max_upload_file_size,
            'folder_perm_enabled': folder_perm_enabled,
            'is_pro': True if is_pro_version() else False,
            'file_audit_enabled': FILE_AUDIT_ENABLED,
            'can_add_pub_repo': can_add_pub_repo,
            'joined_groups': joined_groups,
            'storages': get_library_storages(request),
            'unread_notifications_request_interval': UNREAD_NOTIFICATIONS_REQUEST_INTERVAL,
            'library_templates': LIBRARY_TEMPLATES.keys() if \
                    isinstance(LIBRARY_TEMPLATES, dict) else [],
<<<<<<< HEAD
            'enable_share_to_all_groups': config.ENABLE_SHARE_TO_ALL_GROUPS
            })
=======
            'enable_share_to_all_groups': config.ENABLE_SHARE_TO_ALL_GROUPS,
            'enable_group_discussion': settings.ENABLE_GROUP_DISCUSSION,
            'enable_file_comment': settings.ENABLE_FILE_COMMENT,
            }, context_instance=RequestContext(request))
>>>>>>> 3ee97bc4

@login_required
def repo_set_access_property(request, repo_id):
    ap = request.GET.get('ap', '')
    seafserv_threaded_rpc.repo_set_access_property(repo_id, ap)
    reverse_url = HASH_URLS["VIEW_COMMON_LIB_DIR"] % {'repo_id': repo_id, 'path': ''}

    return HttpResponseRedirect(reverse_url)

@login_required
def validate_filename(request):
    repo_id     = request.GET.get('repo_id')
    filename    = request.GET.get('filename')

    if not (repo_id and filename):
        return render_error(request)

    result = {'ret':'yes'}

    try:
        ret = is_valid_dirent_name(filename)
    except SearpcError:
        result['ret'] = 'error'
    else:
        result['ret'] = 'yes' if ret == 1 else 'no'

    content_type = 'application/json; charset=utf-8'
    return HttpResponse(json.dumps(result), content_type=content_type)

@login_required
def file_revisions(request, repo_id):
    """List file revisions in file version history page.
    """
    repo = get_repo(repo_id)
    if not repo:
        error_msg = _(u"Library does not exist")
        return render_error(request, error_msg)

    # perm check
    if not check_folder_permission(request, repo_id, '/'):
        error_msg = _(u"Permission denied.")
        return render_error(request, error_msg)

    path = request.GET.get('p', '/')
    if not path:
        return render_error(request)

    if path[-1] == '/':
        path = path[:-1]

    u_filename = os.path.basename(path)

    filetype = get_file_type_and_ext(u_filename)[0].lower()
    if filetype == 'text' or filetype == 'markdown':
        can_compare = True
    else:
        can_compare = False

    # Check whether user is repo owner
    if validate_owner(request, repo_id):
        is_owner = True
    else:
        is_owner = False

    zipped = gen_path_link(path, repo.name)

    can_revert_file = True
    username = request.user.username

    try:
        is_locked, locked_by_me = check_file_lock(repo_id, path, username)
    except Exception as e:
        logger.error(e)
        is_locked, locked_by_me = False, False

    if seafile_api.check_permission_by_path(repo_id, path, username) != 'rw' or \
        (is_locked and not locked_by_me):
        can_revert_file = False

    # for 'go back'
    referer = request.GET.get('referer', '')

    return render(request, 'file_revisions.html', {
        'repo': repo,
        'path': path,
        'u_filename': u_filename,
        'zipped': zipped,
        'is_owner': is_owner,
        'can_compare': can_compare,
        'can_revert_file': can_revert_file,
        'referer': referer,
        })


def demo(request):
    """
    Login as demo account.
    """
    from django.conf import settings as dj_settings
    if not dj_settings.ENABLE_DEMO_USER:
        raise Http404

    try:
        user = User.objects.get(email=settings.CLOUD_DEMO_USER)
    except User.DoesNotExist:
        logger.warn('CLOUD_DEMO_USER: %s does not exist.' % settings.CLOUD_DEMO_USER)
        raise Http404

    for backend in get_backends():
        user.backend = "%s.%s" % (backend.__module__, backend.__class__.__name__)

    auth_login(request, user)

    redirect_to = settings.SITE_ROOT
    return HttpResponseRedirect(redirect_to)

def list_inner_pub_repos(request):
    """List inner pub repos.
    """
    username = request.user.username
    if is_org_context(request):
        org_id = request.user.org.org_id
        return seaserv.list_org_inner_pub_repos(org_id, username)

    if not request.cloud_mode:
        return seaserv.list_inner_pub_repos(username)

    return []

def i18n(request):
    """
    Set client language preference, lasts for one month

    """
    from django.conf import settings
    next = request.META.get('HTTP_REFERER', settings.SITE_ROOT)

    lang = request.GET.get('lang', settings.LANGUAGE_CODE)
    if lang not in [e[0] for e in settings.LANGUAGES]:
        # language code is not supported, use default.
        lang = settings.LANGUAGE_CODE

    # set language code to user profile if user is logged in
    if not request.user.is_anonymous():
        p = Profile.objects.get_profile_by_user(request.user.username)
        if p is not None:
            # update exist record
            p.set_lang_code(lang)
        else:
            # add new record
            Profile.objects.add_or_update(request.user.username, '', '', lang)

    # set language code to client
    res = HttpResponseRedirect(next)
    res.set_cookie(settings.LANGUAGE_COOKIE_NAME, lang, max_age=30*24*60*60)
    return res

@login_required
def repo_download_dir(request, repo_id):
    repo = get_repo(repo_id)
    if not repo:
        return render_error(request, _(u'Library does not exist'))

    path = request.GET.get('p', '/')
    if path[-1] != '/':         # Normalize dir path
        path += '/'

    if not seafile_api.get_dir_id_by_path(repo.id, path):
        return render_error(request, _('"%s" does not exist.') % path)

    if len(path) > 1:
        dirname = os.path.basename(path.rstrip('/')) # Here use `rstrip` to cut out last '/' in path
    else:
        dirname = repo.name

    allow_download = True if check_folder_permission(request, repo_id, '/') else False

    if allow_download:

        dir_id = seafile_api.get_dir_id_by_commit_and_path(repo.id,
            repo.head_cmmt_id, path)
        try:
            total_size = seafile_api.get_dir_size(repo.store_id,
                repo.version, dir_id)
        except Exception, e:
            logger.error(str(e))
            return render_error(request, _(u'Internal Error'))

        if total_size > MAX_DOWNLOAD_DIR_SIZE:
            return render_error(request, _(u'Unable to download directory "%s": size is too large.') % dirname)

        is_windows = 0
        if is_windows_operating_system(request):
            is_windows = 1

        fake_obj_id = {
            'obj_id': dir_id,
            'dir_name': dirname,
            'is_windows': is_windows
        }

        token = seafile_api.get_fileserver_access_token(
                repo_id, json.dumps(fake_obj_id), 'download-dir', request.user.username)

        if not token:
            return render_error(request, _(u'Internal Server Error'))

    else:
        return render_error(request, _(u'Unable to download "%s"') % dirname )

    url = gen_file_get_url(token, dirname)
    from seahub.views.file import send_file_access_msg
    send_file_access_msg(request, repo, path, 'web')
    return redirect(url)

def group_events_data(events):
    """
    Group events according to the date.
    """
    event_groups = []
    for e in events:
        e.time = utc_to_local(e.timestamp)
        e.date = e.time.strftime("%Y-%m-%d")
        if e.etype == 'repo-update':
            e.author = e.commit.creator_name
        elif e.etype == 'repo-create':
            e.author = e.creator
        else:
            e.author = e.repo_owner

        if len(event_groups) == 0 or \
            len(event_groups) > 0 and e.date != event_groups[-1]['date']:
            event_group = {}
            event_group['date'] = e.date
            event_group['events'] = [e]
            event_groups.append(event_group)
        else:
            event_groups[-1]['events'].append(e)

    return event_groups

@login_required
def convert_cmmt_desc_link(request):
    """Return user to file/directory page based on the changes in commit.
    """
    repo_id = request.GET.get('repo_id')
    cmmt_id = request.GET.get('cmmt_id')
    name = request.GET.get('nm')

    repo = get_repo(repo_id)
    if not repo:
        raise Http404

    # perm check
    if check_folder_permission(request, repo_id, '/') is None:
        raise Http404

    diff_result = seafserv_threaded_rpc.get_diff(repo_id, '', cmmt_id)
    if not diff_result:
        raise Http404

    for d in diff_result:
        if name not in d.name:
            # skip to next diff_result if file/folder user clicked does not
            # match the diff_result
            continue

        if d.status == 'add' or d.status == 'mod':  # Add or modify file
            return HttpResponseRedirect(
                reverse('view_lib_file', args=[repo_id, '/' + d.name]))
        elif d.status == 'mov':  # Move or Rename non-empty file/folder
            if '/' in d.new_name:
                new_dir_name = d.new_name.split('/')[0]
                reverse_url = HASH_URLS["VIEW_COMMON_LIB_DIR"] % {'repo_id': repo_id, 'path': new_dir_name}
                return HttpResponseRedirect(reverse_url)
            else:
                return HttpResponseRedirect(
                    reverse('view_lib_file', args=[repo_id, '/' + d.new_name]))
        elif d.status == 'newdir':
            reverse_url = HASH_URLS["VIEW_COMMON_LIB_DIR"] % {'repo_id': repo_id, 'path': d.name.strip('/')},
            return HttpResponseRedirect(reverse_url)
        else:
            continue

    status_list = [d.status for d in diff_result]
    # Rename empty file/folder
    if len(status_list) == 2:
        if 'add' in status_list and 'del' in status_list:
            for d in diff_result:
                if d.status != 'add':
                    continue

                return HttpResponseRedirect(
                    reverse('view_lib_file', args=[repo_id, '/' + d.name]))

        if 'newdir' in status_list and 'deldir' in status_list:
            for d in diff_result:
                if d.status != 'newdir':
                    continue

                return HttpResponseRedirect(
                    reverse('view_common_lib_dir', args=[repo_id, d.name]))

    # Rename folder with empty files
    if len(status_list) > 2:
        if 'deldir' in status_list and 'add' in status_list:
            for d in diff_result:
                if d.status != 'add':
                    continue

                new_dir = d.name.split('/')[0]
                return HttpResponseRedirect(
                    reverse('view_common_lib_dir', args=[repo_id, new_dir]))

    raise Http404

@login_required
def toggle_modules(request):
    """Enable or disable modules.
    """
    if request.method != 'POST':
        raise Http404

    referer = request.META.get('HTTP_REFERER', None)
    next = settings.SITE_ROOT if referer is None else referer

    username = request.user.username
    personal_wiki = request.POST.get('personal_wiki', 'off')
    if personal_wiki == 'on':
        enable_mod_for_user(username, MOD_PERSONAL_WIKI)
        messages.success(request, _('Successfully enable "Personal Wiki".'))
    else:
        disable_mod_for_user(username, MOD_PERSONAL_WIKI)
        if referer.find('wiki') > 0:
            next = settings.SITE_ROOT
        messages.success(request, _('Successfully disable "Personal Wiki".'))

    return HttpResponseRedirect(next)

storage = get_avatar_file_storage()
def latest_entry(request, filename):
    try:
        return storage.modified_time(filename)
    except Exception as e:
        logger.error(e)
        return None

@condition(last_modified_func=latest_entry)
def image_view(request, filename):
    if AVATAR_FILE_STORAGE is None:
        raise Http404

    # read file from cache, if hit
    filename_md5 = hashlib.md5(filename).hexdigest()
    cache_key = 'image_view__%s' % filename_md5
    file_content = cache.get(cache_key)
    if file_content is None:
        # otherwise, read file from database and update cache
        image_file = storage.open(filename, 'rb')
        if not image_file:
            raise Http404
        file_content = image_file.read()
        cache.set(cache_key, file_content, 365 * 24 * 60 * 60)

    # Prepare response
    content_type, content_encoding = mimetypes.guess_type(filename)
    response = HttpResponse(content=file_content, content_type=content_type)
    response['Content-Disposition'] = 'inline; filename=%s' % filename
    if content_encoding:
        response['Content-Encoding'] = content_encoding
    return response

def custom_css_view(request):
    file_content = config.CUSTOM_CSS
    response = HttpResponse(content=file_content, content_type='text/css')
    return response

def underscore_template(request, template):
    """Serve underscore template through Django, mainly for I18n.

    Arguments:
    - `request`:
    - `template`:
    """
    if not template.startswith('js'):  # light security check
        raise Http404

    return render(request, template, {})

def fake_view(request, **kwargs):
    """
    Used for 'view_common_lib_dir' and some other urls

    As the urls start with '#',
    http request will not access this function
    """
    return HttpResponse()

def client_token_login(request):
    """Login from desktop client with a generated token.
    """
    tokenstr = request.GET.get('token', '')
    user = None
    if len(tokenstr) == 32:
        try:
            username = ClientLoginToken.objects.get_username(tokenstr)
        except ClientLoginToken.DoesNotExist:
            pass
        else:
            try:
                user = User.objects.get(email=username)
                for backend in get_backends():
                    user.backend = "%s.%s" % (backend.__module__, backend.__class__.__name__)
            except User.DoesNotExist:
                pass

    if user:
        if request.user.is_authenticated() and request.user.username == user.username:
            pass
        else:
            request.client_token_login = True
            auth_login(request, user)

    return HttpResponseRedirect(request.GET.get("next", reverse('libraries')))<|MERGE_RESOLUTION|>--- conflicted
+++ resolved
@@ -727,15 +727,10 @@
             'unread_notifications_request_interval': UNREAD_NOTIFICATIONS_REQUEST_INTERVAL,
             'library_templates': LIBRARY_TEMPLATES.keys() if \
                     isinstance(LIBRARY_TEMPLATES, dict) else [],
-<<<<<<< HEAD
-            'enable_share_to_all_groups': config.ENABLE_SHARE_TO_ALL_GROUPS
-            })
-=======
             'enable_share_to_all_groups': config.ENABLE_SHARE_TO_ALL_GROUPS,
             'enable_group_discussion': settings.ENABLE_GROUP_DISCUSSION,
             'enable_file_comment': settings.ENABLE_FILE_COMMENT,
-            }, context_instance=RequestContext(request))
->>>>>>> 3ee97bc4
+            })
 
 @login_required
 def repo_set_access_property(request, repo_id):
