--- conflicted
+++ resolved
@@ -9,11 +9,7 @@
 import posixpath
 
 from django.core.cache import cache
-<<<<<<< HEAD
-from django.urls import reverse
-=======
-from django.core.urlresolvers import reverse, resolve
->>>>>>> 1241f214
+from django.urls import reverse, resolve
 from django.contrib import messages
 from django.http import HttpResponse, Http404, \
     HttpResponseRedirect
