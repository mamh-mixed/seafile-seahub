--- conflicted
+++ resolved
@@ -481,38 +481,21 @@
 
     traffic_over_limit = user_traffic_over_limit(fileshare.username)
 
-<<<<<<< HEAD
-    # mode to view dir/file items 
+    # mode to view dir/file items
     mode = request.GET.get('mode', 'list')
     if mode != 'list':
         mode = 'grid'
-
     thumbnail_size = THUMBNAIL_DEFAULT_SIZE if mode == 'list' else THUMBNAIL_SIZE_FOR_GRID
 
-    for f in file_list:
-
-        file_type, file_ext = get_file_type_and_ext(f.obj_name)
-        if file_type == IMAGE:
-            f.is_img = True
-
-        real_image_path = posixpath.join(real_path, f.obj_name)
-        if allow_generate_thumbnail(request, repo_id, real_image_path):
-            f.allow_generate_thumbnail = True
-            if os.path.exists(os.path.join(THUMBNAIL_ROOT, str(thumbnail_size), f.obj_id)):
-                req_image_path = posixpath.join(req_path, f.obj_name)
-                src = get_share_link_thumbnail_src(token, thumbnail_size, req_image_path)
-                f.encoded_thumbnail_src = urlquote(src)
-=======
     if not repo.encrypted and ENABLE_THUMBNAIL:
         for f in file_list:
             file_type, file_ext = get_file_type_and_ext(f.obj_name)
             if file_type == IMAGE:
                 f.is_img = True
-                if os.path.exists(os.path.join(THUMBNAIL_ROOT, str(THUMBNAIL_DEFAULT_SIZE), f.obj_id)):
+                if os.path.exists(os.path.join(THUMBNAIL_ROOT, str(thumbnail_size), f.obj_id)):
                     req_image_path = posixpath.join(req_path, f.obj_name)
-                    src = get_share_link_thumbnail_src(token, THUMBNAIL_DEFAULT_SIZE, req_image_path)
+                    src = get_share_link_thumbnail_src(token, thumbnail_size, req_image_path)
                     f.encoded_thumbnail_src = urlquote(src)
->>>>>>> 99fbdab5
 
     return render_to_response('view_shared_dir.html', {
             'repo': repo,
