import os
import json
import hashlib
import logging
import urllib.parse
import posixpath

from django.core.cache import cache
from django.urls import reverse
from django.utils.encoding import force_bytes

from seaserv import seafile_api

from seahub.base.templatetags.seahub_tags import email2nickname
from seahub.utils import get_file_type_and_ext, gen_file_get_url, \
        get_site_scheme_and_netloc, normalize_cache_key
from seahub.utils.file_op import if_locked_by_online_office

from seahub.settings import ENABLE_WATERMARK
from seahub.onlyoffice.settings import ONLYOFFICE_APIJS_URL, \
        ONLYOFFICE_FORCE_SAVE, ONLYOFFICE_JWT_SECRET

# Get an instance of a logger
logger = logging.getLogger('onlyoffice')


def generate_onlyoffice_cache_key(repo_id, file_path):
    prefix = "ONLYOFFICE_"
    value = "%s_%s" % (repo_id, file_path)
    return normalize_cache_key(value, prefix)


def get_onlyoffice_dict(request, username, repo_id, file_path, file_id='',
                        can_edit=False, can_download=True):

    logger.info('{} open file {} in repo {} with can_edit {}'.format(username, file_path, repo_id, can_edit))

    repo = seafile_api.get_repo(repo_id)
    if repo.is_virtual:
        origin_repo_id = repo.origin_repo_id
        origin_file_path = posixpath.join(repo.origin_path,
                                          file_path.strip('/'))
        # for view history/trash/snapshot file
        if not file_id:
            file_id = seafile_api.get_file_id_by_path(origin_repo_id,
                                                      origin_file_path)
    else:
        origin_repo_id = repo_id
        origin_file_path = file_path
        if not file_id:
            file_id = seafile_api.get_file_id_by_path(repo_id,
                                                      file_path)

    dl_token = seafile_api.get_fileserver_access_token(repo_id,
                                                       file_id,
                                                       'download',
                                                       username,
                                                       use_onetime=False)
    if not dl_token:
        return None

    filetype, fileext = get_file_type_and_ext(file_path)
    if fileext in ('xls', 'xlsx', 'ods', 'fods', 'csv'):
        document_type = 'spreadsheet'
    elif fileext in ('pptx', 'ppt', 'odp', 'fodp', 'ppsx', 'pps'):
        document_type = 'presentation'
    else:
        document_type = 'text'

    if not can_edit:
        info_bytes = force_bytes(origin_repo_id + origin_file_path + file_id)
        doc_key = hashlib.md5(info_bytes).hexdigest()[:20]
    else:
        cache_key = generate_onlyoffice_cache_key(origin_repo_id, origin_file_path)
        doc_key = cache.get(cache_key)

        # temporary solution when failed to get data from cache(django_pylibmc)
        # when init process for the first time
        if not doc_key:
            doc_key = cache.get(cache_key)

        if doc_key:
            logger.info('get doc_key {} from cache by cache_key {}'.format(doc_key, cache_key))
        else:
            # In theory, file is unlocked when editing finished.
            # This can happend if memcache is restarted or memcache is full and doc key is deleted.
            if if_locked_by_online_office(repo_id, file_path):
                logger.warning('no doc_key in cache, but file {} in {} is locked by online office'.format(file_path, repo_id))

<<<<<<< HEAD
    # In theory, file is unlocked when editing finished.
    # This can happend if memcache is restarted or memcache is full and doc key is deleted.
    if not doc_key and if_locked_by_online_office(repo_id, file_path):
        logger.warning('no doc_key in cache and file({} in {}) is locked by online office'.format(file_path, repo_id))
=======
            # generate doc_key
            info_bytes = force_bytes(origin_repo_id + origin_file_path + file_id)
            doc_key = hashlib.md5(info_bytes).hexdigest()[:20]
            logger.info('generate new doc_key {} by info {}'.format(doc_key, info_bytes))
            logger.info('set cache_key {} and doc_key {} to cache'.format(cache_key, doc_key))
            cache.set(cache_key, doc_key, None)
>>>>>>> 1a206ba0

        if not cache.get("ONLYOFFICE_%s" % doc_key):

            doc_info = json.dumps({'repo_id': origin_repo_id,
                                   'file_path': origin_file_path,
                                   'username': username})

            cache.set("ONLYOFFICE_%s" % doc_key, doc_info, None)
            logger.info('set doc_key {} and doc_info {} to cache'.format(doc_key, doc_info))

    # for render onlyoffice html
    file_name = os.path.basename(file_path.rstrip('/'))
    doc_url = gen_file_get_url(dl_token, file_name)

    base_url = get_site_scheme_and_netloc()
    onlyoffice_editor_callback_url = reverse('onlyoffice_editor_callback')
    callback_url = urllib.parse.urljoin(base_url, onlyoffice_editor_callback_url)

    return_dict = {
        'repo_id': repo_id,
        'path': file_path,
        'ONLYOFFICE_APIJS_URL': ONLYOFFICE_APIJS_URL,
        'file_type': fileext,
        'doc_key': doc_key,
        'doc_title': file_name,
        'doc_url': doc_url,
        'document_type': document_type,
        'callback_url': callback_url,
        'can_edit': can_edit,
        'can_download': can_download,
        'username': username,
        'onlyoffice_force_save': ONLYOFFICE_FORCE_SAVE,
        'enable_watermark': ENABLE_WATERMARK,
    }

    if ONLYOFFICE_JWT_SECRET:
        import jwt
        config = {
            "document": {
                "fileType": fileext,
                "key": doc_key,
                "title": file_name,
                "url": doc_url,
                "permissions": {
                    "download": can_download,
                    "edit": can_edit,
                    "print": can_download,
                    "review": True
                }
            },
            "documentType": document_type,
            "editorConfig": {
                "callbackUrl": callback_url,
                "lang": request.LANGUAGE_CODE,
                "mode": can_edit,
                "customization": {
                    "forcesave": ONLYOFFICE_FORCE_SAVE,
                },
                "user": {
                    "name": email2nickname(username)
                }
            }
        }

        return_dict['onlyoffice_jwt_token'] = jwt.encode(config, ONLYOFFICE_JWT_SECRET)

    return return_dict<|MERGE_RESOLUTION|>--- conflicted
+++ resolved
@@ -87,19 +87,12 @@
             if if_locked_by_online_office(repo_id, file_path):
                 logger.warning('no doc_key in cache, but file {} in {} is locked by online office'.format(file_path, repo_id))
 
-<<<<<<< HEAD
-    # In theory, file is unlocked when editing finished.
-    # This can happend if memcache is restarted or memcache is full and doc key is deleted.
-    if not doc_key and if_locked_by_online_office(repo_id, file_path):
-        logger.warning('no doc_key in cache and file({} in {}) is locked by online office'.format(file_path, repo_id))
-=======
             # generate doc_key
             info_bytes = force_bytes(origin_repo_id + origin_file_path + file_id)
             doc_key = hashlib.md5(info_bytes).hexdigest()[:20]
             logger.info('generate new doc_key {} by info {}'.format(doc_key, info_bytes))
             logger.info('set cache_key {} and doc_key {} to cache'.format(cache_key, doc_key))
             cache.set(cache_key, doc_key, None)
->>>>>>> 1a206ba0
 
         if not cache.get("ONLYOFFICE_%s" % doc_key):
 
