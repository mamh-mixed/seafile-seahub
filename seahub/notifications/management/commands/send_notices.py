# Copyright (c) 2012-2016 Seafile Ltd.
# encoding: utf-8
import datetime
import logging
import json
import os
import re

from django.core.management.base import BaseCommand
from django.urls import reverse
from django.utils.html import escape
from django.utils import translation
from django.utils.translation import gettext as _

from seaserv import seafile_api, ccnet_api
from seahub.notifications.models import UserNotification
from seahub.utils import send_html_email, get_site_scheme_and_netloc
from seahub.avatar.templatetags.avatar_tags import avatar
from seahub.avatar.util import get_default_avatar_url
from seahub.base.accounts import User
from seahub.base.templatetags.seahub_tags import email2nickname
from seahub.invitations.models import Invitation
from seahub.profile.models import Profile
from seahub.constants import HASH_URLS
from seahub.utils import get_site_name
from seahub.options.models import UserOptions, KEY_COLLABORATE_EMAIL_INTERVAL, \
    KEY_COLLABORATE_LAST_EMAILED_TIME, DEFAULT_COLLABORATE_EMAIL_INTERVAL

# Get an instance of a logger
logger = logging.getLogger(__name__)


class Command(BaseCommand):
    help = 'Send Email notifications to user if he/she has an unread notices every period of seconds .'
    label = "notifications_send_notices"

    def handle(self, *args, **options):
        logger.debug('Start sending user notices...')
        self.do_action()
        logger.debug('Finish sending user notices.\n')

    def get_avatar(self, username, default_size=32):
        img_tag = avatar(username, default_size)
        pattern = r'src="(.*)"'
        repl = r'src="%s\1"' % get_site_scheme_and_netloc()
        return re.sub(pattern, repl, img_tag)

    def get_avatar_src(self, username, default_size=32):
        avatar_img = self.get_avatar(username, default_size)
        m = re.search('<img src="(.*?)".*', avatar_img)
        if m:
            return m.group(1)
        else:
            return ''

    def get_default_avatar(self, default_size=32):
        # user default avatar
        img_tag = """<img src="%s" width="%s" height="%s" class="avatar" alt="" />""" % \
                (get_default_avatar_url(), default_size, default_size)
        pattern = r'src="(.*)"'
        repl = r'src="%s\1"' % get_site_scheme_and_netloc()
        return re.sub(pattern, repl, img_tag)

    def get_default_avatar_src(self, default_size=32):
        avatar_img = self.get_default_avatar(default_size)
        m = re.search('<img src="(.*?)".*', avatar_img)
        if m:
            return m.group(1)
        else:
            return ''

    def format_repo_share_msg(self, notice):
        d = json.loads(notice.detail)
        repo_id = d['repo_id']
        repo = seafile_api.get_repo(repo_id)
        path = d['path']
        org_id = d.get('org_id', None)
        if path == '/':
            shared_type = 'library'
        else:
            shared_type = 'folder'
            if org_id:
                owner = seafile_api.get_org_repo_owner(repo_id)
                repo = seafile_api.get_org_virtual_repo(
                    org_id, repo_id, path, owner)
            else:
                owner = seafile_api.get_repo_owner(repo_id)
                repo = seafile_api.get_virtual_repo(repo_id, path, owner)

        repo_url = reverse('lib_view', args=[repo.id, repo.name, ''])
        notice.repo_url = repo_url
        notice.notice_from = escape(email2nickname(d['share_from']))
        notice.repo_name = repo.name
        notice.avatar_src = self.get_avatar_src(d['share_from'])
        notice.shared_type = shared_type

        return notice

    def format_repo_share_to_group_msg(self, notice):
        d = json.loads(notice.detail)

        repo_id = d['repo_id']
        repo = seafile_api.get_repo(repo_id)
        group_id = d['group_id']
        group = ccnet_api.get_group(group_id)
        org_id = d.get('org_id', None)

        path = d['path']
        if path == '/':
            shared_type = 'library'
        else:
            shared_type = 'folder'
            if org_id:
                owner = seafile_api.get_org_repo_owner(repo_id)
                repo = seafile_api.get_org_virtual_repo(
                    org_id, repo_id, path, owner)
            else:
                owner = seafile_api.get_repo_owner(repo_id)
                repo = seafile_api.get_virtual_repo(repo_id, path, owner)

        repo_url = reverse('lib_view', args=[repo.id, repo.name, ''])
        notice.repo_url = repo_url
        notice.notice_from = escape(email2nickname(d['share_from']))
        notice.repo_name = repo.name
        notice.avatar_src = self.get_avatar_src(d['share_from'])
        notice.group_url = reverse('group', args=[group.id])
        notice.group_name = group.group_name
        notice.shared_type = shared_type

        return notice

    def format_file_uploaded_msg(self, notice):
        d = json.loads(notice.detail)

        file_name = d['file_name']
        repo_id = d['repo_id']
        repo = seafile_api.get_repo(repo_id)
        uploaded_to = d['uploaded_to'].rstrip('/')
        file_path = uploaded_to + '/' + file_name
        file_link = reverse('view_lib_file', args=[repo_id, file_path])

        folder_link = reverse('lib_view', args=[repo_id, repo.name, uploaded_to.strip('/')])
        folder_name = os.path.basename(uploaded_to)

        notice.file_link = file_link
        notice.file_name = file_name
        notice.folder_link = folder_link
        notice.folder_name = folder_name
        notice.avatar_src = self.get_default_avatar_src()
        return notice

    def format_group_join_request(self, notice):
        d = json.loads(notice.detail)
        username = d['username']
        group_id = d['group_id']
        join_request_msg = d['join_request_msg']

        group = ccnet_api.get_group(group_id)

        notice.grpjoin_user_profile_url = reverse('user_profile',
                                                  args=[username])
        notice.grpjoin_group_url = HASH_URLS['GROUP_MEMBERS'] % {'group_id': group_id}
        notice.notice_from = escape(email2nickname(username))
        notice.grpjoin_group_name = group.group_name
        notice.grpjoin_request_msg = join_request_msg
        notice.avatar_src = self.get_avatar_src(username)
        return notice

    def format_add_user_to_group(self, notice):
        d = json.loads(notice.detail)
        group_staff = d['group_staff']
        group_id = d['group_id']

        group = ccnet_api.get_group(group_id)

        notice.notice_from = escape(email2nickname(group_staff))
        notice.avatar_src = self.get_avatar_src(group_staff)
        notice.group_staff_profile_url = reverse('user_profile',
                                                 args=[group_staff])
        notice.group_url = reverse('group', args=[group.id])
        notice.group_name = group.group_name
        return notice

    def format_file_comment_msg(self, notice):
        d = json.loads(notice.detail)
        repo_id = d['repo_id']
        file_path = d['file_path']
        author = d['author']

        notice.file_url = reverse('view_lib_file', args=[repo_id, file_path])
        notice.file_name = os.path.basename(file_path)
        notice.author = author
        return notice

    def format_guest_invitation_accepted_msg(self, notice):
        d = json.loads(notice.detail)
        inv_id = d['invitation_id']
        try:
            inv = Invitation.objects.get(pk=inv_id)
        except Invitation.DoesNotExist:
            self.delete()
            return None

        notice.inv_accepter = inv.accepter
        notice.inv_url = '#invitations/'
        notice.inv_accept_at = inv.accept_time.strftime("%Y-%m-%d %H:%M:%S")
        return notice

<<<<<<< HEAD
    def format_deleted_files_msg(self, notice):
        d = json.loads(notice.detail)
        repo_id = d['repo_id']
        repo = seafile_api.get_repo(repo_id)
        repo_url = reverse('lib_view', args=[repo.id, repo.name, ''])

        notice.repo_url = repo_url
        notice.repo_name = repo.name
        notice.avatar_src = self.get_avatar_src(notice.to_user)
=======
    def format_repo_monitor_msg(self, notice):

        d = json.loads(notice.detail)

        op_user_email = d['op_user']
        notice.user_url = reverse('user_profile', args=[op_user_email])
        notice.user_name = email2nickname(op_user_email)
        notice.avatar_src = self.get_avatar_src(op_user_email)

        notice.op_type = d['op_type']

        repo_id = d['repo_id']
        repo_name = d['repo_name']
        notice.repo_url = reverse('lib_view', args=[repo_id, repo_name, ''])
        notice.repo_name = d['repo_name']

        obj_type = d['obj_type']
        obj_path_list = d['obj_path_list']
        notice.obj_type = obj_type
        notice.obj_path_count = len(obj_path_list)
        notice.obj_path_count_minus_one = len(obj_path_list) - 1
        notice.obj_name = os.path.basename(d['obj_path_list'][0])

        old_obj_path_list = d.get('old_obj_path_list', [])
        if old_obj_path_list:
            notice.old_obj_name = os.path.basename(d['old_obj_path_list'][0])
        else:
            notice.old_obj_name = ''

        if obj_type == 'file':
            notice.obj_url = reverse('view_lib_file', args=[repo_id, obj_path_list[0]])
        else:
            notice.obj_url = reverse('lib_view',
                                     args=[repo_id, repo_name, obj_path_list[0].strip('/')])

>>>>>>> 91779b3a
        return notice

    def get_user_language(self, username):
        return Profile.objects.get_user_language(username)

    def get_user_intervals_and_notices(self):
        """
        filter users who have collaborate-notices in last longest interval
        And right now, the longest interval is DEFAULT_COLLABORATE_EMAIL_INTERVAL
        """
        last_longest_interval_time = datetime.datetime.now() - datetime.timedelta(
            seconds=DEFAULT_COLLABORATE_EMAIL_INTERVAL)

        all_unseen_notices = UserNotification.objects.get_all_notifications(
            seen=False, time_since=last_longest_interval_time).order_by('-timestamp')

        results = {}
        for notice in all_unseen_notices:
            if notice.to_user not in results:
                results[notice.to_user] = {'notices': [notice], 'interval': DEFAULT_COLLABORATE_EMAIL_INTERVAL}
            else:
                results[notice.to_user]['notices'].append(notice)

        user_options = UserOptions.objects.filter(
            email__in=results.keys(), option_key=KEY_COLLABORATE_EMAIL_INTERVAL)
        for option in user_options:
            email, interval = option.email, option.option_val
            try:
                interval = int(interval)
            except ValueError:
                logger.warning('user: %s, %s invalid, val: %s', email, KEY_COLLABORATE_EMAIL_INTERVAL, interval)
                interval = DEFAULT_COLLABORATE_EMAIL_INTERVAL
            if interval <= 0:
                del results[email]
            else:
                results[email]['interval'] = interval

        return [(key, value['interval'], value['notices']) for key, value in results.items()]

    def do_action(self):

        user_interval_notices = self.get_user_intervals_and_notices()
        last_emailed_list = UserOptions.objects.filter(option_key=KEY_COLLABORATE_LAST_EMAILED_TIME).values_list('email', 'option_val')
        user_last_emailed_time_dict = {le[0]: datetime.datetime.strptime(le[1], "%Y-%m-%d %H:%M:%S") for le in last_emailed_list}

        # check if to_user active
        user_active_dict = {}
        for (to_user, interval_val, notices) in user_interval_notices:

            if to_user in user_active_dict:
                continue
            else:
                try:
                    to_user_obj = User.objects.get(email=to_user)
                except User.DoesNotExist:
                    user_active_dict[to_user] = False
                    continue

                user_active_dict[to_user] = to_user_obj.is_active

        # save current language
        cur_language = translation.get_language()
        for (to_user, interval_val, notices) in user_interval_notices:

            if not user_active_dict[to_user]:
                continue

            # get last_emailed_time if any, defaults to today 00:00:00.0
            last_emailed_time = user_last_emailed_time_dict.get(to_user, None)
            now = datetime.datetime.now().replace(microsecond=0)
            if not last_emailed_time:
                last_emailed_time = datetime.datetime.now().replace(hour=0).replace(
                                    minute=0).replace(second=0).replace(microsecond=0)
            else:
                if (now - last_emailed_time).total_seconds() < interval_val:
                    continue

            user_notices = list(filter(lambda notice: notice.timestamp > last_emailed_time, notices))
            if not user_notices:
                continue

            # get and active user language
            user_language = self.get_user_language(to_user)
            translation.activate(user_language)
            logger.debug('Set language code to %s for user: %s' % (
                user_language, to_user))
            self.stdout.write('[%s] Set language code to %s for user: %s' % (
                str(datetime.datetime.now()), user_language, to_user))

            # format mail content and send
            notices = []
            for notice in user_notices:
                d = json.loads(notice.detail)
                repo_id = d.get('repo_id')
                group_id = d.get('group_id')
                try:
                    if repo_id and not seafile_api.get_repo(repo_id):
                        notice.delete()
                        continue
                    if group_id and not ccnet_api.get_group(group_id):
                        notice.delete()
                        continue
                except Exception as e:
                    logger.error(e)
                    continue
                if notice.to_user != to_user:
                    continue

                elif notice.is_repo_share_msg():
                    notice = self.format_repo_share_msg(notice)

                elif notice.is_repo_share_to_group_msg():
                    notice = self.format_repo_share_to_group_msg(notice)

                elif notice.is_file_uploaded_msg():
                    notice = self.format_file_uploaded_msg(notice)

                elif notice.is_group_join_request():
                    notice = self.format_group_join_request(notice)

                elif notice.is_add_user_to_group():
                    notice = self.format_add_user_to_group(notice)

                elif notice.is_file_comment_msg():
                    notice = self.format_file_comment_msg(notice)

                elif notice.is_guest_invitation_accepted_msg():
                    notice = self.format_guest_invitation_accepted_msg(notice)

<<<<<<< HEAD
                elif notice.is_deleted_files_msg():
                    notice = self.format_deleted_files_msg(notice)
=======
                elif notice.is_repo_monitor_msg():
                    notice = self.format_repo_monitor_msg(notice)
>>>>>>> 91779b3a

                if notice is None:
                    continue

                notices.append(notice)

            if not notices:
                continue

            user_name = email2nickname(to_user)
            contact_email = Profile.objects.get_contact_email_by_user(to_user)
            c = {
                'to_user': contact_email,
                'notice_count': len(notices),
                'notices': notices,
                'user_name': user_name,
                }

            try:
                send_html_email(_('New notice on %s') % get_site_name(),
                                'notifications/notice_email.html', c,
                                None, [contact_email])
                # set new last_emailed_time
                UserOptions.objects.set_collaborate_last_emailed_time(to_user, now)
                logger.info('Successfully sent email to %s' % contact_email)
                self.stdout.write('[%s] Successfully sent email to %s' % (str(datetime.datetime.now()), contact_email))
            except Exception as e:
                logger.error('Failed to send email to %s, error detail: %s' % (contact_email, e))
                self.stderr.write('[%s] Failed to send email to %s, error detail: %s' % (str(datetime.datetime.now()), contact_email, e))

            # restore current language
            translation.activate(cur_language)<|MERGE_RESOLUTION|>--- conflicted
+++ resolved
@@ -206,7 +206,6 @@
         notice.inv_accept_at = inv.accept_time.strftime("%Y-%m-%d %H:%M:%S")
         return notice
 
-<<<<<<< HEAD
     def format_deleted_files_msg(self, notice):
         d = json.loads(notice.detail)
         repo_id = d['repo_id']
@@ -216,7 +215,8 @@
         notice.repo_url = repo_url
         notice.repo_name = repo.name
         notice.avatar_src = self.get_avatar_src(notice.to_user)
-=======
+        return notice
+
     def format_repo_monitor_msg(self, notice):
 
         d = json.loads(notice.detail)
@@ -252,7 +252,6 @@
             notice.obj_url = reverse('lib_view',
                                      args=[repo_id, repo_name, obj_path_list[0].strip('/')])
 
->>>>>>> 91779b3a
         return notice
 
     def get_user_language(self, username):
@@ -382,13 +381,11 @@
                 elif notice.is_guest_invitation_accepted_msg():
                     notice = self.format_guest_invitation_accepted_msg(notice)
 
-<<<<<<< HEAD
                 elif notice.is_deleted_files_msg():
                     notice = self.format_deleted_files_msg(notice)
-=======
+
                 elif notice.is_repo_monitor_msg():
                     notice = self.format_repo_monitor_msg(notice)
->>>>>>> 91779b3a
 
                 if notice is None:
                     continue
