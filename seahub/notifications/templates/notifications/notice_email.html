--- conflicted
+++ resolved
@@ -62,11 +62,9 @@
                 {% elif notice.is_guest_invitation_accepted_msg %}
                 <p style="line-height:1.5; margin:.2em 10px .2em 0;">{% blocktrans with user=notice.inv_accepter inv_url=notice.inv_url time=notice.inv_accept_at %}Guest {{user}} accepted your <a href="{{url_base}}{{inv_url}}">invitation</a> at {{time}}.{% endblocktrans %}</p>
 
-<<<<<<< HEAD
                 {% elif notice.is_deleted_files_msg %}
                 <p style="line-height:1.5; margin:.2em 10px .2em 0;">{% blocktrans with repo_url=notice.repo_url repo_name=notice.repo_name %}Your library <a href="{{url_base}}{{ repo_url }}">{{ repo_name }}</a> has recently deleted a large number of files.{% endblocktrans %}</p>
 
-=======
                 {% elif notice.is_repo_monitor_msg %}
                     <p style="line-height:1.5; margin:.2em 10px .2em 0;">
                     {% if notice.obj_type == 'file' %}
@@ -130,7 +128,6 @@
                         {% endif %}
                     {% endif %}
 		    </p>
->>>>>>> 91779b3a
                 {% endif %}
             </td>
             <td style="padding: 5px 3px; border-bottom: 1px solid #eee; font-size: 13px; color: #333; word-wrap: break-word;">{{ notice.timestamp|date:"Y-m-d G:i:s"}}</td>
