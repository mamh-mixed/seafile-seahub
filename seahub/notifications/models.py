--- conflicted
+++ resolved
@@ -523,13 +523,6 @@
             self.delete()
             return None
 
-<<<<<<< HEAD
-        msg = _(u"%(user)s has shared a library named <a href='%(href)s'>%(repo_name)s</a> to you.") %  {
-            'user': escape(share_from),
-            'href': HASH_URLS["VIEW_COMMON_LIB_DIR"] % {'repo_id':repo.id, 'path': ''}, 
-            'repo_name': escape(repo.name),
-            }
-=======
         if path == '/':
             tmpl = 'notifications/notice_msg/repo_share_msg.html'
         else:
@@ -537,10 +530,12 @@
 
         msg = render_to_string(tmpl, {
             'user': share_from,
-            'lib_url': reverse('view_common_lib_dir', args=[repo.id, '']),
+            'lib_url': HASH_URLS["VIEW_COMMON_LIB_DIR"] % {
+                'repo_id': repo.id,
+                'path': ''
+            },
             'lib_name': repo.name,
         })
->>>>>>> 3ee97bc4
 
         return msg
 
@@ -583,15 +578,6 @@
             self.delete()
             return None
 
-<<<<<<< HEAD
-        msg = _(u"%(user)s has shared a library named <a href='%(repo_href)s'>%(repo_name)s</a> to group <a href='%(group_href)s'>%(group_name)s</a>.") %  {
-            'user': escape(share_from),
-            'repo_href': HASH_URLS["VIEW_COMMON_LIB_DIR"] % {'repo_id': repo.id, 'path': ''},
-            'repo_name': escape(repo.name),
-            'group_href': HASH_URLS['GROUP_INFO'] % {'group_id': group.id},
-            'group_name': escape(group.group_name),
-            }
-=======
         if path == '/':
             tmpl = 'notifications/notice_msg/repo_share_to_group_msg.html'
         else:
@@ -599,12 +585,14 @@
 
         msg = render_to_string(tmpl, {
             'user': share_from,
-            'lib_url': reverse('view_common_lib_dir', args=[repo.id, '']),
+            'lib_url': HASH_URLS["VIEW_COMMON_LIB_DIR"] % {
+                'repo_id': repo.id,
+                'path': ''
+            },
             'lib_name': repo.name,
-            'group_url': reverse('group_info', args=[group.id]),
+            'group_url': HASH_URLS['GROUP_INFO'] % {'group_id': group.id},
             'group_name': group.group_name,
         })
->>>>>>> 3ee97bc4
 
         return msg
 
