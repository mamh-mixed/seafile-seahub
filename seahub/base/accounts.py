# encoding: utf-8
import re

from django import forms
from django.core.mail import send_mail
from django.utils import translation
from django.utils.translation import ugettext_lazy as _
from django.conf import settings
from django.contrib.sites.models import RequestSite
from django.contrib.sites.models import Site
import seaserv
from seaserv import ccnet_threaded_rpc, unset_repo_passwd, is_passwd_set, \
<<<<<<< HEAD
    seafile_api
from constance import config
from registration import signals
=======
    seafile_api, ccnet_api
>>>>>>> 5c2616ed

from seahub.auth import login
from seahub.constants import DEFAULT_USER
from seahub.profile.models import Profile, DetailedProfile
from seahub.role_permissions.utils import get_enabled_role_permissions_by_role
from seahub.utils import is_valid_username, is_user_password_strong, \
    clear_token, get_system_admins
from seahub.utils.mail import send_html_email_with_dj_template, MAIL_PRIORITY

try:
    from seahub.settings import CLOUD_MODE
except ImportError:
    CLOUD_MODE = False
try:
    from seahub.settings import MULTI_TENANCY
except ImportError:
    MULTI_TENANCY = False

UNUSABLE_PASSWORD = '!' # This will never be a valid hash

class UserManager(object):
    def create_user(self, email, password=None, is_staff=False, is_active=False):
        """
        Creates and saves a User with given username and password.
        """
        # Lowercasing email address to avoid confusion.
        email = email.lower()

        user = User(email=email)
        user.is_staff = is_staff
        user.is_active = is_active
        user.set_password(password)
        user.save()

        return self.get(email=email)

    def update_role(self, email, role):
        """
        If user has a role, update it; or create a role for user.
        """
        ccnet_threaded_rpc.update_role_emailuser(email, role)
        return self.get(email=email)

    def create_superuser(self, email, password):
        u = self.create_user(email, password, is_staff=True, is_active=True)
        return u

    def get_superusers(self):
        """Return a list of admins.
        """
        emailusers = ccnet_threaded_rpc.get_superusers()

        user_list = []
        for e in emailusers:
            user = User(e.email)
            user.id = e.id
            user.is_staff = e.is_staff
            user.is_active = e.is_active
            user.ctime = e.ctime
            user_list.append(user)

        return user_list

    def get(self, email=None, id=None):
        if not email and not id:
            raise User.DoesNotExist, 'User matching query does not exits.'

        if email:
            emailuser = ccnet_threaded_rpc.get_emailuser(email)
        if id:
            emailuser = ccnet_threaded_rpc.get_emailuser_by_id(id)
        if not emailuser:
            raise User.DoesNotExist, 'User matching query does not exits.'

        user = User(emailuser.email)
        user.id = emailuser.id
        user.enc_password = emailuser.password
        user.is_staff = emailuser.is_staff
        user.is_active = emailuser.is_active
        user.ctime = emailuser.ctime
        user.org = emailuser.org
        user.source = emailuser.source
        user.role = emailuser.role

        return user

class UserPermissions(object):
    def __init__(self, user):
        self.user = user

    def can_add_repo(self):
        return get_enabled_role_permissions_by_role(DEFAULT_USER)['can_add_repo']

    def can_add_group(self):
        return get_enabled_role_permissions_by_role(DEFAULT_USER)['can_add_group']

    def can_generate_shared_link(self):
        return get_enabled_role_permissions_by_role(DEFAULT_USER)['can_generate_shared_link']

    def can_use_global_address_book(self):
        return get_enabled_role_permissions_by_role(DEFAULT_USER)['can_use_global_address_book']

    def can_view_org(self):
        if MULTI_TENANCY:
            return True if self.user.org is not None else False

        if CLOUD_MODE:
            return False

        return get_enabled_role_permissions_by_role(DEFAULT_USER)['can_view_org']

    def can_drag_drop_folder_to_sync(self):
        return get_enabled_role_permissions_by_role(DEFAULT_USER)['can_drag_drop_folder_to_sync']

    def can_connect_with_android_clients(self):
        return get_enabled_role_permissions_by_role(DEFAULT_USER)['can_connect_with_android_clients']

    def can_connect_with_ios_clients(self):
        return get_enabled_role_permissions_by_role(DEFAULT_USER)['can_connect_with_ios_clients']

    def can_connect_with_desktop_clients(self):
        return get_enabled_role_permissions_by_role(DEFAULT_USER)['can_connect_with_desktop_clients']

    def can_invite_guest(self):
        return get_enabled_role_permissions_by_role(DEFAULT_USER)['can_invite_guest']

    def can_export_files_via_mobile_client(self):
        return get_enabled_role_permissions_by_role(DEFAULT_USER)['can_export_files_via_mobile_client']


class User(object):
    is_staff = False
    is_active = False
    is_superuser = False
    groups = []
    org = None
    objects = UserManager()

    class DoesNotExist(Exception):
        pass

    def __init__(self, email):
        self.username = email
        self.email = email
        self.permissions = UserPermissions(self)

    def __unicode__(self):
        return self.username

    def is_anonymous(self):
        """
        Always returns False. This is a way of comparing User objects to
        anonymous users.
        """
        return False

    def is_authenticated(self):
        """
        Always return True. This is a way to tell if the user has been
        authenticated in templates.
        """
        return True

    def save(self):
        emailuser = ccnet_threaded_rpc.get_emailuser(self.username)
        if emailuser:
            if not hasattr(self, 'password'):
                self.set_unusable_password()

            if emailuser.source == "DB":
                source = "DB"
            else:
                source = "LDAP"

            result_code = ccnet_threaded_rpc.update_emailuser(source,
                                                              emailuser.id,
                                                              self.password,
                                                              int(self.is_staff),
                                                              int(self.is_active))
        else:
            result_code = ccnet_threaded_rpc.add_emailuser(self.username,
                                                           self.password,
                                                           int(self.is_staff),
                                                           int(self.is_active))
        # -1 stands for failed; 0 stands for success
        return result_code

    def delete(self):
        """
        When delete user, we should also delete group relationships.
        """
        if self.source == "DB":
            source = "DB"
        else:
            source = "LDAP"

        owned_repos = []
        orgs = ccnet_threaded_rpc.get_orgs_by_user(self.username)
        if orgs:
            for org in orgs:
                owned_repos += seafile_api.get_org_owned_repo_list(org.org_id,
                                                                   self.username)
        else:
            owned_repos += seafile_api.get_owned_repo_list(self.username)

        for r in owned_repos:
            seafile_api.remove_repo(r.id)

        clear_token(self.username)
        # remove current user from joined groups
        ccnet_api.remove_group_user(self.username)
        ccnet_api.remove_emailuser(source, self.username)
        Profile.objects.delete_profile_by_user(self.username)

    def get_and_delete_messages(self):
        messages = []
        return messages

    def set_password(self, raw_password):
        if raw_password is None:
            self.set_unusable_password()
        else:
            self.password = '%s' % raw_password

    def check_password(self, raw_password):
        """
        Returns a boolean of whether the raw_password was correct. Handles
        encryption formats behind the scenes.
        """
        # Backwards-compatibility check. Older passwords won't include the
        # algorithm or salt.

        # if '$' not in self.password:
        #     is_correct = (self.password == \
        #                       get_hexdigest('sha1', '', raw_password))
        #     return is_correct
        return (ccnet_threaded_rpc.validate_emailuser(self.username, raw_password) == 0)

    def set_unusable_password(self):
        # Sets a value that will never be a valid hash
        self.password = UNUSABLE_PASSWORD

    def email_user(self, subject, message, from_email=None):
        "Sends an e-mail to this User."
        send_mail(subject, message, from_email, [self.email])

    def freeze_user(self, notify_admins=False):
        self.is_active = False
        self.save()

        if notify_admins:
            admins = get_system_admins()
            for u in admins:
                # save current language
                cur_language = translation.get_language()

                # get and active user language
                user_language = Profile.objects.get_user_language(u.email)
                translation.activate(user_language)

                send_html_email_with_dj_template(
                    u.email, dj_template='sysadmin/user_freeze_email.html',
                    subject=_('Account %(account)s froze on %(site)s.') % {
                        "account": self.email,
                        "site": settings.SITE_NAME,
                    },
                    context={'user': self.email},
                    priority=MAIL_PRIORITY.now
                )

                # restore current language
                translation.activate(cur_language)

    def remove_repo_passwds(self):
        """
        Remove all repo decryption passwords stored on server.
        """
        from seahub.utils import get_user_repos
        owned_repos, shared_repos, groups_repos, public_repos = get_user_repos(self.email)

        def has_repo(repos, repo):
            for r in repos:
                if repo.id == r.id:
                    return True
            return False

        passwd_setted_repos = []
        for r in owned_repos + shared_repos + groups_repos + public_repos:
            if not has_repo(passwd_setted_repos, r) and r.encrypted and \
                    is_passwd_set(r.id, self.email):
                passwd_setted_repos.append(r)

        for r in passwd_setted_repos:
            unset_repo_passwd(r.id, self.email)

    def remove_org_repo_passwds(self, org_id):
        """
        Remove all org repo decryption passwords stored on server.
        """
        from seahub.utils import get_user_repos
        owned_repos, shared_repos, groups_repos, public_repos = get_user_repos(self.email, org_id=org_id)

        def has_repo(repos, repo):
            for r in repos:
                if repo.id == r.id:
                    return True
            return False

        passwd_setted_repos = []
        for r in owned_repos + shared_repos + groups_repos + public_repos:
            if not has_repo(passwd_setted_repos, r) and r.encrypted and \
                    is_passwd_set(r.id, self.email):
                passwd_setted_repos.append(r)

        for r in passwd_setted_repos:
            unset_repo_passwd(r.id, self.email)

class AuthBackend(object):
    def get_user_with_import(self, username):
        emailuser = seaserv.get_emailuser_with_import(username)
        if not emailuser:
            raise User.DoesNotExist, 'User matching query does not exits.'

        user = User(emailuser.email)
        user.id = emailuser.id
        user.enc_password = emailuser.password
        user.is_staff = emailuser.is_staff
        user.is_active = emailuser.is_active
        user.ctime = emailuser.ctime
        user.org = emailuser.org
        user.source = emailuser.source
        user.role = emailuser.role

        return user

    def get_user(self, username):
        try:
            user = self.get_user_with_import(username)
        except User.DoesNotExist:
            user = None
        return user

    def authenticate(self, username=None, password=None):
        user = self.get_user(username)
        if not user:
            return None

        if user.check_password(password):
            return user

########## Register related
class RegistrationBackend(object):
    """
    A registration backend which follows a simple workflow:

    1. User signs up, inactive account is created.

    2. Email is sent to user with activation link.

    3. User clicks activation link, account is now active.

    Using this backend requires that

    * ``registration`` be listed in the ``INSTALLED_APPS`` setting
      (since this backend makes use of models defined in this
      application).

    * The setting ``ACCOUNT_ACTIVATION_DAYS`` be supplied, specifying
      (as an integer) the number of days from registration during
      which a user may activate their account (after that period
      expires, activation will be disallowed).

    * The creation of the templates
      ``registration/activation_email_subject.txt`` and
      ``registration/activation_email.txt``, which will be used for
      the activation email. See the notes for this backends
      ``register`` method for details regarding these templates.

    Additionally, registration can be temporarily closed by adding the
    setting ``REGISTRATION_OPEN`` and setting it to
    ``False``. Omitting this setting, or setting it to ``True``, will
    be interpreted as meaning that registration is currently open and
    permitted.

    Internally, this is accomplished via storing an activation key in
    an instance of ``registration.models.RegistrationProfile``. See
    that model and its custom manager for full documentation of its
    fields and supported operations.

    """
    def register(self, request, **kwargs):
        """
        Given a username, email address and password, register a new
        user account, which will initially be inactive.

        Along with the new ``User`` object, a new
        ``registration.models.RegistrationProfile`` will be created,
        tied to that ``User``, containing the activation key which
        will be used for this account.

        An email will be sent to the supplied email address; this
        email should contain an activation link. The email will be
        rendered using two templates. See the documentation for
        ``RegistrationProfile.send_activation_email()`` for
        information about these templates and the contexts provided to
        them.

        After the ``User`` and ``RegistrationProfile`` are created and
        the activation email is sent, the signal
        ``registration.signals.user_registered`` will be sent, with
        the new ``User`` as the keyword argument ``user`` and the
        class of this backend as the sender.

        """
        email, password = kwargs['email'], kwargs['password1']
        username = email
        if Site._meta.installed:
            site = Site.objects.get_current()
        else:
            site = RequestSite(request)

        from registration.models import RegistrationProfile
        if bool(config.ACTIVATE_AFTER_REGISTRATION) is True:
            # since user will be activated after registration,
            # so we will not use email sending, just create acitvated user
            new_user = RegistrationProfile.objects.create_active_user(username, email,
                                                                        password, site,
                                                                        send_email=False)
            # login the user
            new_user.backend=settings.AUTHENTICATION_BACKENDS[0]

            login(request, new_user)
        else:
            # create inactive user, user can be activated by admin, or through activated email
            new_user = RegistrationProfile.objects.create_inactive_user(username, email,
                                                                        password, site,
                                                                        send_email=config.REGISTRATION_SEND_MAIL)

        # userid = kwargs['userid']
        # if userid:
        #     ccnet_threaded_rpc.add_binding(new_user.username, userid)

        if settings.REQUIRE_DETAIL_ON_REGISTRATION:
            name = kwargs.get('name', '')
            department = kwargs.get('department', '')
            telephone = kwargs.get('telephone', '')
            note = kwargs.get('note', '')
            Profile.objects.add_or_update(new_user.username, name, note)
            DetailedProfile.objects.add_detailed_profile(new_user.username,
                                                         department,
                                                         telephone)

        signals.user_registered.send(sender=self.__class__,
                                     user=new_user,
                                     request=request)
        return new_user

    def activate(self, request, activation_key):
        """
        Given an an activation key, look up and activate the user
        account corresponding to that key (if possible).

        After successful activation, the signal
        ``registration.signals.user_activated`` will be sent, with the
        newly activated ``User`` as the keyword argument ``user`` and
        the class of this backend as the sender.

        """
        from registration.models import RegistrationProfile
        activated = RegistrationProfile.objects.activate_user(activation_key)
        if activated:
            signals.user_activated.send(sender=self.__class__,
                                        user=activated,
                                        request=request)
            # login the user
            activated.backend=settings.AUTHENTICATION_BACKENDS[0]
            login(request, activated)

        return activated

    def registration_allowed(self, request):
        """
        Indicate whether account registration is currently permitted,
        based on the value of the setting ``REGISTRATION_OPEN``. This
        is determined as follows:

        * If ``REGISTRATION_OPEN`` is not specified in settings, or is
          set to ``True``, registration is permitted.

        * If ``REGISTRATION_OPEN`` is both specified and set to
          ``False``, registration is not permitted.

        """
        return getattr(settings, 'REGISTRATION_OPEN', True)

    def get_form_class(self, request):
        """
        Return the default form class used for user registration.

        """
        return RegistrationForm

    def post_registration_redirect(self, request, user):
        """
        Return the name of the URL to redirect to after successful
        user registration.

        """
        return ('registration_complete', (), {})

    def post_activation_redirect(self, request, user):
        """
        Return the name of the URL to redirect to after successful
        account activation.

        """
        return ('libraries', (), {})


class RegistrationForm(forms.Form):
    """
    Form for registering a new user account.

    Validates that the requested email is not already in use, and
    requires the password to be entered twice to catch typos.
    """
    attrs_dict = { 'class': 'input' }

    email = forms.CharField(widget=forms.TextInput(attrs=dict(attrs_dict,
                                                               maxlength=75)),
                             label=_("Email address"))
    userid = forms.RegexField(regex=r'^\w+$',
                              max_length=40,
                              required=False,
                              widget=forms.TextInput(),
                              label=_("Username"),
                              error_messages={ 'invalid': _("This value must be of length 40") })

    password1 = forms.CharField(widget=forms.PasswordInput(attrs=attrs_dict, render_value=False),
                                label=_("Password"))
    password2 = forms.CharField(widget=forms.PasswordInput(attrs=attrs_dict, render_value=False),
                                label=_("Password (again)"))

    @classmethod
    def allow_register(self, email):
        prog = re.compile(r"(^[a-zA-Z0-9_.+-]+@[a-zA-Z0-9-]+\.[a-zA-Z0-9-.]+$)",
                          re.IGNORECASE)
        return False if prog.match(email) is None else True

    def clean_email(self):
        email = self.cleaned_data['email']
        if not self.allow_register(email):
            raise forms.ValidationError(_("Enter a valid email address."))

        emailuser = ccnet_threaded_rpc.get_emailuser(email)
        if not emailuser:
            return self.cleaned_data['email']
        else:
            raise forms.ValidationError(_("A user with this email already"))

    def clean_userid(self):
        if self.cleaned_data['userid'] and len(self.cleaned_data['userid']) != 40:
            raise forms.ValidationError(_("Invalid user id."))
        return self.cleaned_data['userid']

    def clean_password1(self):
        if 'password1' in self.cleaned_data:
            pwd = self.cleaned_data['password1']

            if bool(config.USER_STRONG_PASSWORD_REQUIRED) is True:
                if bool(is_user_password_strong(pwd)) is True:
                    return pwd
                else:
                    raise forms.ValidationError(
                        _(("%(pwd_len)s characters or more, include "
                           "%(num_types)s types or more of these: "
                           "letters(case sensitive), numbers, and symbols")) %
                        {'pwd_len': config.USER_PASSWORD_MIN_LENGTH,
                         'num_types': config.USER_PASSWORD_STRENGTH_LEVEL})
            else:
                return pwd

    def clean_password2(self):
        """
        Verifiy that the values entered into the two password fields
        match. Note that an error here will end up in
        ``non_field_errors()`` because it doesn't apply to a single
        field.

        """
        if 'password1' in self.cleaned_data and 'password2' in self.cleaned_data:
            if self.cleaned_data['password1'] != self.cleaned_data['password2']:
                raise forms.ValidationError(_("The two password fields didn't match."))
        return self.cleaned_data

class DetailedRegistrationForm(RegistrationForm):
    attrs_dict = { 'class': 'input' }

    try:
        from seahub.settings import REGISTRATION_DETAILS_MAP
    except:
        REGISTRATION_DETAILS_MAP = None

    if REGISTRATION_DETAILS_MAP:
        name_required = REGISTRATION_DETAILS_MAP.get('name', False)
        dept_required = REGISTRATION_DETAILS_MAP.get('department', False)
        tele_required = REGISTRATION_DETAILS_MAP.get('telephone', False)
        note_required = REGISTRATION_DETAILS_MAP.get('note', False)
    else:
        # Backward compatible
        name_required = dept_required = tele_required = note_required = True

    name = forms.CharField(widget=forms.TextInput(
            attrs=dict(attrs_dict, maxlength=64)), label=_("name"),
                           required=name_required)
    department = forms.CharField(widget=forms.TextInput(
            attrs=dict(attrs_dict, maxlength=512)), label=_("department"),
                                 required=dept_required)
    telephone = forms.CharField(widget=forms.TextInput(
            attrs=dict(attrs_dict, maxlength=100)), label=_("telephone"),
                                required=tele_required)
    note = forms.CharField(widget=forms.TextInput(
            attrs=dict(attrs_dict, maxlength=100)), label=_("note"),
                           required=note_required)<|MERGE_RESOLUTION|>--- conflicted
+++ resolved
@@ -10,13 +10,9 @@
 from django.contrib.sites.models import Site
 import seaserv
 from seaserv import ccnet_threaded_rpc, unset_repo_passwd, is_passwd_set, \
-<<<<<<< HEAD
-    seafile_api
+    seafile_api, ccnet_api
 from constance import config
 from registration import signals
-=======
-    seafile_api, ccnet_api
->>>>>>> 5c2616ed
 
 from seahub.auth import login
 from seahub.constants import DEFAULT_USER
