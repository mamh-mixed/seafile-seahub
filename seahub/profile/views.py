# encoding: utf-8
from django.conf import settings
import simplejson as json
from django.core.urlresolvers import reverse
from django.http import HttpResponse, HttpResponseRedirect
from django.shortcuts import render_to_response, get_object_or_404
from django.template import Context, RequestContext
from django.contrib import messages
from django.utils.translation import ugettext as _

from seaserv import ccnet_rpc, ccnet_threaded_rpc, get_binding_peerids, \
    seafile_api
from pysearpc import SearpcError

from forms import ProfileForm
from models import Profile
from utils import refresh_cache
from seahub.auth.decorators import login_required
from seahub.utils import render_error
from seahub.base.accounts import User
from seahub.contacts.models import Contact
from seahub.options.models import UserOptions, CryptoOptionNotSetError

@login_required
def edit_profile(request):
    """
    Show and edit user profile.
    """
    username = request.user.username

    if request.method == 'POST':
        form = ProfileForm(request.POST)
        if form.is_valid():
            nickname = form.cleaned_data['nickname']
            intro = form.cleaned_data['intro']
            try:
                profile = Profile.objects.get(user=request.user.username)
            except Profile.DoesNotExist:
                profile = Profile()
                
            profile.user = username
            profile.nickname = nickname
            profile.intro = intro
            profile.save()
            messages.success(request, _(u'Successfully edited profile.'))
            # refresh nickname cache
            refresh_cache(request.user.username)
            
            return HttpResponseRedirect(reverse('edit_profile'))
        else:
            messages.error(request, _(u'Failed to edit profile'))
    else:
        try:
            profile = Profile.objects.get(user=request.user.username)
            form = ProfileForm({
                    'nickname': profile.nickname,
                    'intro': profile.intro,
                    })
        except Profile.DoesNotExist:
            form = ProfileForm()

    # common logic
    try:
        server_crypto = UserOptions.objects.is_server_crypto(username)
    except CryptoOptionNotSetError:
        # Assume server_crypto is ``False`` if this option is not set.
        server_crypto = False   

    sub_lib_enabled = UserOptions.objects.is_sub_lib_enabled(username)

    default_repo_id = UserOptions.objects.get_default_repo(username)
    if default_repo_id:
        default_repo = seafile_api.get_repo(default_repo_id)
    else:
        default_repo = None
    owned_repos = seafile_api.get_owned_repo_list(username)

    return render_to_response('profile/set_profile.html', {
            'form': form,
            'server_crypto': server_crypto,
            "sub_lib_enabled": sub_lib_enabled,
<<<<<<< HEAD
            'force_server_crypto': settings.FORCE_SERVER_CRYPTO,
=======
            'default_repo': default_repo,
            'owned_repos': owned_repos,
>>>>>>> b047a83a
            }, context_instance=RequestContext(request))

def user_profile(request, username_or_id):
    user_nickname = ''
    user_intro = ''
    user = None

    # fetch the user by username or id, try id first
    try:
        user_id = int(username_or_id)
        try:
            user = User.objects.get(id=user_id)
        except:
            pass
    except ValueError:
        try:
            user = User.objects.get(email=username_or_id)
        except User.DoesNotExist:
            pass
        
    if user:
        # profile = Profile.objects.filter(user=user)
        # if profile:
        #     profile = profile[0]
        #     user_nickname = profile.nickname
        #     user_intro = profile.intro
        # else:
        #     username = user.username
        #     idx = username.find('@')
        #     user_nickname = username if idx <= 0 else username[:idx]
        #     user_intro = ''
        return HttpResponseRedirect(reverse('user_msg_list', args=[user.email]))
    else:
        user_nickname = ""
        user_intro = _(u'Has not accepted invitation yet')

    return render_to_response('profile/user_profile.html', {
            'user': user,
            'nickname': user_nickname,
            'intro': user_intro,
            }, context_instance=RequestContext(request))

@login_required
def get_user_profile(request, user):
    data = {
            'email': user,
            'user_nickname': '',
            'user_intro': '',
            'err_msg': '',
            'new_user': ''
        } 
    content_type = 'application/json; charset=utf-8'

    try:
        user_check = User.objects.get(email=user)
    except User.DoesNotExist:
        user_check = None
        
    if user_check:
        profile = Profile.objects.filter(user=user)
        if profile:
            profile = profile[0]
            data['user_nickname'] = profile.nickname
            data['user_intro'] = profile.intro
    else:
        data['user_intro'] = _(u'Has not accepted invitation yet')

    if user == request.user.username or \
            Contact.objects.filter(user_email=request.user.username,
                                   contact_email=user).count() > 0:
        data['new_user'] = False
    else:
        data['new_user'] = True

    return HttpResponse(json.dumps(data), content_type=content_type)

@login_required
def delete_user_account(request, user):
    next = request.META.get('HTTP_REFERER', None)
    if not next:
        next = settings.SITE_ROOT

    if user == 'demo@seafile.com':
        messages.error(request, _(u'Demo account can not be deleted.'))
        return HttpResponseRedirect(next)
        
    if request.user.username != user:
        messages.error(request, _(u'Operation Failed. You can only delete account of your own'))
        return HttpResponseRedirect(next)
    else:
        user = User.objects.get(email=user)
        user.delete()
        return HttpResponseRedirect(settings.LOGIN_URL)

@login_required
def default_repo(request):
    """Handle post request to create default repo for user.
    """
    if request.method != 'POST':
        raise Http404

    repo_id = request.POST.get('dst_repo', '')
    referer = request.META.get('HTTP_REFERER', None)
    next = settings.SITE_ROOT if referer is None else referer

    repo = seafile_api.get_repo(repo_id)
    if repo is None:
        messages.error(request, _('Failed to set default library.'))
        return HttpResponseRedirect(next)

    username = request.user.username
    UserOptions.objects.set_default_repo(username, repo.id)
    messages.success(request, _('Successfully set "%s" as your default library.') % repo.name)
    return HttpResponseRedirect(next)<|MERGE_RESOLUTION|>--- conflicted
+++ resolved
@@ -79,12 +79,9 @@
             'form': form,
             'server_crypto': server_crypto,
             "sub_lib_enabled": sub_lib_enabled,
-<<<<<<< HEAD
             'force_server_crypto': settings.FORCE_SERVER_CRYPTO,
-=======
             'default_repo': default_repo,
             'owned_repos': owned_repos,
->>>>>>> b047a83a
             }, context_instance=RequestContext(request))
 
 def user_profile(request, username_or_id):
