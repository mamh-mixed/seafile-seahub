from django.conf.urls.defaults import *

from views import *


urlpatterns = patterns('',
    url(r'^ping/$', Ping.as_view()),
    url(r'^auth/ping/$', AuthPing.as_view()),
    url(r'^auth-token/', ObtainAuthToken.as_view()),

    # RESTful API
    url(r'^accounts/$', Accounts.as_view(), name="accounts"),
    url(r'^accounts/(?P<email>\S+@[a-zA-Z0-9._-]+\.[a-zA-Z0-9._-]+)/$', Account.as_view(), name="api2-account"),
    url(r'^account/info/$', AccountInfo.as_view()),
    url(r'^regdevice/$', RegDevice.as_view(), name="regdevice"),
    url(r'^search/$', Search.as_view(), name='api_search'),
    url(r'^repos/$', Repos.as_view(), name="api2-repos"),
    url(r'^repos/(?P<repo_id>[-0-9a-f]{36})/$', Repo.as_view(), name="api2-repo"),
    url(r'^repos/(?P<repo_id>[-0-9a-f]{36})/history/$', RepoHistory.as_view()),
    url(r'^repos/(?P<repo_id>[-0-9a-f]{36})/download-info/$', DownloadRepo.as_view()),
    url(r'^repos/(?P<repo_id>[-0-9a-f]{36})/upload-link/$', UploadLinkView.as_view()),
    url(r'^repos/(?P<repo_id>[-0-9a-f]{36})/update-link/$', UpdateLinkView.as_view()),
    url(r'^repos/(?P<repo_id>[-0-9a-f]{36})/upload-blks-link/$', UploadBlksLinkView.as_view()),
    url(r'^repos/(?P<repo_id>[-0-9a-f]{36})/update-blks-link/$', UpdateBlksLinkView.as_view()),
    url(r'^repos/(?P<repo_id>[-0-9-a-f]{36})/file/$', FileView.as_view(), name='FileView'),
    url(r'^repos/(?P<repo_id>[-0-9-a-f]{36})/file/history/$', FileHistory.as_view()),
    url(r'^repos/(?P<repo_id>[-0-9-a-f]{36})/file/shared-link/$', FileSharedLinkView.as_view()),
    url(r'^repos/(?P<repo_id>[-0-9-a-f]{36})/dir/$', DirView.as_view(), name='DirView'),
    url(r'^repos/(?P<repo_id>[-0-9-a-f]{36})/dir/sub_repo/$', DirSubRepoView.as_view()),
    url(r'^starredfiles/', StarredFileView.as_view(), name='starredfiles'),
    url(r'^shared-repos/$', SharedRepos.as_view(), name='sharedrepos'),
    url(r'^shared-repos/(?P<repo_id>[-0-9-a-f]{36})/$', SharedRepo.as_view(), name='sharedrepo'),
    url(r'^beshared-repos/$', BeShared.as_view(), name='beshared'),
<<<<<<< HEAD
    url(r'^default-repo/$', DefaultRepoView.as_view(), name='api2-defaultrepo'),
=======
    url(r'^shared-links/$', SharedLinksView.as_view()),
>>>>>>> 29426c70

    url(r'^groups/$', Groups.as_view()),
    url(r'^events/$', EventsView.as_view()),
    url(r'^unseen_messages/$', UnseenMessagesCountView.as_view()),
    url(r'^avatars/(?P<user>\S+@[a-zA-Z0-9._-]+\.[a-zA-Z0-9._-]+)/resized/(?P<size>[0-9]+)/$', AvatarView.as_view()),
    url(r'^html/events/$', ActivityHtml.as_view()),
    url(r'^html/more_events/$', AjaxEvents.as_view(), name="more_events"),
    url(r'^html/repo_history_changes/(?P<repo_id>[-0-9a-f]{36})/$', RepoHistoryChangeHtml.as_view(), name='api_repo_history_changes'),
    url(r'^html/discussions/(?P<group_id>\d+)/$', DiscussionsHtml.as_view(), name="api_discussions"),
    url(r'^html/discussion/(?P<msg_id>\d+)/$', DiscussionHtml.as_view(), name="api_discussion"),
    url(r'^html/more_discussions/(?P<group_id>\d+)/$', AjaxDiscussions.as_view(), name="more_discussions"),
    url(r'^html/newreply/$', NewReplyHtml.as_view()),

    # Folowing is only for debug, will be removed 
    #url(r'^html/newreply2/$', api_new_replies),
    #url(r'^html/events2/$', activity2),
    #url(r'^html/more_events/$', events2, name="more_events"),
    #url(r'^html/repo_history_changes/(?P<repo_id>[-0-9a-f]{36})/$', api_repo_history_changes, name='api_repo_history_changes'),

    #url(r'^html/discussions2/(?P<group_id>\d+)/$', discussions2, name="api_discussions2"),
    #url(r'^html/discussion/(?P<msg_id>\d+)/$', discussion2, name="api_discussion2"),
    #url(r'^html/more_discussions/(?P<group_id>\d+)/$', more_discussions2, name="more_discussions"),

    # Deprecated                       
    url(r'^repos/(?P<repo_id>[-0-9-a-f]{36})/fileops/delete/$', OpDeleteView.as_view()),
    url(r'^repos/(?P<repo_id>[-0-9-a-f]{36})/fileops/copy/$', OpCopyView.as_view()),
    url(r'^repos/(?P<repo_id>[-0-9-a-f]{36})/fileops/move/$', OpMoveView.as_view()),
)<|MERGE_RESOLUTION|>--- conflicted
+++ resolved
@@ -31,11 +31,8 @@
     url(r'^shared-repos/$', SharedRepos.as_view(), name='sharedrepos'),
     url(r'^shared-repos/(?P<repo_id>[-0-9-a-f]{36})/$', SharedRepo.as_view(), name='sharedrepo'),
     url(r'^beshared-repos/$', BeShared.as_view(), name='beshared'),
-<<<<<<< HEAD
     url(r'^default-repo/$', DefaultRepoView.as_view(), name='api2-defaultrepo'),
-=======
     url(r'^shared-links/$', SharedLinksView.as_view()),
->>>>>>> 29426c70
 
     url(r'^groups/$', Groups.as_view()),
     url(r'^events/$', EventsView.as_view()),
