--- conflicted
+++ resolved
@@ -68,17 +68,6 @@
     if devices:
         device_last_access = devices[0].last_accessed
 
-<<<<<<< HEAD
-    if is_pro_version():
-        audit_events = get_file_audit_events(email, 0, None, 0, 1) or []
-        if audit_events:
-            audit_last_access = audit_events[0].timestamp
-
-    if is_pro_version():
-        update_events = get_file_update_events(email, 0, None, 0, 1) or []
-        if update_events:
-            update_last_access = update_events[0].timestamp
-
     # before make_naive
     # 2021-04-09 05:32:30+00:00
     # tzinfo: UTC
@@ -86,8 +75,6 @@
     # after make_naive
     # 2021-04-09 13:32:30
     # tzinfo: None
-=======
->>>>>>> c3bd0677
     last_access_time_list = []
     if last_login_time:
         if is_aware(last_login_time):
@@ -99,19 +86,6 @@
             device_last_access = make_naive(device_last_access)
         last_access_time_list.append(device_last_access)
 
-<<<<<<< HEAD
-    if audit_last_access:
-        if is_aware(audit_last_access):
-            audit_last_access = make_naive(audit_last_access)
-        last_access_time_list.append(utc_to_local(audit_last_access))
-
-    if update_last_access:
-        if is_aware(update_last_access):
-            update_last_access = make_naive(update_last_access)
-        last_access_time_list.append(utc_to_local(update_last_access))
-
-=======
->>>>>>> c3bd0677
     if not last_access_time_list:
         return ''
     else:
