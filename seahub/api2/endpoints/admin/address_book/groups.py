--- conflicted
+++ resolved
@@ -12,8 +12,7 @@
 from pysearpc import SearpcError
 
 from seahub.avatar.settings import AVATAR_DEFAULT_SIZE
-from seahub.avatar.templatetags.avatar_tags import api_avatar_url, \
-        get_default_avatar_url
+from seahub.avatar.templatetags.avatar_tags import api_avatar_url
 from seahub.base.templatetags.seahub_tags import email2nickname, \
         email2contact_email
 from seahub.utils import is_org_context
@@ -28,6 +27,7 @@
 
 logger = logging.getLogger(__name__)
 
+
 def address_book_group_to_dict(group):
     if isinstance(group, int):
         group = ccnet_api.get_group(group)
@@ -184,7 +184,6 @@
         for group in groups:
             ret_groups.append(address_book_group_to_dict(group))
 
-<<<<<<< HEAD
         try:
             members = ccnet_api.get_group_members(group_id)
         except Exception as e:
@@ -193,15 +192,13 @@
             return api_error(status.HTTP_500_INTERNAL_SERVER_ERROR, error_msg)
 
         for m in members:
-            member_info = self._get_address_book_group_memeber_info(request,
-                    m, avatar_size)
+            member_info = self._get_address_book_group_memeber_info(request, m, avatar_size)
             if member_info['role'] == 'Owner':
                 continue
             ret_members.append(member_info)
 
-=======
->>>>>>> cae1204a
         ret_dict['groups'] = ret_groups
+        ret_dict['members'] = ret_members
 
         if return_ancestors:
             # get ancestor groups and remove last group which is self
@@ -266,6 +263,6 @@
             "owner": group_owner,
         }
         admin_operation.send(sender=None, admin_name=request.user.username,
-                operation=GROUP_DELETE, detail=admin_op_detail)
+                             operation=GROUP_DELETE, detail=admin_op_detail)
 
         return Response({'success': True})