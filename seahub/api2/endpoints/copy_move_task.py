# Copyright (c) 2012-2016 Seafile Ltd.
import posixpath
import logging

from rest_framework.authentication import SessionAuthentication
from rest_framework.permissions import IsAuthenticated
from rest_framework.response import Response
from rest_framework.views import APIView
from rest_framework import status
from django.utils.translation import ugettext as _
from django.utils.html import escape

from seahub.api2.throttling import UserRateThrottle
from seahub.api2.authentication import TokenAuthentication
from seahub.api2.utils import api_error
<<<<<<< HEAD
=======
from seahub.api2.views import HTTP_443_ABOVE_QUOTA
from seahub.signals import rename_dirent_successful
>>>>>>> 41608a5f

from seahub.views import check_folder_permission
from seahub.utils import check_filename_with_rename
from seahub.utils.repo import get_repo_owner
from seahub.utils.file_op import check_file_lock
from seahub.settings import MAX_PATH

from seaserv import seafile_api

logger = logging.getLogger(__name__)


class CopyMoveTaskView(APIView):

    authentication_classes = (TokenAuthentication, SessionAuthentication)
    permission_classes = (IsAuthenticated,)
    throttle_classes = (UserRateThrottle,)

    def post(self, request):
        """ Copy/move file/dir, and return task id.

        Permission checking:
        1. move: user with 'rw' permission for current file, 'rw' permission for dst parent dir;
        2. copy: user with 'r' permission for current file, 'rw' permission for dst parent dir;
        """
        src_repo_id = request.data.get('src_repo_id', None)
        src_parent_dir = request.data.get('src_parent_dir', None)
        src_dirent_name = request.data.get('src_dirent_name', None)
        dst_repo_id = request.data.get('dst_repo_id', None)
        dst_parent_dir = request.data.get('dst_parent_dir', None)
        operation = request.data.get('operation', None)
        dirent_type = request.data.get('dirent_type', None)

        # argument check
        if not src_repo_id:
            error_msg = 'src_repo_id invalid.'
            return api_error(status.HTTP_400_BAD_REQUEST, error_msg)

        if not src_parent_dir:
            error_msg = 'src_parent_dir invalid.'
            return api_error(status.HTTP_400_BAD_REQUEST, error_msg)

        if not src_dirent_name:
            error_msg = 'src_dirent_name invalid.'
            return api_error(status.HTTP_400_BAD_REQUEST, error_msg)

        if not dst_repo_id:
            error_msg = 'dst_repo_id invalid.'
            return api_error(status.HTTP_400_BAD_REQUEST, error_msg)

        if not dst_parent_dir:
            error_msg = 'dst_parent_dir invalid.'
            return api_error(status.HTTP_400_BAD_REQUEST, error_msg)

        if not operation:
            error_msg = 'operation invalid.'
            return api_error(status.HTTP_400_BAD_REQUEST, error_msg)

        if not dirent_type:
            error_msg = 'dirent_type invalid.'
            return api_error(status.HTTP_400_BAD_REQUEST, error_msg)

        if src_repo_id == dst_repo_id and src_parent_dir == dst_parent_dir:
            error_msg = _('Invalid destination path')
            return api_error(status.HTTP_400_BAD_REQUEST, error_msg)

        if len(dst_parent_dir + src_dirent_name) > MAX_PATH:
            error_msg = _('Destination path is too long.')
            return api_error(status.HTTP_400_BAD_REQUEST, error_msg)

        operation = operation.lower()
        if operation not in ('move', 'copy'):
            error_msg = "operation can only be 'move' or 'copy'."
            return api_error(status.HTTP_400_BAD_REQUEST, error_msg)

        dirent_type = dirent_type.lower()
        if dirent_type not in ('file', 'dir'):
            error_msg = "operation can only be 'file' or 'dir'."
            return api_error(status.HTTP_400_BAD_REQUEST, error_msg)

        # src resource check
        src_repo = seafile_api.get_repo(src_repo_id)
        if not src_repo:
            error_msg = 'Library %s not found.' % src_repo_id
            return api_error(status.HTTP_404_NOT_FOUND, error_msg)

        src_dirent_path = posixpath.join(src_parent_dir, src_dirent_name)
        file_id = None
        if dirent_type == 'file':
            file_id = seafile_api.get_file_id_by_path(src_repo_id, src_dirent_path)
            if not file_id:
                error_msg = 'File %s not found.' % src_dirent_path
                return api_error(status.HTTP_404_NOT_FOUND, error_msg)

        dir_id = None
        if dirent_type == 'dir':
            dir_id = seafile_api.get_dir_id_by_path(src_repo_id, src_dirent_path)
            if not dir_id:
                error_msg = 'Folder %s not found.' % src_dirent_path
                return api_error(status.HTTP_404_NOT_FOUND, error_msg)

        # dst resource check
        dst_repo = seafile_api.get_repo(dst_repo_id)
        if not dst_repo:
            error_msg = 'Library %s not found.' % dst_repo_id
            return api_error(status.HTTP_404_NOT_FOUND, error_msg)

        if not seafile_api.get_dir_id_by_path(dst_repo_id,
                                              dst_parent_dir):
            error_msg = 'Folder %s not found.' % dst_parent_dir
            return api_error(status.HTTP_404_NOT_FOUND, error_msg)

        # permission check for dst parent dir
        if check_folder_permission(request, dst_repo_id, dst_parent_dir) != 'rw':
            error_msg = 'Permission denied.'
            return api_error(status.HTTP_403_FORBIDDEN, error_msg)

        if operation == 'copy' or \
                operation == 'move' and \
                get_repo_owner(request, src_repo_id) != get_repo_owner(request, dst_repo_id):

            current_size = 0
            if file_id:
                current_size = seafile_api.get_file_size(src_repo.store_id,
                        src_repo.version, file_id)

            if dir_id:
                current_size = seafile_api.get_dir_size(src_repo.store_id,
                        src_repo.version, dir_id)

            # check if above quota for dst repo
            if seafile_api.check_quota(dst_repo_id, current_size) < 0:
                return api_error(HTTP_443_ABOVE_QUOTA, _(u"Out of quota."))

        new_dirent_name = check_filename_with_rename(dst_repo_id,
                dst_parent_dir, src_dirent_name)

        username = request.user.username
        if operation == 'move':
            # permission check for src parent dir
            if check_folder_permission(request, src_repo_id, src_parent_dir) != 'rw':
                error_msg = 'Permission denied.'
                return api_error(status.HTTP_403_FORBIDDEN, error_msg)

            if dirent_type == 'dir' and src_repo_id == dst_repo_id and \
                    dst_parent_dir.startswith(src_dirent_path + '/'):

                error_msg = _(u'Can not move directory %(src)s to its subdirectory %(des)s') \
                    % {'src': escape(src_dirent_path), 'des': escape(dst_parent_dir)}
                return api_error(status.HTTP_400_BAD_REQUEST, error_msg)

            if dirent_type == 'file':
                # check file lock
                try:
                    is_locked, locked_by_me = check_file_lock(src_repo_id,
                            src_dirent_path, username)
                except Exception as e:
                    logger.error(e)
                    error_msg = 'Internal Server Error'
                    return api_error(status.HTTP_500_INTERNAL_SERVER_ERROR, error_msg)

                if is_locked and not locked_by_me:
                    error_msg = _("File is locked")
                    return api_error(status.HTTP_403_FORBIDDEN, error_msg)

            try:
                res = seafile_api.move_file(src_repo_id, src_parent_dir,
                                            src_dirent_name, dst_repo_id, dst_parent_dir,
                                            new_dirent_name, replace=False, username=username,
                                            need_progress=1)

                is_dir = True if dirent_type == 'dir' else False
            except Exception as e:
                logger.error(e)
                error_msg = 'Internal Server Error'
                return api_error(status.HTTP_500_INTERNAL_SERVER_ERROR, error_msg)

        if operation == 'copy':
            # permission check for src parent dir
            if not check_folder_permission(request, src_repo_id, src_parent_dir):
                error_msg = 'Permission denied.'
                return api_error(status.HTTP_403_FORBIDDEN, error_msg)

            try:
                res = seafile_api.copy_file(src_repo_id, src_parent_dir,
                                            src_dirent_name, dst_repo_id, dst_parent_dir,
                                            new_dirent_name, username=username,
                                            need_progress=1)
            except Exception as e:
                logger.error(e)
                error_msg = 'Internal Server Error'
                return api_error(status.HTTP_500_INTERNAL_SERVER_ERROR, error_msg)

        if not res:
            error_msg = 'Internal Server Error'
            return api_error(status.HTTP_500_INTERNAL_SERVER_ERROR, error_msg)

        result = {}
        if res.background:
            result['task_id'] = res.task_id

        return Response(result)

    def delete(self, request):
        """ Cancel file/dir mv/cp.

        Permission checking:
        1. user login;
        """

        # argument check
        task_id = request.data.get('task_id')
        if not task_id:
            error_msg = 'task_id invalid.'
            return api_error(status.HTTP_400_BAD_REQUEST, error_msg)

        try:
            res = seafile_api.cancel_copy_task(task_id)  # returns 0 or -1
        except Exception as e:
            logger.error(e)
            error_msg = 'Internal Server Error'
            return api_error(status.HTTP_500_INTERNAL_SERVER_ERROR, error_msg)

        if res == 0:
            return Response({'success': True})
        else:
            error_msg = _('Cancel failed')
            return api_error(status.HTTP_500_INTERNAL_SERVER_ERROR, error_msg)<|MERGE_RESOLUTION|>--- conflicted
+++ resolved
@@ -13,11 +13,7 @@
 from seahub.api2.throttling import UserRateThrottle
 from seahub.api2.authentication import TokenAuthentication
 from seahub.api2.utils import api_error
-<<<<<<< HEAD
-=======
 from seahub.api2.views import HTTP_443_ABOVE_QUOTA
-from seahub.signals import rename_dirent_successful
->>>>>>> 41608a5f
 
 from seahub.views import check_folder_permission
 from seahub.utils import check_filename_with_rename
@@ -189,7 +185,6 @@
                                             new_dirent_name, replace=False, username=username,
                                             need_progress=1)
 
-                is_dir = True if dirent_type == 'dir' else False
             except Exception as e:
                 logger.error(e)
                 error_msg = 'Internal Server Error'
