import logging
import json
import os

from django.http import HttpResponse
from pysearpc import SearpcError
from rest_framework import status
from rest_framework.authentication import SessionAuthentication
from rest_framework.permissions import IsAuthenticated
from rest_framework.views import APIView
import seaserv
from seaserv import seafile_api

from seahub.api2.authentication import TokenAuthentication
from seahub.api2.permissions import IsRepoAccessible
from seahub.api2.throttling import UserRateThrottle
from seahub.api2.utils import api_error
from seahub.base.templatetags.seahub_tags import email2nickname
from seahub.base.accounts import User
from seahub.share.signals import share_repo_to_user_successful
from seahub.utils import (is_org_context, is_valid_username,
                          send_perm_audit_msg)


logger = logging.getLogger(__name__)
json_content_type = 'application/json; charset=utf-8'

class DirSharedItemsEndpoint(APIView):
    """Support uniform interface(list, share, unshare, modify) for sharing
    library/folder to users/groups.
    """
    authentication_classes = (TokenAuthentication, SessionAuthentication)
    permission_classes = (IsAuthenticated, IsRepoAccessible)
    throttle_classes = (UserRateThrottle, )

    def list_user_shared_items(self, request, repo_id, path):
        username = request.user.username
        if path == '/':
            share_items = seafile_api.list_repo_shared_to(username, repo_id)
        else:
            share_items = seafile_api.get_shared_users_for_subdir(repo_id,
                                                                  path, username)
        ret = []
        for item in share_items:
            ret.append({
                "share_type": "user",
                "user_info": {
                    "name": item.user,
                    "nickname": email2nickname(item.user),
                },
                "permission": item.perm,
            })
        return ret

    def list_group_shared_items(self, request, repo_id, path):
        username = request.user.username
        if path == '/':
            share_items = seafile_api.list_repo_shared_group_by_user(username, repo_id)
        else:
            share_items = seafile_api.get_shared_groups_for_subdir(repo_id,
                                                                   path, username)
        ret = []
        for item in share_items:
            ret.append({
                "share_type": "group",
                "group_info": {
                    "id": item.group_id,
                    "name": seaserv.get_group(item.group_id).group_name,
                },
                "permission": item.perm,
            })
        return ret

    def handle_shared_to_args(self, request):
        share_type = request.GET.get('share_type', None)
        shared_to_user = False
        shared_to_group = False
        if share_type:
            for e in share_type.split(','):
                e = e.strip()
                if e not in ['user', 'group']:
                    continue
                if e == 'user':
                    shared_to_user = True
                if e == 'group':
                    shared_to_group = True
        else:
            shared_to_user = True
            shared_to_group = True

        return (shared_to_user, shared_to_group)

    def get_sub_repo_by_path(self, request, repo, path):
        if path == '/':
            raise Exception("Invalid path")

        # get or create sub repo
        username = request.user.username
        if is_org_context(request):
            org_id = request.user.org.org_id
            sub_repo = seaserv.seafserv_threaded_rpc.get_org_virtual_repo(
                org_id, repo.id, path, username)
        else:
            sub_repo = seafile_api.get_virtual_repo(repo.id, path, username)

        return sub_repo

    def get_or_create_sub_repo_by_path(self, request, repo, path):
        username = request.user.username
        sub_repo = self.get_sub_repo_by_path(request, repo, path)
        if not sub_repo:
            name = os.path.basename(path)
            # create a sub-lib,
            # use name as 'repo_name' & 'repo_desc' for sub_repo
            if is_org_context(request):
                org_id = request.user.org.org_id
                sub_repo_id = seaserv.seafserv_threaded_rpc.create_org_virtual_repo(
                    org_id, repo.id, path, name, name, username)
            else:
                sub_repo_id = seafile_api.create_virtual_repo(repo.id, path,
                                                              name, name, username)
            sub_repo = seafile_api.get_repo(sub_repo_id)

        return sub_repo

    def get_repo_owner(self, request, repo_id):
        if is_org_context(request):
            return seafile_api.get_org_repo_owner(repo_id)
        else:
            return seafile_api.get_repo_owner(repo_id)

    def get(self, request, repo_id, format=None):
        """List shared items(shared to users/groups) for a folder/library.
        """
        repo = seafile_api.get_repo(repo_id)
        if not repo:
            return api_error(status.HTTP_404_NOT_FOUND, 'Library %s not found.' % repo_id)

        shared_to_user, shared_to_group = self.handle_shared_to_args(request)

        path = request.GET.get('p', '/')
        if seafile_api.get_dir_id_by_path(repo.id, path) is None:
            return api_error(status.HTTP_404_NOT_FOUND, 'Folder %s not found.' % path)

        ret = []
        if shared_to_user:
            ret += self.list_user_shared_items(request, repo_id, path)

        if shared_to_group:
            ret += self.list_group_shared_items(request, repo_id, path)

        return HttpResponse(json.dumps(ret), status=200,
                            content_type=json_content_type)

    def post(self, request, repo_id, format=None):
        """Update shared item permission.
        """
        username = request.user.username
        repo = seafile_api.get_repo(repo_id)
        if not repo:
            return api_error(status.HTTP_404_NOT_FOUND, 'Library %s not found.' % repo_id)

        path = request.GET.get('p', '/')
        if seafile_api.get_dir_id_by_path(repo.id, path) is None:
            return api_error(status.HTTP_400_BAD_REQUEST, 'Directory not found.')

        if username != self.get_repo_owner(request, repo_id):
            return api_error(status.HTTP_403_FORBIDDEN, 'Permission denied.')

        shared_to_user, shared_to_group = self.handle_shared_to_args(request)

        permission = request.data.get('permission', 'r')
        if permission not in ['r', 'rw']:
            return api_error(status.HTTP_400_BAD_REQUEST, 'permission invalid.')

        path = request.GET.get('p', '/')
        if seafile_api.get_dir_id_by_path(repo.id, path) is None:
            return api_error(status.HTTP_404_NOT_FOUND, 'Folder %s not found.' % path)

        if path == '/':
            shared_repo = repo
        else:
            try:
                sub_repo = self.get_sub_repo_by_path(request, repo, path)
                if sub_repo:
                    shared_repo = sub_repo
                else:
                    # unlikely to happen
                    return api_error(status.HTTP_404_NOT_FOUND, 'Failed to get sub repo')
            except SearpcError as e:
                logger.error(e)
                return api_error(status.HTTP_500_INTERNAL_SERVER_ERROR, 'Internal Server Error')

        if shared_to_user:
            shared_to = request.GET.get('username')
            if shared_to is None or not is_valid_username(shared_to):
                return api_error(status.HTTP_400_BAD_REQUEST, 'Email %s invalid.' % shared_to)

            try:
                User.objects.get(email=shared_to)
            except User.DoesNotExist:
                return api_error(status.HTTP_400_BAD_REQUEST, 'Invalid user, should be registered')

            if is_org_context(request):
                org_id = request.user.org.org_id
                seaserv.seafserv_threaded_rpc.org_set_share_permission(
                    org_id, shared_repo.id, username, shared_to, permission)
            else:
                seafile_api.set_share_permission(shared_repo.id, username,
                                                 shared_to, permission)

            send_perm_audit_msg('modify-repo-perm', username, shared_to,
                                repo_id, path, permission)

        if shared_to_group:
            gid = request.GET.get('group_id')
            try:
                gid = int(gid)
            except ValueError:
                return api_error(status.HTTP_400_BAD_REQUEST, 'group_id %s invalid.' % gid)
            group = seaserv.get_group(gid)
            if not group:
                return api_error(status.HTTP_404_NOT_FOUND, 'Group %s not found.' % gid)

            if is_org_context(request):
                org_id = request.user.org.org_id
                seaserv.seafserv_threaded_rpc.set_org_group_repo_permission(
                    org_id, gid, shared_repo.id, permission)
            else:
                seafile_api.set_group_repo_permission(gid, shared_repo.id,
                                                      permission)

            send_perm_audit_msg('modify-repo-perm', username, gid,
                                repo_id, path, permission)

        return HttpResponse(json.dumps({'success': True}), status=200,
                            content_type=json_content_type)

    def put(self, request, repo_id, format=None):
        username = request.user.username
        repo = seafile_api.get_repo(repo_id)
        if not repo:
            return api_error(status.HTTP_404_NOT_FOUND, 'Library %s not found.' % repo_id)

        path = request.GET.get('p', '/')
        if seafile_api.get_dir_id_by_path(repo.id, path) is None:
            return api_error(status.HTTP_404_NOT_FOUND, 'Folder %s not found.' % path)

        if username != self.get_repo_owner(request, repo_id):
            return api_error(status.HTTP_403_FORBIDDEN, 'Permission denied.')

        if path != '/':
            try:
                sub_repo = self.get_or_create_sub_repo_by_path(request, repo, path)
            except SearpcError as e:
                logger.error(e)
                return api_error(status.HTTP_500_INTERNAL_SERVER_ERROR, 'Failed to get sub repo.')
        else:
            sub_repo = None

        share_type = request.data.get('share_type')
        if share_type != 'user' and share_type != 'group':
            return api_error(status.HTTP_400_BAD_REQUEST, 'share_type invalid.')

        permission = request.data.get('permission', 'r')
        if permission not in ['r', 'rw']:
            return api_error(status.HTTP_400_BAD_REQUEST, 'permission invalid.')

        shared_repo = repo if path == '/' else sub_repo
        result = {}
        result['failed'] = []
        result['success'] = []

        if share_type == 'user':
            share_to_users = request.data.getlist('username')
            for to_user in share_to_users:
                if not is_valid_username(to_user):
                    result['failed'].append({
                        'email': to_user,
                        'error_msg': 'username invalid.'
                        })
                    continue

                try:
                    User.objects.get(email=to_user)
                except User.DoesNotExist:
                    result['failed'].append({
                        'email': to_user,
                        'error_msg': 'User %s not found.' % to_user
                        })
                    continue

<<<<<<< HEAD
                if not check_user_share_quota(username, shared_repo, users=[to_user]):
                    return api_error(status.HTTP_403_FORBIDDEN,
                                     'Not enough quota.')

=======
>>>>>>> cf3619bf
                try:
                    if is_org_context(request):
                        org_id = request.user.org.org_id
                        seaserv.seafserv_threaded_rpc.org_add_share(
                            org_id, shared_repo.id, username, to_user,
                            permission)
                    else:
                        seafile_api.share_repo(shared_repo.id, username,
                                               to_user, permission)

                    # send a signal when sharing repo successful
                    share_repo_to_user_successful.send(sender=None,
                                                       from_user=username,
                                                       to_user=to_user,
                                                       repo=shared_repo)
                    result['success'].append({
                        "share_type": "user",
                        "user_info": {
                            "name": to_user,
                            "nickname": email2nickname(to_user),
                        },
                        "permission": permission
                    })

                    send_perm_audit_msg('add-repo-perm', username, to_user,
                                        repo_id, path, permission)
                except SearpcError as e:
                    logger.error(e)
                    result['failed'].append({
                        'email': to_user,
                        'error_msg': 'Internal Server Error'
                        })
                    continue

        if share_type == 'group':
            group_ids = request.data.getlist('group_id')
            for gid in group_ids:
                try:
                    gid = int(gid)
                except ValueError:
                    return api_error(status.HTTP_400_BAD_REQUEST, 'group_id %s invalid.' % gid)
                group = seaserv.get_group(gid)
                if not group:
                    return api_error(status.HTTP_404_NOT_FOUND, 'Group %s not found' % gid)

<<<<<<< HEAD
                if not check_user_share_quota(username, shared_repo, groups=[group]):
                    return api_error(status.HTTP_403_FORBIDDEN,
                                     'Not enough quota.')

=======
>>>>>>> cf3619bf
                try:
                    if is_org_context(request):
                        org_id = request.user.org.org_id
                        seafile_api.add_org_group_repo(shared_repo.repo_id,
                                                       org_id, gid, username,
                                                       permission)
                    else:
                        seafile_api.set_group_repo(shared_repo.repo_id, gid,
                                                   username, permission)

                    result['success'].append({
                        "share_type": "group",
                        "group_info": {
                            "id": gid,
                            "name": group.group_name,
                        },
                        "permission": permission
                    })

                    send_perm_audit_msg('add-repo-perm', username, gid,
                                        repo_id, path, permission)
                except SearpcError as e:
                    logger.error(e)
                    result['failed'].append({
                        'group_name': group.group_name,
                        'error_msg': 'Internal Server Error'
                        })
                    continue

        return HttpResponse(json.dumps(result),
            status=200, content_type=json_content_type)

    def delete(self, request, repo_id, format=None):
        username = request.user.username
        repo = seafile_api.get_repo(repo_id)
        if not repo:
            return api_error(status.HTTP_404_NOT_FOUND, 'Library %s not found.' % repo_id)

        path = request.GET.get('p', '/')
        if seafile_api.get_dir_id_by_path(repo.id, path) is None:
            return api_error(status.HTTP_404_NOT_FOUND, 'Folder %s not found.' % path)

        if username != self.get_repo_owner(request, repo_id):
            return api_error(status.HTTP_403_FORBIDDEN, 'Permission denied.')

        shared_to_user, shared_to_group = self.handle_shared_to_args(request)

        if path == '/':
            shared_repo = repo
        else:
            try:
                sub_repo = self.get_sub_repo_by_path(request, repo, path)
                if sub_repo:
                    shared_repo = sub_repo
                else:
                    return api_error(status.HTTP_404_NOT_FOUND, 'Sub-library not found.')
            except SearpcError as e:
                logger.error(e)
                return api_error(status.HTTP_500_INTERNAL_SERVER_ERROR, 'Failed to get sub-library.')

        if shared_to_user:
            shared_to = request.GET.get('username')
            if shared_to is None or not is_valid_username(shared_to):
                return api_error(status.HTTP_400_BAD_REQUEST, 'Email %s invalid.' % shared_to)

            try:
                User.objects.get(email=shared_to)
            except User.DoesNotExist:
                return api_error(status.HTTP_400_BAD_REQUEST, 'Invalid user, should be registered')

            if is_org_context(request):
                org_id = request.user.org.org_id
                seaserv.seafserv_threaded_rpc.org_remove_share(
                    org_id, shared_repo.id, username, shared_to)
            else:
                seaserv.remove_share(shared_repo.id, username, shared_to)

            permission = seafile_api.check_permission_by_path(repo.id, path,
                                                              shared_to)
            send_perm_audit_msg('delete-repo-perm', username, shared_to,
                                repo_id, path, permission)

        if shared_to_group:
            group_id = request.GET.get('group_id')
            try:
                group_id = int(group_id)
            except ValueError:
                return api_error(status.HTTP_400_BAD_REQUEST, 'group_id %s invalid' % group_id)

            # hacky way to get group repo permission
            permission = ''
            for e in seafile_api.list_repo_shared_group_by_user(username, shared_repo.id):
                if e.group_id == group_id:
                    permission = e.perm
                    break

            if is_org_context(request):
                org_id = request.user.org.org_id
                seaserv.del_org_group_repo(shared_repo.id, org_id, group_id)
            else:
                seafile_api.unset_group_repo(shared_repo.id, group_id, username)

            send_perm_audit_msg('delete-repo-perm', username, group_id,
                                repo_id, path, permission)

        return HttpResponse(json.dumps({'success': True}), status=200,
                            content_type=json_content_type)<|MERGE_RESOLUTION|>--- conflicted
+++ resolved
@@ -290,13 +290,6 @@
                         })
                     continue
 
-<<<<<<< HEAD
-                if not check_user_share_quota(username, shared_repo, users=[to_user]):
-                    return api_error(status.HTTP_403_FORBIDDEN,
-                                     'Not enough quota.')
-
-=======
->>>>>>> cf3619bf
                 try:
                     if is_org_context(request):
                         org_id = request.user.org.org_id
@@ -342,13 +335,6 @@
                 if not group:
                     return api_error(status.HTTP_404_NOT_FOUND, 'Group %s not found' % gid)
 
-<<<<<<< HEAD
-                if not check_user_share_quota(username, shared_repo, groups=[group]):
-                    return api_error(status.HTTP_403_FORBIDDEN,
-                                     'Not enough quota.')
-
-=======
->>>>>>> cf3619bf
                 try:
                     if is_org_context(request):
                         org_id = request.user.org.org_id
