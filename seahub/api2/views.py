--- conflicted
+++ resolved
@@ -1151,11 +1151,7 @@
 
         return reloaddir_if_neccessary(request, repo_id, parent_dir)
 
-<<<<<<< HEAD
-class FileHistory(APIView):
-=======
 class FileRevision(APIView):
->>>>>>> 4ac938d7
     authentication_classes = (TokenAuthentication, )
     permission_classes = (IsAuthenticated,)
     throttle_classes = (UserRateThrottle, )
@@ -1164,7 +1160,26 @@
         path = request.GET.get('p', None)
         assert path, 'path must be passed in the url'
 
-<<<<<<< HEAD
+        file_name = os.path.basename(path)
+        commit_id = request.GET.get('commit_id', None)
+
+        try:
+            obj_id = seafserv_threaded_rpc.get_file_id_by_commit_and_path( \
+                                        commit_id, path)
+        except:
+            return api_error(status.HTTP_404_NOT_FOUND, 'Revision not found.')
+
+        return get_repo_file(request, repo_id, obj_id, file_name, 'download')
+
+class FileHistory(APIView):
+    authentication_classes = (TokenAuthentication, )
+    permission_classes = (IsAuthenticated,)
+    throttle_classes = (UserRateThrottle, )
+
+    def get(self, request, repo_id, format=None):
+        path = request.GET.get('p', None)
+        assert path, 'path must be passed in the url'
+
         try:
             commits = seafserv_threaded_rpc.list_file_revisions(repo_id, path,
                                                             -1, -1)
@@ -1175,18 +1190,6 @@
             return api_error(status.HTTP_404_NOT_FOUND, 'File not found.')
 
         return HttpResponse(json.dumps({"commits": commits}, cls=SearpcObjEncoder), status=200, content_type=json_content_type)
-=======
-        file_name = os.path.basename(path)
-        commit_id = request.GET.get('commit_id', None)
-
-        try:
-            obj_id = seafserv_threaded_rpc.get_file_id_by_commit_and_path( \
-                                        commit_id, path)
-        except:
-            return api_error(status.HTTP_404_NOT_FOUND, 'Revision not found.')
-
-        return get_repo_file(request, repo_id, obj_id, file_name, 'download')
->>>>>>> 4ac938d7
 
 class FileSharedLinkView(APIView):
     """
