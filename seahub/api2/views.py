# encoding: utf-8
import os
import stat
import time
import simplejson as json
from urllib2 import unquote, quote

from rest_framework import parsers
from rest_framework import status
from rest_framework import renderers
from rest_framework.permissions import IsAuthenticated, IsAdminUser
from rest_framework.reverse import reverse
from rest_framework.response import Response
from rest_framework.throttling import AnonRateThrottle, UserRateThrottle
from rest_framework.views import APIView

from django.contrib.sites.models import RequestSite
from django.core.paginator import EmptyPage, InvalidPage
from django.db import IntegrityError
from django.http import HttpResponse, Http404, HttpResponseRedirect
from django.template import Context, loader, RequestContext
from django.template.loader import render_to_string
from django.shortcuts import render_to_response
from django.utils.translation import ugettext as _

from models import Token
from authentication import TokenAuthentication
from serializers import AuthTokenSerializer, AccountSerializer
from utils import is_repo_writable, is_repo_accessible
from seahub.base.accounts import User
from seahub.base.models import FileDiscuss, UserStarredFiles
from seahub.share.models import FileShare
from seahub.views import access_to_repo, validate_owner, is_registered_user, events, group_events_data, get_diff
from seahub.utils import gen_file_get_url, gen_token, gen_file_upload_url, \
    check_filename_with_rename, get_ccnetapplet_root, \
    get_dir_files_last_modified, get_user_events, EMPTY_SHA1, \
    get_ccnet_server_addr_port, string2list, \
    gen_block_get_url
from seahub.utils.star import star_file, unstar_file
import seahub.settings as settings
try:
    from seahub.settings import CLOUD_MODE
except ImportError:
    CLOUD_MODE = False
from seahub.group.forms import MessageForm
from seahub.notifications.models import UserNotification
from seahub.utils.paginator import Paginator
from seahub.group.models import GroupMessage, MessageReply, MessageAttachment
from seahub.group.settings import GROUP_MEMBERS_DEFAULT_DISPLAY
from seahub.group.signals import grpmsg_added, grpmsg_reply_added
from seahub.group.views import group_check
from seahub.signals import repo_created, share_file_to_user_successful
from seahub.share.models import PrivateFileDirShare
from seahub.utils import EVENTS_ENABLED, TRAFFIC_STATS_ENABLED, \
    api_convert_desc_link, api_tsstr_sec, get_file_type_and_ext, \
    gen_file_share_link, gen_dir_share_link
from seahub.utils.file_types import IMAGE
from seaserv import get_group_repoids, is_repo_owner, get_personal_groups, get_emailusers
from seahub.profile.models import Profile
from seahub.contacts.models import Contact
from seahub.shortcuts import get_first_object_or_none

from pysearpc import SearpcError, SearpcObjEncoder
from seaserv import seafserv_rpc, seafserv_threaded_rpc, server_repo_size, \
    get_personal_groups_by_user, get_session_info, is_personal_repo, \
    get_group_repos, get_repo, check_permission, get_commits, is_passwd_set,\
    list_personal_repos_by_owner, list_personal_shared_repos, check_quota, \
    list_share_repos, get_group_repos_by_owner, get_group_repoids, list_inner_pub_repos_by_owner,\
    list_inner_pub_repos,remove_share, unshare_group_repo, unset_inner_pub_repo, get_user_quota, \
    get_user_share_usage, get_user_quota_usage, CALC_SHARE_USAGE, get_group, \
<<<<<<< HEAD
    get_commit, get_file_id_by_path, MAX_DOWNLOAD_DIR_SIZE, edit_repo
=======
    get_commit, get_file_id_by_path, MAX_DOWNLOAD_DIR_SIZE, ccnet_threaded_rpc
>>>>>>> 31da5445
from seaserv import seafile_api


json_content_type = 'application/json; charset=utf-8'

# Define custom HTTP status code. 4xx starts from 440, 5xx starts from 520.
HTTP_440_REPO_PASSWD_REQUIRED = 440
HTTP_441_REPO_PASSWD_MAGIC_REQUIRED = 441
HTTP_520_OPERATION_FAILED = 520

class Ping(APIView):
    """
    Returns a simple `pong` message when client calls `api2/ping/`.
    For example:
    	curl http://127.0.0.1:8000/api2/ping/
    """
    def get(self, request, format=None):
        return Response('pong')

    def head(self, request, format=None):
        return Response(headers={'foo': 'bar',})

class AuthPing(APIView):
    """
    Returns a simple `pong` message when client provided an auth token.
    For example:
    	curl -H "Authorization: Token 9944b09199c62bcf9418ad846dd0e4bbdfc6ee4b" http://127.0.0.1:8000/api2/auth/ping/
    """
    authentication_classes = (TokenAuthentication, )
    permission_classes = (IsAuthenticated,)

    def get(self, request, format=None):
        return Response('pong')

class ObtainAuthToken(APIView):
    """
    Returns auth token if username and password are valid.
    For example:
    	curl -d "username=foo@example.com&password=123456" http://127.0.0.1:8000/api2/auth-token/
    """
    throttle_classes = (AnonRateThrottle, )
    permission_classes = ()
    parser_classes = (parsers.FormParser, parsers.MultiPartParser, parsers.JSONParser,)
    renderer_classes = (renderers.JSONRenderer,)
    model = Token

    def post(self, request):
        serializer = AuthTokenSerializer(data=request.DATA)
        if serializer.is_valid():
            token, created = Token.objects.get_or_create(user=serializer.object['user'].username)
            return Response({'token': token.key})

        return Response(serializer.errors, status=status.HTTP_400_BAD_REQUEST)

def api_error(code, msg):
    err_resp = {'error_msg': msg}
    return Response(err_resp, status=code)

class Accounts(APIView):
    """List all accounts.
    Administator permission is required.
    """
    authentication_classes = (TokenAuthentication, )
    permission_classes = (IsAdminUser, )
    throttle_classes = (UserRateThrottle, )

    def get(self, request, format=None):
        # list accounts
        start = int(request.GET.get('start', '0'))
        limit = int(request.GET.get('limit', '100'))
        accounts = get_emailusers(start, limit)

        accounts_json = []
        for account in accounts:
            accounts_json.append({'email': account.email})

        return Response(accounts_json)

class Account(APIView):
    """Query/Add/Delete a specific account.
    Administator permission is required.
    """
    authentication_classes = (TokenAuthentication, )
    permission_classes = (IsAdminUser, )
    throttle_classes = (UserRateThrottle, )

    def get(self, request, email, format=None):
        # query account info
        try:
            user = User.objects.get(email=email)
        except User.DoesNotExist:
            return api_error(status.HTTP_404_NOT_FOUND, 'User not found.')
        
        info = {}
        info['email'] = user.email
        info['id'] = user.id
        info['is_staff'] = user.is_staff
        info['is_active'] = user.is_active
        info['create_time'] = user.ctime

        info['total'] = get_user_quota(email)
        if CALC_SHARE_USAGE:
            my_usage = get_user_quota_usage(email)
            share_usage = get_user_share_usage(email)
            info['usage'] = my_usage + share_usage
        else:
            info['usage'] = get_user_quota_usage(email)

        return Response(info)

    def put(self, request, email, format=None):
        # create or update account
        copy = request.DATA.copy()
        copy.update({'email': email})
        serializer = AccountSerializer(data=copy)
        if serializer.is_valid():
            try:
                User.objects.get(email=serializer.object['email'])
                update = True
            except User.DoesNotExist:
                update = False

            user = User.objects.create_user(serializer.object['email'],
                                            serializer.object['password'],
                                            serializer.object['is_staff'],
                                            serializer.object['is_active'])

            name = request.DATA.get("name", None)
            note = request.DATA.get("note", None)
            if name or note:
                try:
                   profile = Profile.objects.get(user=user.username)
                except Profile.DoesNotExist:
                   profile = Profile()

                profile.user = user.username
                profile.nickname = name
                profile.intro = note
                profile.save()

            if update:
                resp = Response('success')
            else:
                resp = Response('success', status=status.HTTP_201_CREATED)
                resp['Location'] = reverse('api2-account', args=[email])
            return resp
        else:
            return api_error(status.HTTP_400_BAD_REQUEST, serializer.errors)

    def delete(self, request, email, format=None):
        # delete account
        try:
            user = User.objects.get(email=email)
            user.delete()
            return Response("success")
        except User.DoesNotExist:
            resp = Response("success", status=status.HTTP_202_ACCEPTED)
            return resp

class AccountInfo(APIView):
    """ Show account info.
    """
    authentication_classes = (TokenAuthentication, )
    permission_classes = (IsAuthenticated,)
    throttle_classes = (UserRateThrottle, )

    def get(self, request, format=None):
        info = {}
        email = request.user.username
        info['email'] = email
        info['total'] = get_user_quota(email)

        if CALC_SHARE_USAGE:
            my_usage = get_user_quota_usage(email)
            share_usage = get_user_share_usage(email)
            info['usage'] = my_usage + share_usage
        else:
            info['usage'] = get_user_quota_usage(email)

        return Response(info)

def calculate_repo_info(repo_list, username):
    """
    Get some info for repo.

    """
    for repo in repo_list:
        commit = get_commits(repo.id, 0, 1)[0]
        if not commit:
            continue
        repo.latest_modify = commit.ctime
        repo.root = commit.root_id
        repo.size = server_repo_size(repo.id)

def repo_download_info(request, repo_id):
    repo = get_repo(repo_id)
    if not repo:
        return api_error(status.HTTP_404_NOT_FOUND, 'Repo not found.')

    # generate download url for client
    ccnet_applet_root = get_ccnetapplet_root()
    relay_id = get_session_info().id
    addr, port = get_ccnet_server_addr_port ()
    email = request.user.username
    token = seafserv_threaded_rpc.generate_repo_token(repo_id,
                                                      request.user.username)
    repo_name = repo.name
    enc = 1 if repo.encrypted else ''
    magic = repo.magic if repo.encrypted else ''
    random_key = repo.random_key if repo.random_key else ''
    enc_version = repo.enc_version

    info_json = {
        'relay_id': relay_id,
        'relay_addr': addr,
        'relay_port': port,
        'email': email,
        'token': token,
        'repo_id': repo_id,
        'repo_name': repo_name,
        'encrypted': enc,
        'enc_version': enc_version,
        'magic': magic,
        'random_key': random_key
        }
    return Response(info_json)


class Repos(APIView):
    authentication_classes = (TokenAuthentication, )
    permission_classes = (IsAuthenticated,)
    throttle_classes = (UserRateThrottle, )

    def get(self, request, format=None):
        email = request.user.username
        repos_json = []

        owned_repos = list_personal_repos_by_owner(email)
        calculate_repo_info(owned_repos, email)
        owned_repos.sort(lambda x, y: cmp(y.latest_modify, x.latest_modify))
        for r in owned_repos:
            if r.is_virtual:
                continue        # No need to list virtual libraries
            repo = {
                "type":"repo",
                "id":r.id,
                "owner":email,
                "name":r.name,
                "desc":r.desc,
                "mtime":r.latest_modify,
                "root":r.root,
                "size":r.size,
                "encrypted":r.encrypted,
                "permission": 'rw', # Always have read-write permission to owned repo
                }
            if r.encrypted:
                repo["enc_version"] = r.enc_version
                repo["magic"] = r.magic
                repo["random_key"] = r.random_key
            repos_json.append(repo)

        shared_repos = seafile_api.get_share_in_repo_list(email, -1, -1)
        for r in shared_repos:
            commit = get_commits(r.repo_id, 0, 1)[0]
            if not commit:
                continue
            r.latest_modify = commit.ctime
            r.root = commit.root_id
            r.size = server_repo_size(r.repo_id)
            r.password_need = is_passwd_set(r.repo_id, email)
            r.permission = check_permission(r.repo_id, email)
            repo = {
                "type":"srepo",
                "id":r.repo_id,
                "owner":r.user,
                "name":r.repo_name,
                "desc":r.repo_desc,
                "mtime":r.latest_modify,
                "root":r.root,
                "size":r.size,
                "encrypted":r.encrypted,
                "permission": r.permission,
                }
            if r.encrypted:
                repo["enc_version"] = r.enc_version
                repo["magic"] = r.magic
                repo["random_key"] = r.random_key
            repos_json.append(repo)

        groups = get_personal_groups_by_user(email)
        for group in groups:
            g_repos = get_group_repos(group.id, email)
            calculate_repo_info (g_repos, email)
            g_repos.sort(lambda x, y: cmp(y.latest_modify, x.latest_modify))
            for r in g_repos:
                repo = {
                    "type":"grepo",
                    "id":r.id,
                    "owner":group.group_name,
                    "groupid":group.id,
                    "name":r.name,
                    "desc":r.desc,
                    "mtime":r.latest_modify,
                    "root":r.root,
                    "size":r.size,
                    "encrypted":r.encrypted,
                    "permission": check_permission(r.id, email),
                    }
                if r.encrypted:
                    repo["enc_version"] = r.enc_version
                    repo["magic"] = r.magic
                    repo["random_key"] = r.random_key
                repos_json.append(repo)

        if not CLOUD_MODE:
            public_repos = list_inner_pub_repos(email)
            for r in public_repos:
                commit = get_commits(r.repo_id, 0, 1)[0]
                if not commit:
                    continue
                r.root = commit.root_id
                r.size = server_repo_size(r.repo_id)
                repo = {
                    "type": "grepo",
                    "id": r.repo_id,
                    "name": r.repo_name,
                    "desc": r.repo_desc,
                    "owner": "Organization",
                    "mtime": r.last_modified,
                    "root": r.root,
                    "size": r.size,
                    "encrypted": r.encrypted,
                    "permission": r.permission,
                    }
                if r.encrypted:
                    repo["enc_version"] = commit.enc_version
                    repo["magic"] = commit.magic
                    repo["random_key"] = commit.random_key
                repos_json.append(repo)

        return Response(repos_json)

    def post(self, request, format=None):
        username = request.user.username
        repo_name = request.POST.get("name", None)
        repo_desc= request.POST.get("desc", 'new repo')
        passwd = request.POST.get("passwd")
        if not repo_name:
            return api_error(status.HTTP_400_BAD_REQUEST, \
                    'Library name is required.')

        # create a repo
        try:
            repo_id = seafserv_threaded_rpc.create_repo(repo_name, repo_desc,
                                                        username, passwd)
        except:
            return api_error(HTTP_520_OPERATION_FAILED, \
                    'Failed to create library.')
        if not repo_id:
            return api_error(HTTP_520_OPERATION_FAILED, \
                    'Failed to create library.')
        else:
            repo_created.send(sender=None,
                              org_id=-1,
                              creator=username,
                              repo_id=repo_id,
                              repo_name=repo_name)
            resp = repo_download_info(request, repo_id)


            # FIXME: according to the HTTP spec, need to return 201 code and
            # with a corresponding location header 
            # resp['Location'] = reverse('api2-repo', args=[repo_id])

            return resp


def can_access_repo(request, repo_id):
    if not check_permission(repo_id, request.user.username):
        return False
    return True

def set_repo_password(request, repo, password):
    assert password, 'password must not be none'

    try:
        seafserv_threaded_rpc.set_passwd(repo.id, request.user.username, password)
    except SearpcError, e:
        if e.msg == 'Bad arguments':
            return api_error(status.HTTP_400_BAD_REQUEST, e.msg)
        elif e.msg == 'Repo is not encrypted':
            return api_error(status.HTTP_409_CONFLICT, e.msg)
        elif e.msg == 'Incorrect password':
            return api_error(status.HTTP_400_BAD_REQUEST, e.msg)
        elif e.msg == 'Internal server error':
            return api_error(status.HTTP_500_INTERNAL_SERVER_ERROR, e.msg)
        else:
            return api_error(status.HTTP_500_INTERNAL_SERVER_ERROR, e.msg)

def check_set_repo_password(request, repo):
    if not can_access_repo(request, repo.id):
        return api_error(status.HTTP_403_FORBIDDEN, 'Forbid to access this repo.')

    password_set = False
    if repo.encrypted:
        try:
            ret = seafserv_rpc.is_passwd_set(repo.id, request.user.username)
            if ret == 1:
                password_set = True
        except SearpcError, e:
            return api_error(status.HTTP_500_INTERNAL_SERVER_ERROR,
                             "SearpcError:" + e.msg)

        if not password_set:
            password = request.REQUEST.get('password', default=None)
            if not password:
                return api_error(HTTP_440_REPO_PASSWD_REQUIRED,
                                 'Repo password is needed.')

            return set_repo_password(request, repo, password)


def check_repo_access_permission(request, repo):
    if not can_access_repo(request, repo.id):
        return api_error(status.HTTP_403_FORBIDDEN, 'Forbid to access this repo.')


class Repo(APIView):
    authentication_classes = (TokenAuthentication, )
    permission_classes = (IsAuthenticated, )
    throttle_classes = (UserRateThrottle, )

    def get(self, request, repo_id, format=None):
        repo = get_repo(repo_id)
        if not repo:
            return api_error(status.HTTP_404_NOT_FOUND, 'Repo not found.')

        username = request.user.username
        if not is_repo_accessible(repo.id, username):
            return api_error(status.HTTP_403_FORBIDDEN,
                             'You do not have permission to get repo.')

        # check whether user is repo owner
        if validate_owner(request, repo_id):
            owner = "self"
        else:
            owner = "share"

        last_commit = get_commits(repo.id, 0, 1)[0]
        repo.latest_modify = last_commit.ctime if last_commit else None

        # query repo infomation
        repo.size = seafserv_threaded_rpc.server_repo_size(repo_id)
        current_commit = get_commits(repo_id, 0, 1)[0]
        root_id = current_commit.root_id if current_commit else None

        repo_json = {
            "type":"repo",
            "id":repo.id,
            "owner":owner,
            "name":repo.name,
            "desc":repo.desc,
            "mtime":repo.latest_modify,
            "size":repo.size,
            "encrypted":repo.encrypted,
            "root":root_id,
            "permission": check_permission(repo.id, username),
            }
        if repo.encrypted:
            repo_json["enc_version"] = repo.enc_version
            repo_json["magic"] = repo.magic
            repo_json["random_key"] = repo.random_key

        return Response(repo_json)

    def post(self, request, repo_id, format=None):
        repo = get_repo(repo_id)
        if not repo:
            return api_error(status.HTTP_404_NOT_FOUND, 'Repo not found.')

        op = request.GET.get('op', 'setpassword')
        if op == 'checkpassword':
            magic = request.REQUEST.get('magic', default=None)
            if not magic:
                return api_error(HTTP_441_REPO_PASSWD_MAGIC_REQUIRED,
                                 'Repo password magic is needed.')
            resp = check_repo_access_permission(request, repo)
            if resp:
                return resp
            try:
                seafile_api.check_passwd(repo.id, magic)
            except SearpcError, e:
                return api_error(status.HTTP_500_INTERNAL_SERVER_ERROR,
                                 "SearpcError:" + e.msg)
            return Response("success")
        elif op == 'setpassword':
            resp = check_set_repo_password(request, repo)
            if resp:
                return resp
            return Response("success")
        elif op == 'rename':
            username = request.user.username
            repo_name = request.POST.get('repo_name')
            repo_desc = request.POST.get('repo_desc')

            if not seafile_api.is_repo_owner(username, repo_id):
                return api_error(status.HTTP_403_FORBIDDEN, \
                    'Only library owner can perform this operation.')

            if edit_repo(repo_id, repo_name, repo_desc, username):
                return Response("success")
            else:
                return api_error(status.HTTP_500_INTERNAL_SERVER_ERROR,
                                 "Unable to rename repo")

        return Response("unsupported operation")

    def delete(self, request, repo_id, format=None):
        username = request.user.username
        repo = seafile_api.get_repo(repo_id)
        if not repo:
            return api_error(status.HTTP_400_BAD_REQUEST, \
                    'Library does not exist.')

        if not seafile_api.is_repo_owner(username, repo_id):
            return api_error(status.HTTP_403_FORBIDDEN, \
                    'Only library owner can perform this operation.')

        seafile_api.remove_repo(repo_id)
        return Response('success', status=status.HTTP_200_OK)

class RepoHistory(APIView):
    authentication_classes = (TokenAuthentication, )
    permission_classes = (IsAuthenticated,)
    throttle_classes = (UserRateThrottle, )

    def get(self, request, repo_id, format=None):
        try:
            current_page = int(request.GET.get('page', '1'))
            per_page = int(request.GET.get('per_page', '25'))
        except ValueError:
            current_page = 1
            per_page = 25

        commits_all = get_commits(repo_id, per_page * (current_page -1), per_page + 1)
        commits = commits_all[:per_page]

        if len(commits_all) == per_page + 1:
            page_next = True
        else:
            page_next = False

        return HttpResponse(json.dumps({"commits": commits, "page_next": page_next}, cls=SearpcObjEncoder), status=200, content_type=json_content_type)

class DownloadRepo(APIView):
    authentication_classes = (TokenAuthentication, )
    permission_classes = (IsAuthenticated, )
    throttle_classes = (UserRateThrottle, )

    def get(self, request, repo_id, format=None):
        username = request.user.username
        if not is_repo_accessible(repo_id, username):
            return api_error(status.HTTP_403_FORBIDDEN,
                             'You do not have permission to get repo.')
            
        return repo_download_info(request, repo_id)

class UploadLinkView(APIView):
    authentication_classes = (TokenAuthentication, )
    permission_classes = (IsAuthenticated, )
    throttle_classes = (UserRateThrottle, )

    def get(self, request, repo_id, format=None):
        if check_permission(repo_id, request.user.username) != 'rw':
            return api_error(status.HTTP_403_FORBIDDEN, "Can not access repo")

        if check_quota(repo_id) < 0:
            return api_error(HTTP_520_OPERATION_FAILED, 'Above quota')

        token = seafserv_rpc.web_get_access_token(repo_id,
                                                  'dummy',
                                                  'upload',
                                                  request.user.username)
        url = gen_file_upload_url(token, 'upload-api')
        return Response(url)

class UpdateLinkView(APIView):
    authentication_classes = (TokenAuthentication, )
    permission_classes = (IsAuthenticated, )
    throttle_classes = (UserRateThrottle, )

    def get(self, request, repo_id, format=None):
        if check_permission(repo_id, request.user.username) != 'rw':
            return api_error(status.HTTP_403_FORBIDDEN, "Can not access repo")

        if check_quota(repo_id) < 0:
            return api_error(HTTP_520_OPERATION_FAILED, 'Above quota')

        token = seafserv_rpc.web_get_access_token(repo_id,
                                                  'dummy',
                                                  'update',
                                                  request.user.username)
        url = gen_file_upload_url(token, 'update-api')
        return Response(url)

class UploadBlksLinkView(APIView):
    authentication_classes = (TokenAuthentication, )
    permission_classes = (IsAuthenticated, )
    throttle_classes = (UserRateThrottle, )

    def get(self, request, repo_id, format=None):
        if check_permission(repo_id, request.user.username) != 'rw':
            return api_error(status.HTTP_403_FORBIDDEN, "Can not access repo")

        if check_quota(repo_id) < 0:
            return api_error(HTTP_520_OPERATION_FAILED, 'Above quota')

        token = seafserv_rpc.web_get_access_token(repo_id,
                                                  'dummy',
                                                  'upload-blks',
                                                  request.user.username)
        url = gen_file_upload_url(token, 'upload-blks-api')
        return Response(url)

class UpdateBlksLinkView(APIView):
    authentication_classes = (TokenAuthentication, )
    permission_classes = (IsAuthenticated, )
    throttle_classes = (UserRateThrottle, )

    def get(self, request, repo_id, format=None):
        if check_permission(repo_id, request.user.username) != 'rw':
            return api_error(status.HTTP_403_FORBIDDEN, "Can not access repo")

        if check_quota(repo_id) < 0:
            return api_error(HTTP_520_OPERATION_FAILED, 'Above quota')

        token = seafserv_rpc.web_get_access_token(repo_id,
                                                  'dummy',
                                                  'update-blks',
                                                  request.user.username)
        url = gen_file_upload_url(token, 'update-blks-api')
        return Response(url)


def get_file_size (id):
    size = seafserv_threaded_rpc.get_file_size(id)
    return size if size else 0

def get_dir_entrys_by_id(request, repo_id, path, dir_id):
    try:
        dirs = seafile_api.list_dir_by_dir_id(dir_id)
    except SearpcError, e:
        return api_error(HTTP_520_OPERATION_FAILED,
                         "Failed to list dir.")

    mtimes = get_dir_files_last_modified (repo_id, path, dir_id)

    dir_list, file_list = [], []
    for dirent in dirs:
        dtype = "file"
        entry={}
        if stat.S_ISDIR(dirent.mode):
            dtype = "dir"
        else:
            try:
                entry["size"] = get_file_size(dirent.obj_id)
            except Exception, e:
                entry["size"]=0

        entry["type"]=dtype
        entry["name"]=dirent.obj_name
        entry["id"]=dirent.obj_id
        entry["mtime"]=mtimes.get(dirent.obj_name, None)
        if dtype == 'dir':
            dir_list.append(entry)
        else:
            file_list.append(entry)


    dir_list.sort(lambda x, y : cmp(x['name'].lower(),y['name'].lower()))
    file_list.sort(lambda x, y : cmp(x['name'].lower(),y['name'].lower()))
    dentrys = dir_list + file_list

    response = HttpResponse(json.dumps(dentrys), status=200,
                            content_type=json_content_type)
    response["oid"] = dir_id
    return response

def get_shared_link(request, repo_id, path):
    l = FileShare.objects.filter(repo_id=repo_id).filter(\
        username=request.user.username).filter(path=path)
    token = None
    if len(l) > 0:
        fileshare = l[0]
        token = fileshare.token
    else:
        token = gen_token(max_length=10)

        fs = FileShare()
        fs.username = request.user.username
        fs.repo_id = repo_id
        fs.path = path
        fs.token = token

        try:
            fs.save()
        except IntegrityError, e:
            return api_error(status.HTTP_500_INTERNAL_SERVER_ERROR, e.msg)

    http_or_https = request.is_secure() and 'https' or 'http'
    domain = RequestSite(request).domain
    file_shared_link = '%s://%s%sf/%s/' % (http_or_https, domain,
                                           settings.SITE_ROOT, token)
    return Response(file_shared_link)

def get_repo_file(request, repo_id, file_id, file_name, op):
    if op == 'download':
        token = seafserv_rpc.web_get_access_token(repo_id, file_id,
                                                  op, request.user.username)
        redirect_url = gen_file_get_url(token, file_name)
        response = HttpResponse(json.dumps(redirect_url), status=200,
                                content_type=json_content_type)
        response["oid"] = file_id
        return response

    if op == 'downloadblks':
        blklist = []
        encrypted = False
        enc_version = 0
        if file_id != EMPTY_SHA1:
            try:
                blks = seafile_api.list_file_by_file_id(file_id)
                blklist = blks.split('\n')
            except SearpcError, e:
                return api_error(HTTP_520_OPERATION_FAILED,
                                 'Failed to get file block list')
        blklist = [i for i in blklist if len(i) == 40]
        if len(blklist) > 0:
            repo = get_repo(repo_id)
            encrypted = repo.encrypted
            enc_version = repo.enc_version
        token = seafserv_rpc.web_get_access_token(repo_id, file_id,
                                                  op, request.user.username)
        url = gen_block_get_url(token, None)
        res = {
            'blklist':blklist,
            'url':url,
            'encrypted':encrypted,
            'enc_version': enc_version,
            }
        response = HttpResponse(json.dumps(res), status=200,
                                content_type=json_content_type)
        response["oid"] = file_id
        return response

    if op == 'sharelink':
        path = request.GET.get('p', None)
        assert path, 'path must be passed in the url'
        return get_shared_link(request, repo_id, path)

def reloaddir(request, repo_id, parent_dir):
    current_commit = get_commits(repo_id, 0, 1)[0]
    if not current_commit:
        return api_error(status.HTTP_500_INTERNAL_SERVER_ERROR,
                         'Failed to get current commit of repo %s.' % repo_id)

    try:
        dir_id = seafserv_threaded_rpc.get_dirid_by_path(current_commit.id,
                                                         parent_dir.encode('utf-8'))
    except SearpcError, e:
        return api_error(HTTP_520_OPERATION_FAILED,
                         "Failed to get dir id by path")

    if not dir_id:
        return api_error(status.HTTP_404_NOT_FOUND, "Path does not exist")

    return get_dir_entrys_by_id(request, repo_id, parent_dir, dir_id)

def reloaddir_if_neccessary (request, repo_id, parent_dir):

    reload_dir = False
    s = request.GET.get('reloaddir', None)
    if s and s.lower() == 'true':
        reload_dir = True

    if not reload_dir:
        return Response('success')

    return reloaddir(request, repo_id, parent_dir)

# deprecated
class OpDeleteView(APIView):
    """
    Delete a file.
    """
    authentication_classes = (TokenAuthentication, )
    permission_classes = (IsAuthenticated, )

    def post(self, request, repo_id, format=None):
        repo = get_repo(repo_id)
        if not repo:
            return api_error(status.HTTP_404_NOT_FOUND, 'Repo not found.')

        username = request.user.username
        if not is_repo_writable(repo.id, username):
            return api_error(status.HTTP_403_FORBIDDEN,
                             'You do not have permission to delete file.')

        resp = check_repo_access_permission(request, repo)
        if resp:
            return resp

        parent_dir = request.GET.get('p', '/')
        file_names = request.POST.get("file_names")

        if not parent_dir or not file_names:
            return api_error(status.HTTP_404_NOT_FOUND,
                             'File or directory not found.')

        for file_name in file_names.split(':'):
            file_name = unquote(file_name.encode('utf-8'))
            try:
                seafserv_threaded_rpc.del_file(repo_id, parent_dir,
                                               file_name, username)
            except SearpcError,e:
                return api_error(HTTP_520_OPERATION_FAILED,
                                 "Failed to delete file.")

        return reloaddir_if_neccessary (request, repo_id, parent_dir)

def append_starred_files(array, files):
    for f in files:
        sfile = {'org' : f.org_id,
                 'repo' : f.repo.id,
                 'path' : f.path,
                 'mtime' : f.last_modified,
                 'dir' : f.is_dir,
                 'size' : f.size
                 }
        array.append(sfile)

def api_starred_files(request):
    starred_files = []
    personal_files = UserStarredFiles.objects.get_starred_files_by_username(
        request.user.username)
    append_starred_files (starred_files, personal_files)
    return Response(starred_files)

class StarredFileView(APIView):
    """
    Support uniform interface for starred file operation,
    including add/delete/list starred files.
    """

    authentication_classes = (TokenAuthentication, )
    permission_classes = (IsAuthenticated,)
    throttle_classes = (UserRateThrottle, )

    def get(self, request, format=None):
        # list starred files
        return api_starred_files(request)

    def post(self, request, format=None):
        # add starred file
        repo_id = request.POST.get('repo_id', '')
        path = unquote(request.POST.get('p', '').encode('utf-8'))
        if not (repo_id and path):
            return api_error(status.HTTP_400_BAD_REQUEST,
                             'Repo_id or path is missing.')

        if path[-1] == '/':     # Should not contain '/' at the end of path.
            return api_error(status.HTTP_400_BAD_REQUEST, 'Invalid file path.')

        star_file(request.user.username, repo_id, path, is_dir=False,
                  org_id=-1)

        resp = Response('success', status=status.HTTP_201_CREATED)
        resp['Location'] = reverse('starredfiles')

        return resp

    def delete(self, request, format=None):
        # remove starred file
        repo_id = request.GET.get('repo_id', '')
        path = request.GET.get('p', '')
        if not (repo_id and path):
            return api_error(status.HTTP_400_BAD_REQUEST,
                             'Repo_id or path is missing.')

        if path[-1] == '/':     # Should not contain '/' at the end of path.
            return api_error(status.HTTP_400_BAD_REQUEST, 'Invalid file path.')

        unstar_file(request.user.username, repo_id, path)
        return Response('success', status=status.HTTP_200_OK)

class FileView(APIView):
    """
    Support uniform interface for file related operations,
    including create/delete/rename/view, etc.
    """

    authentication_classes = (TokenAuthentication, )
    permission_classes = (IsAuthenticated, )
    throttle_classes = (UserRateThrottle, )

    def get(self, request, repo_id, format=None):
        # view file
        repo = get_repo(repo_id)
        if not repo:
            return api_error(status.HTTP_404_NOT_FOUND, 'Repo not found.')

        resp = check_repo_access_permission(request, repo)
        if resp:
            return resp

        path = request.GET.get('p', None)
        if not path:
            return api_error(status.HTTP_400_BAD_REQUEST, 'Path is missing.')
        file_name = os.path.basename(path)

        file_id = None
        try:
            file_id = seafserv_threaded_rpc.get_file_id_by_path(repo_id,
                                                             path.encode('utf-8'))
        except SearpcError, e:
            return api_error(HTTP_520_OPERATION_FAILED,
                             "Failed to get file id by path.")

        if not file_id:
            return api_error(status.HTTP_404_NOT_FOUND, "File not found")

        op = request.GET.get('op', 'download')
        return get_repo_file(request, repo_id, file_id, file_name, op)

    def post(self, request, repo_id, format=None):
        # rename, move or create file
        repo = get_repo(repo_id)
        if not repo:
            return api_error(status.HTTP_404_NOT_FOUND, 'Repo not found.')

        resp = check_repo_access_permission(request, repo)
        if resp:
            return resp

        path = request.GET.get('p', '')
        if not path or path[0] != '/':
            return api_error(status.HTTP_400_BAD_REQUEST,
                             'Path is missing or invalid.')

        username = request.user.username        
        operation = request.POST.get('operation', '')
        if operation.lower() == 'rename':
            if not is_repo_writable(repo.id, username):
                return api_error(status.HTTP_403_FORBIDDEN,
                                 'You do not have permission to rename file.')

            newname = request.POST.get('newname', '')
            if not newname:
                return api_error(status.HTTP_400_BAD_REQUEST,
                                 'Newname is missing')
            newname = unquote(newname.encode('utf-8'))
            if len(newname) > settings.MAX_UPLOAD_FILE_NAME_LEN:
                return api_error(status.HTTP_400_BAD_REQUEST, 'Newname too long')

            parent_dir = os.path.dirname(path)
            parent_dir_utf8 = parent_dir.encode('utf-8')
            oldname = os.path.basename(path)
            oldname_utf8 = oldname.encode('utf-8')
            if oldname == newname:
                return api_error(status.HTTP_409_CONFLICT,
                                 'The new name is the same to the old')

            newname = check_filename_with_rename(repo_id, parent_dir, newname)
            newname_utf8 = newname.encode('utf-8')
            try:
                seafserv_threaded_rpc.rename_file (repo_id, parent_dir_utf8,
                                                   oldname_utf8, newname,
                                                   username)
            except SearpcError,e:
                return api_error(HTTP_520_OPERATION_FAILED,
                                 "Failed to rename file: %s" % e)

            if request.GET.get('reloaddir', '').lower() == 'true':
                return reloaddir(request, repo_id, parent_dir)
            else:
                resp = Response('success', status=status.HTTP_301_MOVED_PERMANENTLY)
                uri = reverse('FileView', args=[repo_id], request=request)
                resp['Location'] = uri + '?p=' + quote(parent_dir_utf8) + quote(newname_utf8)
                return resp

        elif operation.lower() == 'move':
            if not is_repo_writable(repo.id, username):
                return api_error(status.HTTP_403_FORBIDDEN,
                                 'You do not have permission to move file.')
            
            src_dir = os.path.dirname(path)
            src_dir_utf8 = src_dir.encode('utf-8')
            src_repo_id = repo_id
            dst_repo_id = request.POST.get('dst_repo', '')
            dst_dir = request.POST.get('dst_dir', '')
            dst_dir_utf8 = dst_dir.encode('utf-8')
            if dst_dir[-1] != '/': # Append '/' to the end of directory if necessary
                dst_dir += '/'
            # obj_names   = request.POST.get('obj_names', '')

            if not (dst_repo_id and dst_dir):
                return api_error(status.HTTP_400_BAD_REQUEST, 'Missing arguments.')

            if src_repo_id == dst_repo_id and src_dir == dst_dir:
                return Response('success', status=status.HTTP_200_OK)

            # names = obj_names.split(':')
            # names = map(lambda x: unquote(x).decode('utf-8'), names)

            # if dst_dir.startswith(src_dir):
            #     for obj_name in names:
            #         if dst_dir.startswith('/'.join([src_dir, obj_name])):
            #             return api_error(status.HTTP_409_CONFLICT,
            #                              'Can not move a dirctory to its subdir')

            filename = os.path.basename(path)
            filename_utf8 = filename.encode('utf-8')
            new_filename = check_filename_with_rename(dst_repo_id, dst_dir,
                                                      filename)
            new_filename_utf8 = new_filename.encode('utf-8')

            try:
                seafserv_threaded_rpc.move_file(src_repo_id, src_dir_utf8,
                                                filename_utf8, dst_repo_id,
                                                dst_dir_utf8, new_filename_utf8,
                                                username)
            except SearpcError, e:
                return api_error(status.HTTP_500_INTERNAL_SERVER_ERROR,
                                 "SearpcError:" + e.msg)

            if request.GET.get('reloaddir', '').lower() == 'true':
                return reloaddir(request, dst_repo_id, dst_dir)
            else:
                resp = Response('success', status=status.HTTP_301_MOVED_PERMANENTLY)
                uri = reverse('FileView', args=[repo_id], request=request)
                resp['Location'] = uri + '?p=' + quote(dst_dir_utf8) + quote(new_filename_utf8)
                return resp
        elif operation.lower() == 'create':
            if not is_repo_writable(repo.id, username):
                return api_error(status.HTTP_403_FORBIDDEN,
                                 'You do not have permission to create file.')
            
            parent_dir = os.path.dirname(path)
            parent_dir_utf8 = parent_dir.encode('utf-8')
            new_file_name = os.path.basename(path)
            new_file_name = check_filename_with_rename(repo_id, parent_dir,
                                                       new_file_name)
            new_file_name_utf8 = new_file_name.encode('utf-8')

            try:
                seafserv_threaded_rpc.post_empty_file(repo_id, parent_dir,
                                                      new_file_name, username)
            except SearpcError, e:
                return api_error(HTTP_520_OPERATION_FAILED,
                                 'Failed to create file.')

            if request.GET.get('reloaddir', '').lower() == 'true':
                return reloaddir(request, repo_id, parent_dir)
            else:
                resp = Response('success', status=status.HTTP_201_CREATED)
                uri = reverse('FileView', args=[repo_id], request=request)
                resp['Location'] = uri + '?p=' + quote(parent_dir_utf8) + \
                    quote(new_file_name_utf8)
                return resp
        else:
            return api_error(status.HTTP_400_BAD_REQUEST,
                             "Operation can only be rename, create or move.")

    def put(self, request, repo_id, format=None):
        # update file
        # TODO
        pass

    def delete(self, request, repo_id, format=None):
        # delete file
        repo = get_repo(repo_id)
        if not repo:
            return api_error(status.HTTP_404_NOT_FOUND, 'Repo not found.')

        username = request.user.username
        if not is_repo_writable(repo.id, username):
            return api_error(status.HTTP_403_FORBIDDEN,
                             'You do not have permission to delete file.')
        
        resp = check_repo_access_permission(request, repo)
        if resp:
            return resp

        path = request.GET.get('p', None)
        if not path:
            return api_error(status.HTTP_400_BAD_REQUEST, 'Path is missing.')

        parent_dir = os.path.dirname(path)
        parent_dir_utf8 = os.path.dirname(path).encode('utf-8')
        file_name_utf8 = os.path.basename(path).encode('utf-8')

        try:
            seafserv_threaded_rpc.del_file(repo_id, parent_dir_utf8,
                                           file_name_utf8,
                                           request.user.username)
        except SearpcError, e:
            return api_error(HTTP_520_OPERATION_FAILED,
                             "Failed to delete file.")

        return reloaddir_if_neccessary(request, repo_id, parent_dir)

class FileRevert(APIView):
    authentication_classes = (TokenAuthentication, )
    permission_classes = (IsAuthenticated,)
    throttle_classes = (UserRateThrottle, )

    def put(self, request, repo_id, format=None):
        path = unquote(request.DATA.get('p', '').encode('utf-8'))
        if not path:
            return api_error(status.HTTP_400_BAD_REQUEST, 'Path is missing.')
        commit_id = unquote(request.DATA.get('commit_id', '').encode('utf-8'))
        if not path:
            return api_error(status.HTTP_400_BAD_REQUEST, 'Path is missing.')
        try:
            ret = seafserv_threaded_rpc.revert_file (repo_id, commit_id,
                            path, request.user.username)
        except SearpcError, e:
            return api_error(status.HTTP_400_BAD_REQUEST, 'Server error')

        return HttpResponse(json.dumps({"ret": ret}), status=200, content_type=json_content_type)
    
class FileRevision(APIView):
    authentication_classes = (TokenAuthentication, )
    permission_classes = (IsAuthenticated,)
    throttle_classes = (UserRateThrottle, )

    def get(self, request, repo_id, format=None):
        path = request.GET.get('p', None)
        assert path, 'path must be passed in the url'

        file_name = os.path.basename(path)
        commit_id = request.GET.get('commit_id', None)

        try:
            obj_id = seafserv_threaded_rpc.get_file_id_by_commit_and_path( \
                                        commit_id, path)
        except:
            return api_error(status.HTTP_404_NOT_FOUND, 'Revision not found.')

        return get_repo_file(request, repo_id, obj_id, file_name, 'download')

class FileHistory(APIView):
    authentication_classes = (TokenAuthentication, )
    permission_classes = (IsAuthenticated,)
    throttle_classes = (UserRateThrottle, )

    def get(self, request, repo_id, format=None):
        path = request.GET.get('p', None)
        assert path, 'path must be passed in the url'

        try:
            commits = seafserv_threaded_rpc.list_file_revisions(repo_id, path,
                                                            -1, -1)
        except SearpcError, e:
            return api_error(status.HTTP_400_BAD_REQUEST, 'Server error')

        if not commits:
            return api_error(status.HTTP_404_NOT_FOUND, 'File not found.')

        return HttpResponse(json.dumps({"commits": commits}, cls=SearpcObjEncoder), status=200, content_type=json_content_type)

class FileSharedLinkView(APIView):
    """
    Support uniform interface for file shared link.
    """
    authentication_classes = (TokenAuthentication, )
    permission_classes = (IsAuthenticated, )
    throttle_classes = (UserRateThrottle, )

    def put(self, request, repo_id, format=None):
        # generate file shared link
        path = unquote(request.DATA.get('p', '').encode('utf-8'))
        type = unquote(request.DATA.get('type', 'f').encode('utf-8'))

        if type not in ('d', 'f'):
            return api_error(status.HTTP_400_BAD_REQUEST, 'invalid type')

        if not path:
            return api_error(status.HTTP_400_BAD_REQUEST, 'Path is missing.')

        if path[-1] == '/':
            path = path[:-1]
        l = FileShare.objects.filter(repo_id=repo_id).filter(
            username=request.user.username).filter(path=path)
        if len(l) > 0:
            fileshare = l[0]
            token = fileshare.token
            type = fileshare.s_type
        else:
            token = gen_token(max_length=10)

            fs = FileShare()
            fs.username = request.user.username
            fs.repo_id = repo_id
            fs.path = path
            fs.token = token
            fs.s_type = type

            try:
                fs.save()
            except IntegrityError, e:
                return api_error(status.HTTP_500_INTERNAL_SERVER_ERROR, e.msg)

        http_or_https = request.is_secure() and 'https' or 'http'
        domain = RequestSite(request).domain
        file_shared_link = '%s://%s%s%s/%s/' % (http_or_https, domain,
                                               settings.SITE_ROOT, type, token)
        resp = Response(status=status.HTTP_201_CREATED)
        resp['Location'] = file_shared_link
        return resp

class DirView(APIView):
    """
    Support uniform interface for directory operations, including
    create/delete/rename/list, etc.
    """
    authentication_classes = (TokenAuthentication, )
    permission_classes = (IsAuthenticated, )
    throttle_classes = (UserRateThrottle, )

    def get(self, request, repo_id, format=None):
        # list dir
        repo = get_repo(repo_id)
        if not repo:
            return api_error(status.HTTP_404_NOT_FOUND, 'Repo not found.')

        resp = check_repo_access_permission(request, repo)
        if resp:
            return resp

        path = request.GET.get('p', '/')
        if path[-1] != '/':
            path = path + '/'

        try:
            dir_id = seafserv_threaded_rpc.get_dir_id_by_path(repo_id,
                                                             path.encode('utf-8'))
        except SearpcError, e:
            return api_error(HTTP_520_OPERATION_FAILED,
                             "Failed to get dir id by path.")

        if not dir_id:
            return api_error(status.HTTP_404_NOT_FOUND, "Path does not exist")

        old_oid = request.GET.get('oid', None)
        if old_oid and old_oid == dir_id :
            response = HttpResponse(json.dumps("uptodate"), status=200,
                                    content_type=json_content_type)
            response["oid"] = dir_id
            return response
        else:
            return get_dir_entrys_by_id(request, repo_id, path, dir_id)

    def post(self, request, repo_id, format=None):
        # new dir
        repo = get_repo(repo_id)
        if not repo:
            return api_error(status.HTTP_404_NOT_FOUND, 'Repo not found.')

        resp = check_repo_access_permission(request, repo)
        if resp:
            return resp

        path = request.GET.get('p', '')
        if not path or path[0] != '/':
            return api_error(status.HTTP_400_BAD_REQUEST, "Path is missing.")
        if path == '/':         # Can not make root dir.
            return api_error(status.HTTP_400_BAD_REQUEST, "Path is invalid.")
        if path[-1] == '/':     # Cut out last '/' if possible.
            path = path[:-1]

        username = request.user.username            
        operation = request.POST.get('operation', '')
        if operation.lower() == 'mkdir':
            if not is_repo_writable(repo.id, username):
                return api_error(status.HTTP_403_FORBIDDEN,
                                 'You do not have permission to create folder.')
            
            parent_dir = os.path.dirname(path)
            parent_dir_utf8 = parent_dir.encode('utf-8')
            new_dir_name = os.path.basename(path)
            new_dir_name = check_filename_with_rename(repo_id, parent_dir,
                                                      new_dir_name)
            new_dir_name_utf8 = new_dir_name.encode('utf-8')

            try:
                seafserv_threaded_rpc.post_dir(repo_id, parent_dir,
                                               new_dir_name, username)
            except SearpcError, e:
                return api_error(HTTP_520_OPERATION_FAILED,
                                 'Failed to make directory.')

            if request.GET.get('reloaddir', '').lower() == 'true':
                resp = reloaddir(request, repo_id, parent_dir)
            else:
                resp = Response('success', status=status.HTTP_201_CREATED)
                uri = reverse('DirView', args=[repo_id], request=request)
                resp['Location'] = uri + '?p=' + quote(parent_dir_utf8) + \
                    quote(new_dir_name_utf8)
            return resp
        # elif operation.lower() == 'rename':
        #     pass
        # elif operation.lower() == 'move':
        #     pass
        else:
            return api_error(status.HTTP_400_BAD_REQUEST,
                             "Operation not supported.")

    def delete(self, request, repo_id, format=None):
        # delete dir or file
        repo = get_repo(repo_id)
        if not repo:
            return api_error(status.HTTP_404_NOT_FOUND, 'Repo not found.')

        username = request.user.username
        if not is_repo_writable(repo.id, username):
            return api_error(status.HTTP_403_FORBIDDEN,
                             'You do not have permission to delete folder.')
        
        resp = check_repo_access_permission(request, repo)
        if resp:
            return resp

        path = request.GET.get('p', None)
        if not path:
            return api_error(status.HTTP_400_BAD_REQUEST, 'Path is missing.')

        if path == '/':         # Can not delete root path.
            return api_error(status.HTTP_400_BAD_REQUEST, 'Path is invalid.')

        if path[-1] == '/':     # Cut out last '/' if possible.
            path = path[:-1]

        parent_dir = os.path.dirname(path)
        parent_dir_utf8 = os.path.dirname(path).encode('utf-8')
        file_name_utf8 = os.path.basename(path).encode('utf-8')

        try:
            seafserv_threaded_rpc.del_file(repo_id, parent_dir_utf8,
                                           file_name_utf8, username)
        except SearpcError, e:
            return api_error(HTTP_520_OPERATION_FAILED,
                             "Failed to delete file.")

        return reloaddir_if_neccessary(request, repo_id, parent_dir)

class DirDownloadView(APIView):
    authentication_classes = (TokenAuthentication, )
    permission_classes = (IsAuthenticated,)
    throttle_classes = (UserRateThrottle, )

    def get(self, request, repo_id, format=None):
        repo = get_repo(repo_id)
        if not repo:
            return render_error(request, _(u'Library does not exist'))

        path = request.GET.get('p', None)
        assert path, 'path must be passed in the url'

        if path[-1] != '/':         # Normalize dir path
            path += '/'

        if len(path) > 1:
            dirname = os.path.basename(path.rstrip('/')) # Here use `rstrip` to cut out last '/' in path
        else:
            dirname = repo.name

        current_commit = get_commits(repo_id, 0, 1)[0]
        if not current_commit:
            return api_error(status.HTTP_500_INTERNAL_SERVER_ERROR,
                         'Failed to get current commit of repo %s.' % repo_id)

        try:
            dir_id = seafserv_threaded_rpc.get_dirid_by_path(current_commit.id,
                                                         path.encode('utf-8'))
        except SearpcError, e:
            return api_error(HTTP_520_OPERATION_FAILED,
                         "Failed to get dir id by path")

        if not dir_id:
            return api_error(status.HTTP_404_NOT_FOUND, "Path does not exist")

        try:
            total_size = seafserv_threaded_rpc.get_dir_size(dir_id)
        except Exception, e:
            logger.error(str(e))
            return api_error(status.HTTP_520_OPERATION_FAILED, "Internal error")

        if total_size > MAX_DOWNLOAD_DIR_SIZE:
            return render_error(request, _(u'Unable to download directory "%s": size is too large.') % dirname)

        token = seafserv_rpc.web_get_access_token(repo_id,
                                                  dir_id,
                                                  'download-dir',
                                                  request.user.username)

        redirect_url = gen_file_get_url(token, dirname)
        return HttpResponse(json.dumps(redirect_url), status=200, content_type=json_content_type)
    

class DirShareView(APIView):
    authentication_classes = (TokenAuthentication, )
    permission_classes = (IsAuthenticated,)
    throttle_classes = (UserRateThrottle, )

    # from seahub.share.view::gen_private_file_share
    def post(self, request, repo_id, format=None):
        emails = request.POST.getlist('emails', '')
        s_type = request.POST.get('s_type', '')
        path = request.POST.get('path', '')
        perm = request.POST.get('perm', 'r')
        file_or_dir = os.path.basename(path.rstrip('/'))
        username = request.user.username

        for email in [e.strip() for e in emails if e.strip()]:
            if not is_registered_user(email):
                continue
        
            if s_type == 'f':
                pfds = PrivateFileDirShare.objects.add_read_only_priv_file_share(
                    username, email, repo_id, path)
            elif s_type == 'd':
                pfds = PrivateFileDirShare.objects.add_private_dir_share(
                    username, email, repo_id, path, perm)
            else:
                continue

            # send a signal when sharing file successful
            share_file_to_user_successful.send(sender=None, priv_share_obj=pfds)
        return HttpResponse(json.dumps({}), status=200, content_type=json_content_type)
    

class DirSubRepoView(APIView):
    authentication_classes = (TokenAuthentication, )
    permission_classes = (IsAuthenticated,)
    throttle_classes = (UserRateThrottle, )

    # from seahub.views.ajax.py::sub_repo
    def get(self, request, repo_id, format=None):
        '''
        check if a dir has a corresponding sub_repo
        if it does not have, create one
        '''

        content_type = 'application/json; charset=utf-8'
        result = {}

        path = request.GET.get('p') 
        name = request.GET.get('name')
        if not (path and name):
            result['error'] = _('Argument missing')
            return HttpResponse(json.dumps(result), status=400, content_type=content_type)

        username = request.user.username

        # check if the sub-lib exist
        try:
            sub_repo = seafile_api.get_virtual_repo(repo_id, path, username)
        except SearpcError, e:
            result['error'] = e.msg
            return HttpResponse(json.dumps(result), status=500, content_type=content_type)

        if sub_repo:
            result['sub_repo_id'] = sub_repo.id
        else:
            # create a sub-lib
            try:
                # use name as 'repo_name' & 'repo_desc' for sub_repo
                sub_repo_id = seafile_api.create_virtual_repo(repo_id, path, name, name, username)
                result['sub_repo_id'] = sub_repo_id
            except SearpcError, e:
                result['error'] = e.msg
                return HttpResponse(json.dumps(result), status=500, content_type=content_type)

        return HttpResponse(json.dumps(result), content_type=content_type)

class SharedRepos(APIView):
    """
    List repos that a user share to others/groups/public.
    """
    authentication_classes = (TokenAuthentication, )
    permission_classes = (IsAuthenticated, )
    throttle_classes = (UserRateThrottle, )

    def get(self, request, format=None):
        username = request.user.username
        shared_repos = []

        shared_repos += list_share_repos(username, 'from_email', -1, -1)
        shared_repos += get_group_repos_by_owner(username)
        if not CLOUD_MODE:
            shared_repos += list_inner_pub_repos_by_owner(username)

        return HttpResponse(json.dumps(shared_repos, cls=SearpcObjEncoder),
                            status=200, content_type=json_content_type)

class BeShared(APIView):
    """
    List repos that others/groups share to user.
    """
    authentication_classes = (TokenAuthentication, )
    permission_classes = (IsAuthenticated, )
    throttle_classes = (UserRateThrottle, )

    def get(self, request, format=None):
        username = request.user.username
        shared_repos = []
        shared_repos += seafile_api.get_share_in_repo_list(username, -1, -1)

        joined_groups = get_personal_groups_by_user(username)
        for grp in joined_groups:
        # Get group repos, and for each group repos...
            for r_id in get_group_repoids(grp.id):
                # No need to list my own repo
                if seafile_api.is_repo_owner(username, r_id):
                    continue
                 # Convert repo properties due to the different collumns in Repo
                 # and SharedRepo
                r = get_repo(r_id)
                if not r:
                    continue
                r.repo_id = r.id
                r.repo_name = r.name
                r.repo_desc = r.desc
                cmmts = get_commits(r_id, 0, 1)
                last_commit = cmmts[0] if cmmts else None
                r.last_modified = last_commit.ctime if last_commit else 0
                r.share_type = 'group'
                r.user = seafile_api.get_repo_owner(r_id)
                r.user_perm = check_permission(r_id, username)
                shared_repos.append(r)

        if not CLOUD_MODE:
            shared_repos += list_inner_pub_repos(username)

        return HttpResponse(json.dumps(shared_repos, cls=SearpcObjEncoder),
                            status=200, content_type=json_content_type)

class PrivateFileDirShareEncoder(json.JSONEncoder):
    def default(self, obj):
        if not isinstance(obj, PrivateFileDirShare):
            return None
        return {'from_user':obj.from_user, 'to_user':obj.to_user, 'repo_id':obj.repo_id, 'path':obj.path, 'token':obj.token,
                'permission':obj.permission, 's_type':obj.s_type}

class SharedFilesView(APIView):
    authentication_classes = (TokenAuthentication, )
    permission_classes = (IsAuthenticated,)
    throttle_classes = (UserRateThrottle, )

    # from seahub.share.view::list_priv_shared_files
    def get(self, request, format=None):
        username = request.user.username

        # Private share out/in files.
        priv_share_out = PrivateFileDirShare.objects.list_private_share_out_by_user(username)
        for e in priv_share_out:
            e.file_or_dir = os.path.basename(e.path.rstrip('/'))
            e.repo = seafile_api.get_repo(e.repo_id)

        priv_share_in = PrivateFileDirShare.objects.list_private_share_in_by_user(username)
        for e in priv_share_in:
            e.file_or_dir = os.path.basename(e.path.rstrip('/'))
            e.repo = seafile_api.get_repo(e.repo_id)
    
        return HttpResponse(json.dumps({"priv_share_out": list(priv_share_out), "priv_share_in": list(priv_share_in)}, cls=PrivateFileDirShareEncoder),
                status=200, content_type=json_content_type)

    # from seahub.share.view:rm_private_file_share
    def delete(self, request, format=None):
        token = request.GET.get('t')
        try:
            pfs = PrivateFileDirShare.objects.get_priv_file_dir_share_by_token(token)
        except PrivateFileDirShare.DoesNotExist:
            return api_error(status.HTTP_404_NOT_FOUND, "Token does not exist")
    
        from_user = pfs.from_user
        to_user = pfs.to_user
        username = request.user.username

        if username == from_user or username == to_user:
            pfs.delete()
            return HttpResponse(json.dumps({}), status=200, content_type=json_content_type)    
        else:
            return api_error(status.HTTP_403_FORBIDDEN,
                             'You do not have permission to get repo.')
    
class VirtualRepos(APIView):
    authentication_classes = (TokenAuthentication, )
    permission_classes = (IsAuthenticated,)
    throttle_classes = (UserRateThrottle, )

    def get(self, request, format=None):
        content_type = 'application/json; charset=utf-8'
        result = {}

        username = request.user.username
        try:
            result['virtual-repos'] = seafile_api.get_virtual_repos_by_owner(username)
        except SearpcError, e:
            result['error'] = e.msg
            return HttpResponse(json.dumps(result), status=500, content_type=content_type)

        return HttpResponse(json.dumps(result, cls=SearpcObjEncoder), content_type=content_type)
    
class FileShareEncoder(json.JSONEncoder):
    def default(self, obj):
        if not isinstance(obj, FileShare):
            return None
        return {'username':obj.username, 'repo_id':obj.repo_id, 'path':obj.path, 'token':obj.token,
                'ctime':obj.ctime, 'view_cnt':obj.view_cnt, 's_type':obj.s_type}

class SharedLinksView(APIView):
    authentication_classes = (TokenAuthentication, )
    permission_classes = (IsAuthenticated,)
    throttle_classes = (UserRateThrottle, )

    # from seahub.share.view::list_shared_links
    def get(self, request, format=None):
        username = request.user.username

        fileshares = FileShare.objects.filter(username=username)
        p_fileshares = []           # personal file share
        for fs in fileshares:
            if is_personal_repo(fs.repo_id):  # only list files in personal repos
                r = seafile_api.get_repo(fs.repo_id)
                if not r:
                    fs.delete()
                    continue

                if fs.s_type == 'f':
                    if seafile_api.get_file_id_by_path(r.id, fs.path) is None:
                        fs.delete()
                        continue
                    fs.filename = os.path.basename(fs.path)
                    fs.shared_link = gen_file_share_link(fs.token) 
                else:
                    if seafile_api.get_dir_id_by_path(r.id, fs.path) is None:
                        fs.delete()
                        continue
                    fs.filename = os.path.basename(fs.path.rstrip('/'))
                    fs.shared_link = gen_dir_share_link(fs.token)
                fs.repo = r
                p_fileshares.append(fs)
        return HttpResponse(json.dumps({"fileshares": p_fileshares}, cls=FileShareEncoder), status=200, content_type=json_content_type)

    def delete(self, request, format=None):
        token = request.GET.get('t')
        FileShare.objects.filter(token=token).delete()
        return HttpResponse(json.dumps({}), status=200, content_type=json_content_type)		

class SharedRepo(APIView):
    """
    Support uniform interface for shared libraries.
    """
    authentication_classes = (TokenAuthentication, )
    permission_classes = (IsAuthenticated, )
    throttle_classes = (UserRateThrottle, )

    def delete(self, request, repo_id, format=None):
        """
        Unshare a library. Only repo owner can perform this operation.
        """
        username = request.user.username
        if not seafile_api.is_repo_owner(username, repo_id):
            return api_error(status.HTTP_403_FORBIDDEN,
                             'You do not have permission to unshare library.')

        share_type = request.GET.get('share_type', '')
        user = request.GET.get('user', '')
        group_id = request.GET.get('group_id', '')
        if not (share_type and user and group_id):
            return api_error(status.HTTP_400_BAD_REQUEST,
                             'share_type and user and group_id is required.')

        if share_type == 'personal':
            remove_share(repo_id, username, user)
        elif share_type == 'group':
            unshare_group_repo(repo_id, group_id, user)
        elif share_type == 'public':
            unset_inner_pub_repo(repo_id)
        else:
            return api_error(status.HTTP_400_BAD_REQUEST,
                             'share_type can only be personal or group or public.')

        return Response('success', status=status.HTTP_200_OK)

    def put(self, request, repo_id, format=None):
        """
        Share a repo to users/groups/public.
        """
        username = request.user.username
        if not seafile_api.is_repo_owner(username, repo_id):
            return api_error(status.HTTP_403_FORBIDDEN,
                             'You do not have permission to share library.')
        
        share_type = request.GET.get('share_type')
        user = request.GET.get('user')
        group_id = request.GET.get('group_id')
        permission = request.GET.get('permission')

        if permission !='rw' and permission != "r":
            return api_error(status.HTTP_400_BAD_REQUEST,
                             'Permission need to be rw or r.')

        if share_type == 'personal':
            if not is_registered_user(user) :
                return api_error(status.HTTP_400_BAD_REQUEST,
                                 'User does not exist')
            try :
                from_email = seafile_api.get_repo_owner(repo_id)
                seafserv_threaded_rpc.add_share(repo_id, from_email, user,
                                                permission)
            except SearpcError, e:
                return api_error(status.HTTP_500_INTERNAL_SERVER_ERROR,
                                 "Searpc Error: " + e.msg)

        elif share_type == 'group':
            try:
                group_id = int(group_id)
            except ValueError:
                return api_error(status.HTTP_400_BAD_REQUEST,
                                 'Group id must be integer.')

            from_email = seafile_api.get_repo_owner(repo_id)
            group = get_group(group_id)
            if not group:
                return api_error(status.HTTP_400_BAD_REQUEST,
                                 'Group does not exist .')
            try:
                seafile_api.group_share_repo(repo_id, int(group_id),
                                             from_email, permission)
            except SearpcError, e:
                return api_error(status.HTTP_500_INTERNAL_SERVER_ERROR,
                                 "Searpc Error: " + e.msg)

        elif share_type == 'public':
            if not CLOUD_MODE:
                try:
                    seafserv_threaded_rpc.set_inner_pub_repo(repo_id, permission)
                except SearpcError, e:
                    return api_error(status.HTTP_500_INTERNAL_SERVER_ERROR,
                                     "Searpc Error: " + e.msg)
        else :
            return api_error(status.HTTP_400_BAD_REQUEST,
                    'share_type can only be personal or group or public.')

        return Response('success', status=status.HTTP_200_OK)

def api_pre_events(event_groups):
    for g in event_groups:
        for e in g["events"]:
            if e.etype != "repo-delete":
                e.link = "api://repos/%s" % e.repo_id

            if e.etype == "repo-update":
                api_convert_desc_link(e)


def activity(request):
    if not EVENTS_ENABLED:
        events = None
        return render_to_response('api2/events.html', {
            "events":events,
            }, context_instance=RequestContext(request))

    email = request.user.username
    events_count = 15
    events, events_more_offset = get_user_events(email, 0, events_count)
    events_more = True if len(events) == events_count else False
    event_groups = group_events_data(events)
    api_pre_events(event_groups)

    return render_to_response('api2/events.html', {
            "events": events,
            "events_more_offset": events_more_offset,
            "events_more": events_more,
            "event_groups": event_groups,
            "events_count": events_count,
            }, context_instance=RequestContext(request))


def events(request):
    events_count = 15
    username = request.user.username
    start = int(request.GET.get('start', 0))

    events, start = get_user_events(username, start, events_count)
    events_more = True if len(events) == events_count else False

    event_groups = group_events_data(events)

    api_pre_events(event_groups)
    ctx = {'event_groups': event_groups}
    html = render_to_string("api2/events_body.html", ctx)

    return HttpResponse(json.dumps({'html':html, 'events_more':events_more,
                                    'new_start': start}),
                            content_type='application/json; charset=utf-8')


@group_check
def group_discuss(request, group):
    username = request.user.username
    if request.method == 'POST':
        # only login user can post to public group
        if group.view_perm == "pub" and not request.user.is_authenticated():
            raise Http404

        msg = request.POST.get('message')
        message = GroupMessage()
        message.group_id = group.id
        message.from_email = request.user.username
        message.message = msg
        message.save()

        # send signal
        grpmsg_added.send(sender=GroupMessage, group_id=group.id,
                              from_email=username)

        repo_id = request.POST.get('repo_id', None)
        path = request.POST.get('path', None)
        if repo_id and path:
            # save attachment
            ma = MessageAttachment(group_message=message, repo_id=repo_id,
                                   attach_type='file', path=path,
                                   src='recommend')
            ma.save()

            # save discussion
            fd = FileDiscuss(group_message=message, repo_id=repo_id, path=path)
            fd.save()
        
        ctx = {}
        ctx['msg'] = message
        html = render_to_string("api2/discussion_posted.html", ctx)
        serialized_data = json.dumps({"html": html})
        return HttpResponse(serialized_data, content_type="application/json; charset=utf-8")

    # remove user notifications
    UserNotification.objects.filter(to_user=username, msg_type='group_msg',
                                    detail=str(group.id)).delete()

    group_msgs = get_group_msgs(group.id, page=1, username=request.user.username)

    return render_to_response("api2/discussions.html", {
            "group" : group,
            "group_msgs": group_msgs,
            }, context_instance=RequestContext(request))


def get_group_msgs(groupid, page, username):

    # Show 15 group messages per page.
    paginator = Paginator(GroupMessage.objects.filter(
            group_id=groupid).order_by('-timestamp'), 15)

    # If page request (9999) is out of range, return None
    try:
        group_msgs = paginator.page(page)
    except (EmptyPage, InvalidPage):
        return None

    # Force evaluate queryset to fix some database error for mysql.
    group_msgs.object_list = list(group_msgs.object_list)

    attachments = MessageAttachment.objects.filter(group_message__in=group_msgs.object_list)

    msg_replies = MessageReply.objects.filter(reply_to__in=group_msgs.object_list)
    reply_to_list = [ r.reply_to_id for r in msg_replies ]

    for msg in group_msgs.object_list:
        msg.reply_cnt = reply_to_list.count(msg.id)
        msg.replies = []
        for r in msg_replies:
            if msg.id == r.reply_to_id:
                msg.replies.append(r)
        msg.replies = msg.replies[-3:]

        for att in attachments:
            if att.group_message_id != msg.id:
                continue

            # Attachment name is file name or directory name.
            # If is top directory, use repo name instead.
            path = att.path
            if path == '/':
                repo = get_repo(att.repo_id)
                if not repo:
                    # TODO: what should we do here, tell user the repo
                    # is no longer exists?
                    continue
                att.name = repo.name
            else:
                path = path.rstrip('/') # cut out last '/' if possible
                att.name = os.path.basename(path)

            # Load to discuss page if attachment is a image and from recommend.
            if att.attach_type == 'file' and att.src == 'recommend':
                att.filetype, att.fileext = get_file_type_and_ext(att.name)
                if att.filetype == IMAGE:
                    att.obj_id = get_file_id_by_path(att.repo_id, path)
                    if not att.obj_id:
                        att.err = _(u'File does not exist')
                    else:
                        att.token = seafserv_rpc.web_get_access_token(att.repo_id, att.obj_id,
                                                         'view', username)
                        att.img_url = gen_file_get_url(att.token, att.name)

            msg.attachment = att

    return group_msgs

@group_check
def more_discussions(request, group):
    content_type = 'application/json; charset=utf-8'
    try:
        page = int(request.GET.get('page'))
    except ValueError:
        page = 2

    group_msgs = get_group_msgs(group.id, page, request.user.username)
    if group_msgs.has_next():
        next_page = group_msgs.next_page_number()
    else:
        next_page = None

    html = render_to_string('api2/discussions_body.html', {"group_msgs": group_msgs}, context_instance=RequestContext(request))
    return HttpResponse(json.dumps({"html": html, 'next_page': next_page}), content_type=content_type)

def discussion(request, msg_id):
    try:
        msg = GroupMessage.objects.get(id=msg_id)
    except GroupMessage.DoesNotExist:
        raise Http404

    try:
        att = MessageAttachment.objects.get(group_message_id=msg_id)
    except MessageAttachment.DoesNotExist:
        att = None

    if att:
        path = att.path
        if path == '/':
            repo = get_repo(att.repo_id)
            if repo:
                att.name = repo.name
            else:
                att.err = _(u'the libray does not exist')
        else:
            path = path.rstrip('/') # cut out last '/' if possible
            att.name = os.path.basename(path)

        # Load to discuss page if attachment is a image and from recommend.
        if att.attach_type == 'file' and att.src == 'recommend':
            att.filetype, att.fileext = get_file_type_and_ext(att.name)
            if att.filetype == IMAGE:
                att.obj_id = get_file_id_by_path(att.repo_id, path)
                if not att.obj_id:
                    att.err = _(u'File does not exist')
                else:
                    att.token = seafserv_rpc.web_get_access_token(att.repo_id, att.obj_id,
                                                     'view', request.user.username)
                    att.img_url = gen_file_get_url(att.token, att.name)

        msg.attachment = att

    msg.replies = MessageReply.objects.filter(reply_to=msg)
    msg.reply_cnt = len(msg.replies)

    return render_to_response("api2/discussion.html", {
            "msg": msg,
            }, context_instance=RequestContext(request))


def msg_reply(request, msg_id):
    """Show group message replies, and process message reply in ajax"""

    content_type = 'application/json; charset=utf-8'
    ctx = {}
    try:
        group_msg = GroupMessage.objects.get(id=msg_id)
    except GroupMessage.DoesNotExist:
        raise Http404

    msg = request.POST.get('message')
    msg_reply = MessageReply()
    msg_reply.reply_to = group_msg
    msg_reply.from_email = request.user.username
    msg_reply.message = msg
    msg_reply.save()

    # send signal if reply other's message
    if group_msg.from_email != request.user.username:
        grpmsg_reply_added.send(sender=MessageReply,
                                msg_id=msg_id,
                                from_email=request.user.username)
    replies = MessageReply.objects.filter(reply_to=group_msg)
    r_num = len(replies)
    ctx['r'] = msg_reply
    html = render_to_string("api2/reply.html", ctx)
    serialized_data = json.dumps({"html": html})
    return HttpResponse(serialized_data, content_type=content_type)


def repo_history_changes(request, repo_id):
    changes = {}
    content_type = 'application/json; charset=utf-8'

    if not access_to_repo(request, repo_id, ''):
        return HttpResponse(json.dumps({"err": _(u'Permission denied')}), status=400, content_type=content_type)

    repo = get_repo(repo_id)
    if not repo:
        return HttpResponse(json.dumps({"err": _(u'Library does not exist')}), status=400, content_type=content_type)

    if repo.encrypted and not is_passwd_set(repo_id, request.user.username):
        return HttpResponse(json.dumps({"err": _(u'Library is encrypted')}), status=400, content_type=content_type)

    commit_id = request.GET.get('commit_id', '')
    if not commit_id:
        return HttpResponse(json.dumps({"err": _(u'Invalid argument')}), status=400, content_type=content_type)

    changes = get_diff(repo_id, '', commit_id)

    c = get_commit(commit_id)
    if c.parent_id is None:
        # A commit is a first commit only if its parent id is None.
        changes['cmt_desc'] = repo.desc
    elif c.second_parent_id is None:
        # Normal commit only has one parent.
        if c.desc.startswith('Changed library'):
            changes['cmt_desc'] = _('Changed library name or description')
    else:
        # A commit is a merge only if it has two parents.
        changes['cmt_desc'] = _('No conflict in the merge.')
    for k in changes:
        changes[k] = [f.replace ('a href="/', 'a class="normal" href="api://') for f in changes[k] ]

    html = render_to_string('api2/event_details.html', {'changes': changes})
    return HttpResponse(json.dumps({"html": html}), content_type=content_type)


def msg_reply_new(request):
    notes = UserNotification.objects.filter(to_user=request.user.username)
    grpmsg_reply_list = [ n.detail for n in notes if n.msg_type == 'grpmsg_reply']
    group_msgs = []
    for msg_id in grpmsg_reply_list:
        try:
            m = GroupMessage.objects.get(id=msg_id)
        except GroupMessage.DoesNotExist:
            continue
        else:
            # get group name
            group = get_group(m.group_id)
            if not group:
                continue
            m.group_name = group.group_name
            
            # get attachement
            attachment = get_first_object_or_none(m.messageattachment_set.all())
            if attachment:
                path = attachment.path
                if path == '/':
                    repo = get_repo(attachment.repo_id)
                    if not repo:
                        continue
                    attachment.name = repo.name
                else:
                    attachment.name = os.path.basename(path)
                m.attachment = attachment

            # get message replies
            reply_list = MessageReply.objects.filter(reply_to=m)
            m.reply_cnt = reply_list.count()
            if m.reply_cnt > 3:
                m.replies = reply_list[m.reply_cnt - 3:]
            else:
                m.replies = reply_list

            group_msgs.append(m)

    # remove new group msg reply notification
    UserNotification.objects.filter(to_user=request.user.username,
                                    msg_type='grpmsg_reply').delete()
    
    return render_to_response("api2/new_msg_reply.html", {
            'group_msgs': group_msgs,
            }, context_instance=RequestContext(request))


class Groups(APIView):
    authentication_classes = (TokenAuthentication, )
    permission_classes = (IsAuthenticated,)
    throttle_classes = (UserRateThrottle, )

    def get(self, request, format=None):
        email = request.user.username
        group_json = []

        joined_groups = get_personal_groups_by_user(email)
        grpmsgs = {}
        for g in joined_groups:
            grpmsgs[g.id] = 0;

        notes = UserNotification.objects.filter(to_user=request.user.username)
        replynum = 0;
        for n in notes:
            if n.msg_type == 'group_msg':
                gid = int(n.detail)
                if gid not in grpmsgs:
                    continue
                grpmsgs[gid] = grpmsgs[gid] + 1;
            elif n.msg_type == 'grpmsg_reply':
                replynum = replynum + 1

        for g in joined_groups:
            msg = GroupMessage.objects.filter(group_id=g.id).order_by('-timestamp')[:1]
            mtime = 0
            if len(msg) >= 1:
                mtime = int(time.mktime(msg[0].timestamp.timetuple()))
            group = {
                "id":g.id,
                "name":g.group_name,
                "creator":g.creator_name,
                "ctime":g.timestamp,
                "mtime":mtime,
                "msgnum":grpmsgs[g.id],
                }
            group_json.append(group)
        res = {"groups": group_json, "replynum":replynum}
        return Response(res)

    def put(self, request, format=None):
        # modified slightly from groups/views.py::group_list
        """
        Add a new group.
        """
        result = {}
        content_type = 'application/json; charset=utf-8'

        # check plan
        num_of_groups = getattr(request.user, 'num_of_groups', -1)
        if num_of_groups > 0:
            username = request.user.username
            current_groups = len(get_personal_groups_by_user(username))
            if current_groups > num_of_groups:
                result['error'] = 'You can only create %d groups.' % num_of_groups
                return HttpResponse(json.dumps(result), status=500,
                                    content_type=content_type)
        
        group_name = request.DATA.get('group_name', None);

        # Check whether group name is duplicated.
        if request.cloud_mode:
            checked_groups = get_personal_groups_by_user(username)
        else:
            checked_groups = get_personal_groups(-1, -1)
        for g in checked_groups:
            if g.group_name == group_name:
                result['error'] = 'There is already a group with that name.'
                return HttpResponse(json.dumps(result), status=400,
                                    content_type=content_type)

        # Group name is valid, create that group.
        try:
            group_id = ccnet_threaded_rpc.create_group(group_name.encode('utf-8'),
                                                request.user.username)
            return HttpResponse(json.dumps({'success': True, 'group_id': group_id}),
                            content_type=content_type)
        except SearpcError, e:
            result['error'] = e.msg
            return HttpResponse(json.dumps(result), status=500,
                                content_type=content_type)

class AjaxEvents(APIView):
    authentication_classes = (TokenAuthentication, )
    permission_classes = (IsAuthenticated,)
    throttle_classes = (UserRateThrottle, )

    def get(self, request, format=None):
        return events(request)

class AjaxDiscussions(APIView):
    authentication_classes = (TokenAuthentication, )
    permission_classes = (IsAuthenticated,)
    throttle_classes = (UserRateThrottle, )

    def get(self, request, group_id, format=None):
        return more_discussions(request, group_id)

class ActivityHtml(APIView):
    authentication_classes = (TokenAuthentication, )
    permission_classes = (IsAuthenticated,)
    throttle_classes = (UserRateThrottle, )

    def get(self, request, format=None):
        return activity(request)

class NewReplyHtml(APIView):
    authentication_classes = (TokenAuthentication, )
    permission_classes = (IsAuthenticated,)
    throttle_classes = (UserRateThrottle, )

    def get(self, request, format=None):
        return msg_reply_new(request)

class DiscussionsHtml(APIView):
    authentication_classes = (TokenAuthentication, )
    permission_classes = (IsAuthenticated,)
    throttle_classes = (UserRateThrottle, )

    def get(self, request, group_id, format=None):
        return group_discuss(request, group_id)

    def post(self, request, group_id, format=None):
        return group_discuss(request, group_id)


class DiscussionHtml(APIView):
    authentication_classes = (TokenAuthentication, )
    permission_classes = (IsAuthenticated,)
    throttle_classes = (UserRateThrottle, )

    def get(self, request, msg_id, format=None):
        return discussion(request, msg_id)

    def post(self, request, msg_id, format=None):
        return msg_reply (request, msg_id)


class RepoHistoryChangeHtml(APIView):
    authentication_classes = (TokenAuthentication, )
    permission_classes = (IsAuthenticated,)
    throttle_classes = (UserRateThrottle, )

    def get(self, request, repo_id, format=None):
        return api_repo_history_changes (request, repo_id)


#Following is only for debug
from seahub.auth.decorators import login_required
@login_required
def activity2(request):
    return activity(request)

@login_required
def discussions2(request, group_id):
    return group_discuss(request, group_id)

@login_required
def more_discussions2(request, group_id):
    return more_discussions(request, group_id)

@login_required
def discussion2(request, msg_id):
    return discussion(request, msg_id)

@login_required
def events2(request):
    return events(request)

@login_required
def api_repo_history_changes(request, repo_id):
    return repo_history_changes(request, repo_id)

@login_required
def api_msg_reply(request, msg_id):
    return msg_reply(request, msg_id)

@login_required
def api_new_replies(request):
    return msg_reply_new(request)<|MERGE_RESOLUTION|>--- conflicted
+++ resolved
@@ -68,11 +68,8 @@
     list_share_repos, get_group_repos_by_owner, get_group_repoids, list_inner_pub_repos_by_owner,\
     list_inner_pub_repos,remove_share, unshare_group_repo, unset_inner_pub_repo, get_user_quota, \
     get_user_share_usage, get_user_quota_usage, CALC_SHARE_USAGE, get_group, \
-<<<<<<< HEAD
-    get_commit, get_file_id_by_path, MAX_DOWNLOAD_DIR_SIZE, edit_repo
-=======
-    get_commit, get_file_id_by_path, MAX_DOWNLOAD_DIR_SIZE, ccnet_threaded_rpc
->>>>>>> 31da5445
+    get_commit, get_file_id_by_path, MAX_DOWNLOAD_DIR_SIZE, edit_repo, \
+    ccnet_threaded_rpc
 from seaserv import seafile_api
 
 
@@ -2233,8 +2230,8 @@
                 result['error'] = 'You can only create %d groups.' % num_of_groups
                 return HttpResponse(json.dumps(result), status=500,
                                     content_type=content_type)
-        
-        group_name = request.DATA.get('group_name', None);
+
+        group_name = request.DATA.get('group_name', None)
 
         # Check whether group name is duplicated.
         if request.cloud_mode:
@@ -2250,9 +2247,9 @@
         # Group name is valid, create that group.
         try:
             group_id = ccnet_threaded_rpc.create_group(group_name.encode('utf-8'),
-                                                request.user.username)
+                                                       request.user.username)
             return HttpResponse(json.dumps({'success': True, 'group_id': group_id}),
-                            content_type=content_type)
+                                content_type=content_type)
         except SearpcError, e:
             result['error'] = e.msg
             return HttpResponse(json.dumps(result), status=500,
