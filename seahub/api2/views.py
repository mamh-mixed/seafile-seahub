# Copyright (c) 2012-2016 Seafile Ltd.
# encoding: utf-8
import logging
import os
import stat
import json
import datetime
import posixpath
import re
from dateutil.relativedelta import relativedelta
from urllib2 import quote

from rest_framework import parsers
from rest_framework import status
from rest_framework import renderers
from rest_framework.authentication import SessionAuthentication
from rest_framework.permissions import IsAuthenticated, IsAdminUser
from rest_framework.reverse import reverse
from rest_framework.response import Response

from django.contrib.auth.hashers import check_password
from django.contrib.sites.models import RequestSite
from django.db import IntegrityError
from django.db.models import F
from django.http import HttpResponse
from django.template import RequestContext
from django.template.loader import render_to_string
from django.template.defaultfilters import filesizeformat
from django.shortcuts import render_to_response
from django.utils import timezone
from django.utils.translation import ugettext as _

from .throttling import ScopedRateThrottle, AnonRateThrottle, UserRateThrottle
from .authentication import TokenAuthentication
from .serializers import AuthTokenSerializer
from .utils import get_diff_details, \
    api_error, get_file_size, prepare_starred_files, \
    get_groups, prepare_events, \
    api_group_check, get_timestamp, json_response, is_seafile_pro

from seahub.wopi.utils import get_wopi_dict
from seahub.api2.base import APIView
from seahub.api2.models import TokenV2, DESKTOP_PLATFORMS
from seahub.avatar.templatetags.avatar_tags import api_avatar_url, avatar
from seahub.avatar.templatetags.group_avatar_tags import api_grp_avatar_url, \
        grp_avatar
from seahub.base.accounts import User
from seahub.base.models import UserStarredFiles, DeviceToken
from seahub.base.templatetags.seahub_tags import email2nickname, \
    translate_seahub_time, translate_commit_desc_escape, \
    email2contact_email
from seahub.group.views import remove_group_common, \
    rename_group_with_new_name, is_group_staff
from seahub.group.utils import BadGroupNameError, ConflictGroupNameError, \
    validate_group_name
from seahub.thumbnail.utils import generate_thumbnail
from seahub.notifications.models import UserNotification
from seahub.options.models import UserOptions
from seahub.profile.models import Profile, DetailedProfile
from seahub.signals import (repo_created, repo_deleted)
from seahub.share.models import FileShare, OrgFileShare, UploadLinkShare
from seahub.utils import gen_file_get_url, gen_token, gen_file_upload_url, \
    check_filename_with_rename, is_valid_username, EVENTS_ENABLED, \
    get_user_events, EMPTY_SHA1, get_ccnet_server_addr_port, is_pro_version, \
    gen_block_get_url, get_file_type_and_ext, HAS_FILE_SEARCH, \
    gen_file_share_link, gen_dir_share_link, is_org_context, gen_shared_link, \
    get_org_user_events, calculate_repos_last_modify, send_perm_audit_msg, \
    gen_shared_upload_link, convert_cmmt_desc_link, is_valid_dirent_name, \
    is_org_repo_creation_allowed, is_windows_operating_system
from seahub.utils.devices import do_unlink_device
from seahub.utils.repo import get_sub_repo_abbrev_origin_path
from seahub.utils.star import star_file, unstar_file
from seahub.utils.file_types import DOCUMENT
from seahub.utils.file_size import get_file_size_unit
from seahub.utils.timeutils import utc_to_local, datetime_to_isoformat_timestr
from seahub.views import is_registered_user, check_file_lock, \
    group_events_data, get_diff, create_default_library, \
    list_inner_pub_repos, check_folder_permission
from seahub.views.ajax import get_groups_by_user, get_group_repos
from seahub.views.file import get_file_view_path_and_perm, send_file_access_msg
if HAS_FILE_SEARCH:
    from seahub_extra.search.views import search_keyword
from seahub.utils import HAS_OFFICE_CONVERTER
if HAS_OFFICE_CONVERTER:
    from seahub.utils import query_office_convert_status, prepare_converted_html
import seahub.settings as settings
from seahub.settings import THUMBNAIL_EXTENSION, THUMBNAIL_ROOT, \
    FILE_LOCK_EXPIRATION_DAYS, \
    ENABLE_THUMBNAIL, ENABLE_FOLDER_PERM
try:
    from seahub.settings import CLOUD_MODE
except ImportError:
    CLOUD_MODE = False
try:
    from seahub.settings import MULTI_TENANCY
except ImportError:
    MULTI_TENANCY = False
try:
    from seahub.settings import ORG_MEMBER_QUOTA_DEFAULT
except ImportError:
    ORG_MEMBER_QUOTA_DEFAULT = None

try:
    from seahub.settings import ENABLE_OFFICE_WEB_APP
except ImportError:
    ENABLE_OFFICE_WEB_APP = False

try:
    from seahub.settings import OFFICE_WEB_APP_FILE_EXTENSION
except ImportError:
    OFFICE_WEB_APP_FILE_EXTENSION = ()

from pysearpc import SearpcError, SearpcObjEncoder
import seaserv
from seaserv import seafserv_threaded_rpc, \
    get_personal_groups_by_user, get_session_info, is_personal_repo, \
    get_repo, check_permission, get_commits, is_passwd_set,\
    check_quota, list_share_repos, get_group_repos_by_owner, get_group_repoids, \
    is_group_user, remove_share, get_group, \
    get_commit, get_file_id_by_path, MAX_DOWNLOAD_DIR_SIZE, edit_repo, \
    ccnet_threaded_rpc, get_personal_groups, seafile_api, \
    create_org, ccnet_api

from constance import config

logger = logging.getLogger(__name__)
json_content_type = 'application/json; charset=utf-8'

# Define custom HTTP status code. 4xx starts from 440, 5xx starts from 520.
HTTP_440_REPO_PASSWD_REQUIRED = 440
HTTP_441_REPO_PASSWD_MAGIC_REQUIRED = 441
HTTP_520_OPERATION_FAILED = 520

########## Test
class Ping(APIView):
    """
    Returns a simple `pong` message when client calls `api2/ping/`.
    For example:
        curl http://127.0.0.1:8000/api2/ping/
    """
    throttle_classes = (ScopedRateThrottle, )
    throttle_scope = 'ping'

    def get(self, request, format=None):
        return Response('pong')

    def head(self, request, format=None):
        return Response(headers={'foo': 'bar',})

class AuthPing(APIView):
    """
    Returns a simple `pong` message when client provided an auth token.
    For example:
        curl -H "Authorization: Token 9944b09199c62bcf9418ad846dd0e4bbdfc6ee4b" http://127.0.0.1:8000/api2/auth/ping/
    """
    authentication_classes = (TokenAuthentication, )
    permission_classes = (IsAuthenticated,)
    throttle_classes = (UserRateThrottle, )

    def get(self, request, format=None):
        return Response('pong')

########## Token
class ObtainAuthToken(APIView):
    """
    Returns auth token if username and password are valid.
    For example:
        curl -d "username=foo@example.com&password=123456" http://127.0.0.1:8000/api2/auth-token/
    """
    throttle_classes = (AnonRateThrottle, )
    permission_classes = ()
    parser_classes = (parsers.FormParser, parsers.MultiPartParser, parsers.JSONParser,)
    renderer_classes = (renderers.JSONRenderer,)

    def post(self, request):
        context = { 'request': request }
        serializer = AuthTokenSerializer(data=request.data, context=context)
        if serializer.is_valid():
            key = serializer.validated_data
            return Response({'token': key})
        headers = {}
        if serializer.two_factor_auth_failed:
            # Add a special response header so the client knows to ask the user
            # for the 2fa token.
            headers = {
                'X-Seafile-OTP': 'required',
            }

        return Response(serializer.errors,
                        status=status.HTTP_400_BAD_REQUEST,
                        headers=headers)

########## Accounts
class Accounts(APIView):
    """List all accounts.
    Administrator permission is required.
    """
    authentication_classes = (TokenAuthentication, )
    permission_classes = (IsAdminUser, )
    throttle_classes = (UserRateThrottle, )

    def get(self, request, format=None):
        # list accounts
        start = int(request.GET.get('start', '0'))
        limit = int(request.GET.get('limit', '100'))
        # reading scope user list
        scope = request.GET.get('scope', None)

        accounts_ldapimport = []
        accounts_ldap = []
        accounts_db = []
        if scope:
            scope = scope.upper()
            if scope == 'LDAP':
                accounts_ldap = ccnet_api.get_emailusers('LDAP', start, limit)
            elif scope == 'LDAPIMPORT':
                accounts_ldapimport = ccnet_api.get_emailusers('LDAPImport', start, limit)
            elif scope == 'DB':
                accounts_db = ccnet_api.get_emailusers('DB', start, limit)
            else:
                return api_error(status.HTTP_400_BAD_REQUEST, "%s is not a valid scope value" % scope)
        else:
            # old way - search first in LDAP if available then DB if no one found
            accounts_ldap = seaserv.get_emailusers('LDAP', start, limit)
            if len(accounts_ldap) == 0:
                accounts_db = seaserv.get_emailusers('DB', start, limit)

        accounts_json = []
        for account in accounts_ldap:
            accounts_json.append({'email': account.email, 'source' : 'LDAP'})

        for account in accounts_ldapimport:
            accounts_json.append({'email': account.email, 'source' : 'LDAPImport'})

        for account in accounts_db:
            accounts_json.append({'email': account.email, 'source' : 'DB'})

        return Response(accounts_json)


class AccountInfo(APIView):
    """ Show account info.
    """
    authentication_classes = (TokenAuthentication, )
    permission_classes = (IsAuthenticated,)
    throttle_classes = (UserRateThrottle, )

    def get(self, request, format=None):
        info = {}
        email = request.user.username
        p = Profile.objects.get_profile_by_user(email)
        d_p = DetailedProfile.objects.get_detailed_profile_by_user(email)

        info['email'] = email
        info['name'] = email2nickname(email)
        info['total'] = seafile_api.get_user_quota(email)
        info['usage'] = seafile_api.get_user_self_usage(email)
        info['login_id'] = p.login_id if p and p.login_id else ""
        info['department'] = d_p.department if d_p else ""
        info['contact_email'] = p.contact_email if p else ""
        info['institution'] = p.institution if p and p.institution else ""

        return Response(info)

class RegDevice(APIView):
    """Reg device for iOS push notification.
    """
    authentication_classes = (TokenAuthentication, )
    permission_classes = (IsAuthenticated,)
    throttle_classes = (UserRateThrottle, )

    def post(self, request, format=None):
        version = request.POST.get('version')
        platform = request.POST.get('platform')
        pversion = request.POST.get('pversion')
        devicetoken = request.POST.get('deviceToken')
        if not devicetoken or not version or not platform or not pversion:
            return api_error(status.HTTP_400_BAD_REQUEST, "Missing argument")

        token, modified = DeviceToken.objects.get_or_create(
            token=devicetoken, user=request.user.username)
        if token.version != version:
            token.version = version
            modified = True
        if token.pversion != pversion:
            token.pversion = pversion
            modified = True
        if token.platform != platform:
            token.platform = platform
            modified = True

        if modified:
            token.save()
        return Response("success")


class Search(APIView):
    """ Search all the repos
    """
    authentication_classes = (TokenAuthentication, )
    permission_classes = (IsAuthenticated,)
    throttle_classes = (UserRateThrottle, )

    def get(self, request, format=None):
        if not HAS_FILE_SEARCH:
            return api_error(status.HTTP_404_NOT_FOUND, "Search not supported")

        keyword = request.GET.get('q', None)
        if not keyword:
            return api_error(status.HTTP_400_BAD_REQUEST, "Missing argument")

        search_repo = request.GET.get('search_repo', None) # val: 'all' or 'search_repo_id'
        if search_repo and search_repo != 'all':

            try:
                repo = seafile_api.get_repo(search_repo)
            except Exception as e:
                logger.error(e)
                error_msg = 'Internal Server Error'
                return api_error(status.HTTP_500_INTERNAL_SERVER_ERROR, error_msg)

            if not repo:
                error_msg = 'Library %s not found.' % search_repo
                return api_error(status.HTTP_404_NOT_FOUND, error_msg)

        results, total, has_more = search_keyword(request, keyword)
        for e in results:
            e.pop('repo', None)
            e.pop('exists', None)
            e.pop('last_modified_by', None)
            e.pop('name_highlight', None)
            e.pop('score', None)
            try:
                path = e['fullpath']
                file_id = seafile_api.get_file_id_by_path(e['repo_id'], path)
                e['oid'] = file_id
                repo = get_repo(e['repo_id'])
                e['repo_name'] = repo.name
                e['size'] = get_file_size(repo.store_id, repo.version, file_id)
            except SearpcError as e:
                logger.error(e)
                pass

        res = { "total":total, "results":results, "has_more":has_more }
        return Response(res)

########## Repo related
def repo_download_info(request, repo_id, gen_sync_token=True):
    repo = get_repo(repo_id)
    if not repo:
        return api_error(status.HTTP_404_NOT_FOUND, 'Library not found.')

    # generate download url for client
    relay_id = get_session_info().id
    addr, port = get_ccnet_server_addr_port()
    email = request.user.username
    if gen_sync_token:
        token = seafile_api.generate_repo_token(repo_id, email)
    else:
        token = ''
    repo_name = repo.name
    repo_desc = repo.desc
    repo_size = repo.size
    repo_size_formatted = filesizeformat(repo.size)
    enc = 1 if repo.encrypted else ''
    magic = repo.magic if repo.encrypted else ''
    random_key = repo.random_key if repo.random_key else ''
    enc_version = repo.enc_version
    repo_version = repo.version

    calculate_repos_last_modify([repo])

    info_json = {
        'relay_id': relay_id,
        'relay_addr': addr,
        'relay_port': port,
        'email': email,
        'token': token,
        'repo_id': repo_id,
        'repo_name': repo_name,
        'repo_desc': repo_desc,
        'repo_size': repo_size,
        'repo_size_formatted': repo_size_formatted,
        'mtime': repo.latest_modify,
        'mtime_relative': translate_seahub_time(repo.latest_modify),
        'encrypted': enc,
        'enc_version': enc_version,
        'magic': magic,
        'random_key': random_key,
        'repo_version': repo_version,
        'head_commit_id': repo.head_cmmt_id,
        }
    return Response(info_json)

class Repos(APIView):
    authentication_classes = (TokenAuthentication, SessionAuthentication)
    permission_classes = (IsAuthenticated,)
    throttle_classes = (UserRateThrottle, )

    def get(self, request, format=None):
        # parse request params
        filter_by = {
            'mine': False,
            'shared': False,
            'group': False,
            'org': False,
        }

        rtype = request.GET.get('type', "")
        if not rtype:
            # set all to True, no filter applied
            filter_by = filter_by.fromkeys(filter_by.iterkeys(), True)

        for f in rtype.split(','):
            f = f.strip()
            filter_by[f] = True

        email = request.user.username

        # Use dict to reduce memcache fetch cost in large for-loop.
        contact_email_dict = {}
        nickname_dict = {}

        repos_json = []
        if filter_by['mine']:
            if is_org_context(request):
                org_id = request.user.org.org_id
                owned_repos = seafile_api.get_org_owned_repo_list(org_id,
                        email, ret_corrupted=True)
            else:
                owned_repos = seafile_api.get_owned_repo_list(email,
                        ret_corrupted=True)

            # Reduce memcache fetch ops.
            modifiers_set = set([x.last_modifier for x in owned_repos])
            for e in modifiers_set:
                if e not in contact_email_dict:
                    contact_email_dict[e] = email2contact_email(e)
                if e not in nickname_dict:
                    nickname_dict[e] = email2nickname(e)

            owned_repos.sort(lambda x, y: cmp(y.last_modify, x.last_modify))
            for r in owned_repos:
                # do not return virtual repos
                if r.is_virtual:
                    continue

                repo = {
                    "type": "repo",
                    "id": r.id,
                    "owner": email,
                    "name": r.name,
                    "mtime": r.last_modify,
                    "modifier_email": r.last_modifier,
                    "modifier_contact_email": contact_email_dict.get(r.last_modifier, ''),
                    "modifier_name": nickname_dict.get(r.last_modifier, ''),
                    "mtime_relative": translate_seahub_time(r.last_modify),
                    "size": r.size,
                    "size_formatted": filesizeformat(r.size),
                    "encrypted": r.encrypted,
                    "permission": 'rw',  # Always have read-write permission to owned repo
                    "virtual": False,
                    "root": '',
                    "head_commit_id": r.head_cmmt_id,
                    "version": r.version,
                }
                repos_json.append(repo)

        if filter_by['shared']:

            if is_org_context(request):
                org_id = request.user.org.org_id
                shared_repos = seafile_api.get_org_share_in_repo_list(org_id,
                        email, -1, -1)
            else:
                shared_repos = seafile_api.get_share_in_repo_list(
                        email, -1, -1)

            # Reduce memcache fetch ops.
            owners_set = set([x.user for x in shared_repos])
            modifiers_set = set([x.last_modifier for x in shared_repos])
            for e in owners_set | modifiers_set:
                if e not in contact_email_dict:
                    contact_email_dict[e] = email2contact_email(e)
                if e not in nickname_dict:
                    nickname_dict[e] = email2nickname(e)

            shared_repos.sort(lambda x, y: cmp(y.last_modify, x.last_modify))
            for r in shared_repos:
                r.password_need = is_passwd_set(r.repo_id, email)
                repo = {
                    "type": "srepo",
                    "id": r.repo_id,
                    "owner": r.user,
                    "name": r.repo_name,
                    "owner_nickname": nickname_dict.get(r.user, ''),
                    "mtime": r.last_modify,
                    "mtime_relative": translate_seahub_time(r.last_modify),
                    "modifier_email": r.last_modifier,
                    "modifier_contact_email": contact_email_dict.get(r.last_modifier, ''),
                    "modifier_name": nickname_dict.get(r.last_modifier, ''),
                    "size": r.size,
                    "size_formatted": filesizeformat(r.size),
                    "encrypted": r.encrypted,
                    "permission": r.permission,
                    "share_type": r.share_type,
                    "root": '',
                    "head_commit_id": r.head_cmmt_id,
                    "version": r.version,
                }
                repos_json.append(repo)

        if filter_by['group']:
            groups = get_groups_by_user(request)
            group_repos = get_group_repos(request, groups)
            group_repos.sort(lambda x, y: cmp(y.last_modify, x.last_modify))

            # Reduce memcache fetch ops.
            modifiers_set = set([x.last_modifier for x in group_repos])
            for e in modifiers_set:
                if e not in contact_email_dict:
                    contact_email_dict[e] = email2contact_email(e)
                if e not in nickname_dict:
                    nickname_dict[e] = email2nickname(e)

            for r in group_repos:
                repo = {
                    "type": "grepo",
                    "id": r.id,
                    "owner": r.group.group_name,
                    "groupid": r.group.id,
                    "name": r.name,
                    "mtime": r.last_modify,
                    "modifier_email": r.last_modifier,
                    "modifier_contact_email": contact_email_dict.get(r.last_modifier, ''),
                    "modifier_name": nickname_dict.get(r.last_modifier, ''),
                    "size": r.size,
                    "encrypted": r.encrypted,
                    "permission": check_permission(r.id, email),
                    "root": '',
                    "head_commit_id": r.head_cmmt_id,
                    "version": r.version,
                }
                repos_json.append(repo)

        if filter_by['org'] and request.user.permissions.can_view_org():
            public_repos = list_inner_pub_repos(request)

            # Reduce memcache fetch ops.
            modifiers_set = set([x.last_modifier for x in public_repos])
            for e in modifiers_set:
                if e not in contact_email_dict:
                    contact_email_dict[e] = email2contact_email(e)
                if e not in nickname_dict:
                    nickname_dict[e] = email2nickname(e)

            for r in public_repos:
                repo = {
                    "type": "grepo",
                    "id": r.repo_id,
                    "name": r.repo_name,
                    "owner": "Organization",
                    "mtime": r.last_modified,
                    "mtime_relative": translate_seahub_time(r.last_modified),
                    "modifier_email": r.last_modifier,
                    "modifier_contact_email": contact_email_dict.get(r.last_modifier, ''),
                    "modifier_name": nickname_dict.get(r.last_modifier, ''),
                    "size": r.size,
                    "size_formatted": filesizeformat(r.size),
                    "encrypted": r.encrypted,
                    "permission": r.permission,
                    "share_from": r.user,
                    "share_type": r.share_type,
                    "root": '',
                    "head_commit_id": r.head_cmmt_id,
                    "version": r.version,
                }
                repos_json.append(repo)

        response = HttpResponse(json.dumps(repos_json), status=200,
                                content_type=json_content_type)
        response["enable_encrypted_library"] = config.ENABLE_ENCRYPTED_LIBRARY
        return response

    def post(self, request, format=None):

        if not request.user.permissions.can_add_repo():
            return api_error(status.HTTP_403_FORBIDDEN,
                             'You do not have permission to create library.')

        req_from = request.GET.get('from', "")
        if req_from == 'web':
            gen_sync_token = False  # Do not generate repo sync token
        else:
            gen_sync_token = True

        username = request.user.username
        repo_name = request.data.get("name", None)
        if not repo_name:
            return api_error(status.HTTP_400_BAD_REQUEST,
                             'Library name is required.')

        if not is_valid_dirent_name(repo_name):
            return api_error(status.HTTP_400_BAD_REQUEST,
                             'name invalid.')

        repo_desc = request.data.get("desc", '')
        org_id = -1
        if is_org_context(request):
            org_id = request.user.org.org_id

        repo_id = request.data.get('repo_id', '')
        try:
            if repo_id:
                # client generates magic and random key
                repo_id, error = self._create_enc_repo(request, repo_id, repo_name, repo_desc, username, org_id)
            else:
                repo_id, error = self._create_repo(request, repo_name, repo_desc, username, org_id)
        except SearpcError as e:
            logger.error(e)
            return api_error(HTTP_520_OPERATION_FAILED,
                             'Failed to create library.')
        if error is not None:
            return error
        if not repo_id:
            return api_error(HTTP_520_OPERATION_FAILED,
                             'Failed to create library.')
        else:
            library_template = request.data.get("library_template", '')
            repo_created.send(sender=None,
                              org_id=org_id,
                              creator=username,
                              repo_id=repo_id,
                              repo_name=repo_name,
                              library_template=library_template)
            resp = repo_download_info(request, repo_id,
                                      gen_sync_token=gen_sync_token)

            # FIXME: according to the HTTP spec, need to return 201 code and
            # with a corresponding location header
            # resp['Location'] = reverse('api2-repo', args=[repo_id])
            return resp

    def _create_repo(self, request, repo_name, repo_desc, username, org_id):
        passwd = request.data.get("passwd", None)

        # to avoid 'Bad magic' error when create repo, passwd should be 'None'
        # not an empty string when create unencrypted repo
        if not passwd:
            passwd = None

        if (passwd is not None) and (not config.ENABLE_ENCRYPTED_LIBRARY):
            return api_error(status.HTTP_403_FORBIDDEN,
                             'NOT allow to create encrypted library.')

        if org_id > 0:
            repo_id = seafile_api.create_org_repo(repo_name, repo_desc,
                                                  username, passwd, org_id)
        else:
            repo_id = seafile_api.create_repo(repo_name, repo_desc,
                                                username, passwd)
        return repo_id, None

    def _create_enc_repo(self, request, repo_id, repo_name, repo_desc, username, org_id):
        if not _REPO_ID_PATTERN.match(repo_id):
            return api_error(status.HTTP_400_BAD_REQUEST, 'Repo id must be a valid uuid')
        magic = request.data.get('magic', '')
        random_key = request.data.get('random_key', '')
        try:
            enc_version = int(request.data.get('enc_version', 0))
        except ValueError:
            return None, api_error(status.HTTP_400_BAD_REQUEST,
                             'Invalid enc_version param.')
        if len(magic) != 64 or len(random_key) != 96 or enc_version < 0:
            return None, api_error(status.HTTP_400_BAD_REQUEST,
                             'You must provide magic, random_key and enc_version.')

        if org_id > 0:
            repo_id = seafile_api.create_org_enc_repo(repo_id, repo_name, repo_desc,
                                                      username, magic, random_key, enc_version, org_id)
        else:
            repo_id = seafile_api.create_enc_repo(
                repo_id, repo_name, repo_desc, username,
                magic, random_key, enc_version)
        return repo_id, None


class PubRepos(APIView):
    authentication_classes = (TokenAuthentication, SessionAuthentication)
    permission_classes = (IsAuthenticated,)
    throttle_classes = (UserRateThrottle, )

    def get(self, request, format=None):
        # List public repos
        if not request.user.permissions.can_view_org():
            return api_error(status.HTTP_403_FORBIDDEN,
                             'You do not have permission to view public libraries.')

        repos_json = []
        public_repos = list_inner_pub_repos(request)
        for r in public_repos:
            repo = {
                "id": r.repo_id,
                "name": r.repo_name,
                "desc": r.repo_desc,
                "owner": r.user,
                "owner_nickname": email2nickname(r.user),
                "mtime": r.last_modified,
                "mtime_relative": translate_seahub_time(r.last_modified),
                "size": r.size,
                "size_formatted": filesizeformat(r.size),
                "encrypted": r.encrypted,
                "permission": r.permission,
                "root": r.root,
            }
            if r.encrypted:
                repo["enc_version"] = r.enc_version
                repo["magic"] = r.magic
                repo["random_key"] = r.random_key
            repos_json.append(repo)

        return Response(repos_json)

    def post(self, request, format=None):
        # Create public repo
        if not request.user.permissions.can_add_repo():
            return api_error(status.HTTP_403_FORBIDDEN,
                             'You do not have permission to create library.')

        username = request.user.username
        repo_name = request.data.get("name", None)
        if not repo_name:
            return api_error(status.HTTP_400_BAD_REQUEST,
                             'Library name is required.')
        repo_desc = request.data.get("desc", '')
        passwd = request.data.get("passwd", None)

        # to avoid 'Bad magic' error when create repo, passwd should be 'None'
        # not an empty string when create unencrypted repo
        if not passwd:
            passwd = None

        if (passwd is not None) and (not config.ENABLE_ENCRYPTED_LIBRARY):
            return api_error(status.HTTP_403_FORBIDDEN,
                             'NOT allow to create encrypted library.')

        permission = request.data.get("permission", 'r')
        if permission != 'r' and permission != 'rw':
            return api_error(status.HTTP_400_BAD_REQUEST, 'Invalid permission')

        org_id = -1
        if is_org_context(request):
            org_id = request.user.org.org_id
            repo_id = seafile_api.create_org_repo(repo_name, repo_desc,
                                                  username, passwd, org_id)
            repo = seafile_api.get_repo(repo_id)
            seaserv.seafserv_threaded_rpc.set_org_inner_pub_repo(
                org_id, repo.id, permission)
        else:
            repo_id = seafile_api.create_repo(repo_name, repo_desc,
                                              username, passwd)
            repo = seafile_api.get_repo(repo_id)
            seafile_api.add_inner_pub_repo(repo.id, permission)

        library_template = request.data.get("library_template", '')
        repo_created.send(sender=None,
                          org_id=org_id,
                          creator=username,
                          repo_id=repo_id,
                          repo_name=repo_name,
                          library_template=library_template)
        pub_repo = {
            "id": repo.id,
            "name": repo.name,
            "desc": repo.desc,
            "size": repo.size,
            "size_formatted": filesizeformat(repo.size),
            "mtime": repo.last_modify,
            "mtime_relative": translate_seahub_time(repo.last_modify),
            "encrypted": repo.encrypted,
            "permission": 'rw',  # Always have read-write permission to owned repo
            "owner": username,
            "owner_nickname": email2nickname(username),
        }

        return Response(pub_repo, status=201)

def set_repo_password(request, repo, password):
    assert password, 'password must not be none'

    try:
        seafile_api.set_passwd(repo.id, request.user.username, password)
    except SearpcError, e:
        if e.msg == 'Bad arguments':
            return api_error(status.HTTP_400_BAD_REQUEST, e.msg)
        elif e.msg == 'Repo is not encrypted':
            return api_error(status.HTTP_409_CONFLICT, e.msg)
        elif e.msg == 'Incorrect password':
            return api_error(status.HTTP_400_BAD_REQUEST, e.msg)
        elif e.msg == 'Internal server error':
            return api_error(status.HTTP_500_INTERNAL_SERVER_ERROR, e.msg)
        else:
            return api_error(status.HTTP_500_INTERNAL_SERVER_ERROR, e.msg)

def check_set_repo_password(request, repo):
    if not check_permission(repo.id, request.user.username):
        return api_error(status.HTTP_403_FORBIDDEN,
                'You do not have permission to access this library.')

    if repo.encrypted:
        password = request.REQUEST.get('password', default=None)
        if not password:
            return api_error(HTTP_440_REPO_PASSWD_REQUIRED,
                             'Library password is needed.')

        return set_repo_password(request, repo, password)


class Repo(APIView):
    authentication_classes = (TokenAuthentication, SessionAuthentication)
    permission_classes = (IsAuthenticated, )
    throttle_classes = (UserRateThrottle, )

    def get(self, request, repo_id, format=None):
        repo = get_repo(repo_id)
        if not repo:
            return api_error(status.HTTP_404_NOT_FOUND, 'Library not found.')

        username = request.user.username
        if not check_folder_permission(request, repo_id, '/'):
            return api_error(status.HTTP_403_FORBIDDEN,
                    'You do not have permission to access this library.')

        # check whether user is repo owner
        if is_org_context(request):
            repo_owner = seafile_api.get_org_repo_owner(repo.id)
        else:
            repo_owner = seafile_api.get_repo_owner(repo.id)
        owner = "self" if username == repo_owner else "share"

        last_commit = get_commits(repo.id, 0, 1)[0]
        repo.latest_modify = last_commit.ctime if last_commit else None

        # query repo infomation
        repo.size = seafile_api.get_repo_size(repo_id)
        current_commit = get_commits(repo_id, 0, 1)[0]
        root_id = current_commit.root_id if current_commit else None

        repo_json = {
            "type":"repo",
            "id":repo.id,
            "owner":owner,
            "name":repo.name,
            "mtime":repo.latest_modify,
            "size":repo.size,
            "encrypted":repo.encrypted,
            "root":root_id,
            "permission": check_permission(repo.id, username),
<<<<<<< HEAD
            "modifier_email": repo.last_modifier,
            "modifier_contact_email": email2contact_email(repo.last_modifier),
            "modifier_name": email2nickname(repo.last_modifier),
=======
            "file_count": repo.file_count,
>>>>>>> 149a5915
            }
        if repo.encrypted:
            repo_json["enc_version"] = repo.enc_version
            repo_json["magic"] = repo.magic
            repo_json["random_key"] = repo.random_key

        return Response(repo_json)

    def post(self, request, repo_id, format=None):
        repo = get_repo(repo_id)
        if not repo:
            return api_error(status.HTTP_404_NOT_FOUND, 'Library not found.')

        op = request.GET.get('op', 'setpassword')
        if op == 'checkpassword':
            magic = request.REQUEST.get('magic', default=None)
            if not magic:
                return api_error(HTTP_441_REPO_PASSWD_MAGIC_REQUIRED,
                                 'Library password magic is needed.')

            if not check_folder_permission(request, repo_id, '/'):
                return api_error(status.HTTP_403_FORBIDDEN, 'Permission denied.')

            try:
                seafile_api.check_passwd(repo.id, magic)
            except SearpcError as e:
                logger.error(e)
                return api_error(status.HTTP_500_INTERNAL_SERVER_ERROR,
                                 "SearpcError:" + e.msg)
            return Response("success")
        elif op == 'setpassword':
            resp = check_set_repo_password(request, repo)
            if resp:
                return resp
            return Response("success")
        elif op == 'rename':
            username = request.user.username
            repo_name = request.POST.get('repo_name')
            repo_desc = request.POST.get('repo_desc')

            if not is_valid_dirent_name(repo_name):
                return api_error(status.HTTP_400_BAD_REQUEST,
                                 'name invalid.')

            # check permission
            if is_org_context(request):
                repo_owner = seafile_api.get_org_repo_owner(repo.id)
            else:
                repo_owner = seafile_api.get_repo_owner(repo.id)
            is_owner = True if username == repo_owner else False
            if not is_owner:
                return api_error(status.HTTP_403_FORBIDDEN,
                        'You do not have permission to rename this library.')

            if edit_repo(repo_id, repo_name, repo_desc, username):
                return Response("success")
            else:
                return api_error(status.HTTP_500_INTERNAL_SERVER_ERROR,
                                 "Unable to rename library")

        return Response("unsupported operation")

    def delete(self, request, repo_id, format=None):
        username = request.user.username
        repo = seafile_api.get_repo(repo_id)
        if not repo:
            return api_error(status.HTTP_400_BAD_REQUEST,
                             'Library does not exist.')

        # check permission
        if is_org_context(request):
            repo_owner = seafile_api.get_org_repo_owner(repo.id)
        else:
            repo_owner = seafile_api.get_repo_owner(repo.id)
        is_owner = True if username == repo_owner else False
        if not is_owner:
            return api_error(
                status.HTTP_403_FORBIDDEN,
                'You do not have permission to delete this library.'
            )

        usernames = seaserv.get_related_users_by_repo(repo_id)
        seafile_api.remove_repo(repo_id)
        repo_deleted.send(sender=None,
                          org_id=-1,
                          usernames=usernames,
                          repo_owner=repo_owner,
                          repo_id=repo_id,
                          repo_name=repo.name)
        return Response('success', status=status.HTTP_200_OK)

class RepoHistory(APIView):
    authentication_classes = (TokenAuthentication, )
    permission_classes = (IsAuthenticated,)
    throttle_classes = (UserRateThrottle, )

    def get(self, request, repo_id, format=None):
        try:
            current_page = int(request.GET.get('page', '1'))
            per_page = int(request.GET.get('per_page', '25'))
        except ValueError:
            current_page = 1
            per_page = 25

        commits_all = get_commits(repo_id, per_page * (current_page - 1),
                                  per_page + 1)
        commits = commits_all[:per_page]

        if len(commits_all) == per_page + 1:
            page_next = True
        else:
            page_next = False

        return HttpResponse(json.dumps({"commits": commits,
                                        "page_next": page_next},
                                       cls=SearpcObjEncoder),
                            status=200, content_type=json_content_type)

class RepoHistoryLimit(APIView):
    authentication_classes = (TokenAuthentication, SessionAuthentication)
    permission_classes = (IsAuthenticated,)
    throttle_classes = (UserRateThrottle, )

    def get(self, request, repo_id, format=None):

        repo = seafile_api.get_repo(repo_id)
        if not repo:
            error_msg = 'Library %s not found.' % repo_id
            return api_error(status.HTTP_404_NOT_FOUND, error_msg)

        # check permission
        if is_org_context(request):
            repo_owner = seafile_api.get_org_repo_owner(repo_id)
        else:
            repo_owner = seafile_api.get_repo_owner(repo_id)

        username = request.user.username
        # no settings for virtual repo
        if repo.is_virtual or username != repo_owner:
            error_msg = 'Permission denied.'
            return api_error(status.HTTP_403_FORBIDDEN, error_msg)

        try:
            keep_days = seafile_api.get_repo_history_limit(repo_id)
            return Response({'keep_days': keep_days})
        except SearpcError as e:
            logger.error(e)
            error_msg = 'Internal Server Error'
            return api_error(status.HTTP_500_INTERNAL_SERVER_ERROR, error_msg)

    def put(self, request, repo_id, format=None):

        repo = seafile_api.get_repo(repo_id)
        if not repo:
            error_msg = 'Library %s not found.' % repo_id
            return api_error(status.HTTP_404_NOT_FOUND, error_msg)

        # check permission
        if is_org_context(request):
            repo_owner = seafile_api.get_org_repo_owner(repo_id)
        else:
            repo_owner = seafile_api.get_repo_owner(repo_id)

        username = request.user.username
        # no settings for virtual repo
        if repo.is_virtual or \
            not config.ENABLE_REPO_HISTORY_SETTING or \
            username != repo_owner:

            error_msg = 'Permission denied.'
            return api_error(status.HTTP_403_FORBIDDEN, error_msg)

        # check arg validation
        keep_days = request.data.get('keep_days', None)
        if not keep_days:
            error_msg = 'keep_days invalid.'
            return api_error(status.HTTP_400_BAD_REQUEST, error_msg)

        try:
            keep_days = int(keep_days)
        except ValueError:
            error_msg = 'keep_days invalid.'
            return api_error(status.HTTP_400_BAD_REQUEST, error_msg)

        try:
            # days <= -1, keep full history
            # days = 0, not keep history
            # days > 0, keep a period of days
            res = seafile_api.set_repo_history_limit(repo_id, keep_days)
        except SearpcError as e:
            logger.error(e)
            error_msg = 'Internal Server Error'
            return api_error(status.HTTP_500_INTERNAL_SERVER_ERROR, error_msg)

        if res == 0:
            new_limit = seafile_api.get_repo_history_limit(repo_id)
            return Response({'keep_days': new_limit})
        else:
            error_msg = 'Failed to set library history limit.'
            return api_error(status.HTTP_520_OPERATION_FAILED, error_msg)


class DownloadRepo(APIView):
    authentication_classes = (TokenAuthentication, )
    permission_classes = (IsAuthenticated, )
    throttle_classes = (UserRateThrottle, )

    def get(self, request, repo_id, format=None):
        if not check_folder_permission(request, repo_id, '/'):
            return api_error(status.HTTP_403_FORBIDDEN,
                    'You do not have permission to access this library.')

        return repo_download_info(request, repo_id)


class RepoOwner(APIView):
    authentication_classes = (TokenAuthentication, SessionAuthentication)
    permission_classes = (IsAuthenticated, )
    throttle_classes = (UserRateThrottle, )

    def get(self, request, repo_id, format=None):
        repo = get_repo(repo_id)
        if not repo:
            error_msg = 'Library %s not found.' % repo_id
            return api_error(status.HTTP_404_NOT_FOUND, error_msg)

        org_id = None
        if is_org_context(request):
            org_id = request.user.org.org_id

        # check permission
        if org_id:
            repo_owner = seafile_api.get_org_repo_owner(repo_id)
        else:
            repo_owner = seafile_api.get_repo_owner(repo_id)

        if request.user.username != repo_owner:
            error_msg = 'Permission denied.'
            return api_error(status.HTTP_403_FORBIDDEN, error_msg)

        return HttpResponse(json.dumps({"owner": repo_owner}), status=200,
                            content_type=json_content_type)

    def put(self, request, repo_id, format=None):
        """ Currently only for transfer repo.

        Permission checking:
        1. only repo owner can transfer repo.
        """

        org_id = None
        if is_org_context(request):
            org_id = request.user.org.org_id

        # argument check
        new_owner = request.data.get('owner', '').lower()
        if not new_owner:
            error_msg = 'owner invalid.'
            return api_error(status.HTTP_400_BAD_REQUEST, error_msg)

        # resource check
        repo = seafile_api.get_repo(repo_id)
        if not repo:
            error_msg = 'Library %s not found.' % repo_id
            return api_error(status.HTTP_404_NOT_FOUND, error_msg)

        try:
            new_owner_obj = User.objects.get(email=new_owner)
        except User.DoesNotExist:
            error_msg = 'User %s not found.' % new_owner
            return api_error(status.HTTP_404_NOT_FOUND, error_msg)

        if org_id and not ccnet_api.org_user_exists(org_id, new_owner):
            error_msg = _(u'User %s not found in organization.') % new_owner
            return api_error(status.HTTP_404_NOT_FOUND, error_msg)

        # permission check
        if org_id:
            repo_owner = seafile_api.get_org_repo_owner(repo_id)
        else:
            repo_owner = seafile_api.get_repo_owner(repo_id)

        username = request.user.username
        if username != repo_owner:
            error_msg = 'Permission denied.'
            return api_error(status.HTTP_403_FORBIDDEN, error_msg)

        if not new_owner_obj.permissions.can_add_repo():
            error_msg = 'Transfer failed: role of %s is %s, can not add library.' % \
                    (new_owner, new_owner_obj.role)
            return api_error(status.HTTP_403_FORBIDDEN, error_msg)

        pub_repos = []
        if org_id:
            # get repo shared to user/group list
            shared_users = seafile_api.list_org_repo_shared_to(org_id,
                    repo_owner, repo_id)
            shared_groups = seafile_api.list_org_repo_shared_group(org_id,
                    repo_owner, repo_id)

            # get all org pub repos
            pub_repos = seaserv.seafserv_threaded_rpc.list_org_inner_pub_repos_by_owner(
                    org_id, repo_owner)
        else:
            # get repo shared to user/group list
            shared_users = seafile_api.list_repo_shared_to(
                    repo_owner, repo_id)
            shared_groups = seafile_api.list_repo_shared_group_by_user(
                    repo_owner, repo_id)

            # get all pub repos
            if not request.cloud_mode:
                pub_repos = seafile_api.list_inner_pub_repos_by_owner(repo_owner)

        # transfer repo
        try:
            if org_id:
                seafile_api.set_org_repo_owner(org_id, repo_id, new_owner)
            else:
                if ccnet_api.get_orgs_by_user(new_owner):
                    # can not transfer library to organization user %s.
                    error_msg = 'Email %s invalid.' % new_owner
                    return api_error(status.HTTP_400_BAD_REQUEST, error_msg)
                else:
                    seafile_api.set_repo_owner(repo_id, new_owner)
        except SearpcError as e:
            logger.error(e)
            error_msg = 'Internal Server Error'
            return api_error(status.HTTP_500_INTERNAL_SERVER_ERROR, error_msg)

        # reshare repo to user
        for shared_user in shared_users:
            shared_username = shared_user.user

            if new_owner == shared_username:
                continue

            if org_id:
                seaserv.seafserv_threaded_rpc.org_add_share(org_id, repo_id,
                        new_owner, shared_username, shared_user.perm)
            else:
                seafile_api.share_repo(repo_id, new_owner,
                        shared_username, shared_user.perm)

        # reshare repo to group
        for shared_group in shared_groups:
            shared_group_id = shared_group.group_id

            if not ccnet_api.is_group_user(shared_group_id, new_owner):
                continue

            if org_id:
                seafile_api.add_org_group_repo(repo_id, org_id,
                        shared_group_id, new_owner, shared_group.perm)
            else:
                seafile_api.set_group_repo(repo_id, shared_group_id,
                        new_owner, shared_group.perm)

        # check if current repo is pub-repo
        # if YES, reshare current repo to public
        for pub_repo in pub_repos:
            if repo_id != pub_repo.id:
                continue

            if org_id:
                seafile_api.set_org_inner_pub_repo(org_id, repo_id,
                        pub_repo.permission)
            else:
                seaserv.seafserv_threaded_rpc.set_inner_pub_repo(
                        repo_id, pub_repo.permission)

            break

        return HttpResponse(json.dumps({'success': True}),
                content_type=json_content_type)

########## File related
class FileBlockDownloadLinkView(APIView):
    authentication_classes = (TokenAuthentication, )
    permission_classes = (IsAuthenticated, )
    throttle_classes = (UserRateThrottle, )

    def get(self, request, repo_id, file_id, block_id, format=None):
        # recourse check
        repo = seafile_api.get_repo(repo_id)
        if not repo:
            error_msg = 'Library %s not found.' % repo_id
            return api_error(status.HTTP_404_NOT_FOUND, error_msg)

        parent_dir = request.GET.get('p', '/')
        dir_id = seafile_api.get_dir_id_by_path(repo_id, parent_dir)
        if not dir_id:
            error_msg = 'Folder %s not found.' % parent_dir
            return api_error(status.HTTP_404_NOT_FOUND, error_msg)

        # permission check
        if check_folder_permission(request, repo_id, parent_dir) is None:
            return api_error(status.HTTP_403_FORBIDDEN,
                    'You do not have permission to access this repo.')

        if check_quota(repo_id) < 0:
            return api_error(HTTP_520_OPERATION_FAILED, 'Above quota')

        token = seafile_api.get_fileserver_access_token(
                repo_id, file_id, 'downloadblks', request.user.username)

        if not token:
            error_msg = 'Internal Server Error'
            return api_error(status.HTTP_500_INTERNAL_SERVER_ERROR, error_msg)

        url = gen_block_get_url(token, block_id)
        return Response(url)

class UploadLinkView(APIView):
    authentication_classes = (TokenAuthentication, SessionAuthentication)
    permission_classes = (IsAuthenticated,)
    throttle_classes = (UserRateThrottle,)

    def get(self, request, repo_id, format=None):
        # recourse check
        repo = seafile_api.get_repo(repo_id)
        if not repo:
            error_msg = 'Library %s not found.' % repo_id
            return api_error(status.HTTP_404_NOT_FOUND, error_msg)

        parent_dir = request.GET.get('p', '/')
        dir_id = seafile_api.get_dir_id_by_path(repo_id, parent_dir)
        if not dir_id:
            error_msg = 'Folder %s not found.' % parent_dir
            return api_error(status.HTTP_404_NOT_FOUND, error_msg)

        # permission check
        if check_folder_permission(request, repo_id, parent_dir) != 'rw':
            return api_error(status.HTTP_403_FORBIDDEN,
                    'You do not have permission to access this folder.')

        if check_quota(repo_id) < 0:
            return api_error(HTTP_520_OPERATION_FAILED, 'Above quota')

        token = seafile_api.get_fileserver_access_token(repo_id,
                'dummy', 'upload', request.user.username, use_onetime=False)

        if not token:
            error_msg = 'Internal Server Error'
            return api_error(status.HTTP_500_INTERNAL_SERVER_ERROR, error_msg)

        req_from = request.GET.get('from', 'api')
        if req_from == 'api':
            url = gen_file_upload_url(token, 'upload-api')
        elif req_from == 'web':
            url = gen_file_upload_url(token, 'upload-aj')
        else:
            error_msg = 'from invalid.'
            return api_error(status.HTTP_400_BAD_REQUEST, error_msg)

        return Response(url)

class UpdateLinkView(APIView):
    authentication_classes = (TokenAuthentication, SessionAuthentication)
    permission_classes = (IsAuthenticated,)
    throttle_classes = (UserRateThrottle,)

    def get(self, request, repo_id, format=None):
        # recourse check
        repo = seafile_api.get_repo(repo_id)
        if not repo:
            error_msg = 'Library %s not found.' % repo_id
            return api_error(status.HTTP_404_NOT_FOUND, error_msg)

        parent_dir = request.GET.get('p', '/')
        dir_id = seafile_api.get_dir_id_by_path(repo_id, parent_dir)
        if not dir_id:
            error_msg = 'Folder %s not found.' % parent_dir
            return api_error(status.HTTP_404_NOT_FOUND, error_msg)

        # permission check
        if check_folder_permission(request, repo_id, parent_dir) != 'rw':
            return api_error(status.HTTP_403_FORBIDDEN,
                    'You do not have permission to access this folder.')

        if check_quota(repo_id) < 0:
            return api_error(HTTP_520_OPERATION_FAILED, 'Above quota')

        token = seafile_api.get_fileserver_access_token(repo_id,
                'dummy', 'update', request.user.username)

        if not token:
            error_msg = 'Internal Server Error'
            return api_error(status.HTTP_500_INTERNAL_SERVER_ERROR, error_msg)

        req_from = request.GET.get('from', 'api')
        if req_from == 'api':
            url = gen_file_upload_url(token, 'update-api')
        elif req_from == 'web':
            url = gen_file_upload_url(token, 'update-aj')
        else:
            error_msg = 'from invalid.'
            return api_error(status.HTTP_400_BAD_REQUEST, error_msg)

        return Response(url)

class UploadBlksLinkView(APIView):
    authentication_classes = (TokenAuthentication, )
    permission_classes = (IsAuthenticated, )
    throttle_classes = (UserRateThrottle, )

    def get(self, request, repo_id, format=None):
        # recourse check
        repo = seafile_api.get_repo(repo_id)
        if not repo:
            error_msg = 'Library %s not found.' % repo_id
            return api_error(status.HTTP_404_NOT_FOUND, error_msg)

        parent_dir = request.GET.get('p', '/')
        dir_id = seafile_api.get_dir_id_by_path(repo_id, parent_dir)
        if not dir_id:
            error_msg = 'Folder %s not found.' % parent_dir
            return api_error(status.HTTP_404_NOT_FOUND, error_msg)

        # permission check
        if check_folder_permission(request, repo_id, parent_dir) != 'rw':
            return api_error(status.HTTP_403_FORBIDDEN,
                    'You do not have permission to access this folder.')

        if check_quota(repo_id) < 0:
            return api_error(HTTP_520_OPERATION_FAILED, 'Above quota')

        token = seafile_api.get_fileserver_access_token(repo_id,
                'dummy', 'upload-blks-api', request.user.username, use_onetime=False)

        if not token:
            error_msg = 'Internal Server Error'
            return api_error(status.HTTP_500_INTERNAL_SERVER_ERROR, error_msg)

        url = gen_file_upload_url(token, 'upload-blks-api')
        return Response(url)


    def get_blklist_missing(self, repo_id, blks):
        if not blks:
            return []

        blklist = blks.split(',')
        try:
            return json.loads(seafile_api.check_repo_blocks_missing(
                repo_id, json.dumps(blklist)))
        except Exception as e:
            pass

        return blklist

    def post(self, request, repo_id, format=None):
        # recourse check
        repo = seafile_api.get_repo(repo_id)
        if not repo:
            error_msg = 'Library %s not found.' % repo_id
            return api_error(status.HTTP_404_NOT_FOUND, error_msg)

        parent_dir = request.GET.get('p', '/')
        dir_id = seafile_api.get_dir_id_by_path(repo_id, parent_dir)
        if not dir_id:
            error_msg = 'Folder %s not found.' % parent_dir
            return api_error(status.HTTP_404_NOT_FOUND, error_msg)

        # permission check
        if check_folder_permission(request, repo_id, parent_dir) != 'rw':
            return api_error(status.HTTP_403_FORBIDDEN,
                    'You do not have permission to access this folder.')

        if check_quota(repo_id) < 0:
            return api_error(HTTP_520_OPERATION_FAILED, 'Above quota')

        token = seafile_api.get_fileserver_access_token(repo_id,
                'dummy', 'upload', request.user.username, use_onetime=False)

        if not token:
            error_msg = 'Internal Server Error'
            return api_error(status.HTTP_500_INTERNAL_SERVER_ERROR, error_msg)

        blksurl = gen_file_upload_url(token, 'upload-raw-blks-api')
        commiturl = '%s?commitonly=true&ret-json=true' %  gen_file_upload_url(
            token, 'upload-blks-api')
        blks = request.POST.get('blklist', None)
        blklist = self.get_blklist_missing(repo_id, blks)
        res = {
            'rawblksurl': blksurl,
            'commiturl': commiturl,
            'blklist': blklist
        }

        return HttpResponse(json.dumps(res), status=200,
                            content_type=json_content_type)


class UpdateBlksLinkView(APIView):
    authentication_classes = (TokenAuthentication, )
    permission_classes = (IsAuthenticated, )
    throttle_classes = (UserRateThrottle, )

    def get(self, request, repo_id, format=None):
        # recourse check
        repo = seafile_api.get_repo(repo_id)
        if not repo:
            error_msg = 'Library %s not found.' % repo_id
            return api_error(status.HTTP_404_NOT_FOUND, error_msg)

        parent_dir = request.GET.get('p', '/')
        dir_id = seafile_api.get_dir_id_by_path(repo_id, parent_dir)
        if not dir_id:
            error_msg = 'Folder %s not found.' % parent_dir
            return api_error(status.HTTP_404_NOT_FOUND, error_msg)

        # permission check
        if check_folder_permission(request, repo_id, parent_dir) != 'rw':
            return api_error(status.HTTP_403_FORBIDDEN,
                    'You do not have permission to access this folder.')

        if check_quota(repo_id) < 0:
            return api_error(HTTP_520_OPERATION_FAILED, 'Above quota')

        token = seafile_api.get_fileserver_access_token(repo_id,
                'dummy', 'update-blks-api', request.user.username, use_onetime=False)

        if not token:
            error_msg = 'Internal Server Error'
            return api_error(status.HTTP_500_INTERNAL_SERVER_ERROR, error_msg)

        url = gen_file_upload_url(token, 'update-blks-api')
        return Response(url)

def get_dir_recursively(username, repo_id, path, all_dirs):
    path_id = seafile_api.get_dir_id_by_path(repo_id, path)
    dirs = seafserv_threaded_rpc.list_dir_with_perm(repo_id, path,
            path_id, username, -1, -1)

    for dirent in dirs:
        if stat.S_ISDIR(dirent.mode):
            entry = {}
            entry["type"] = 'dir'
            entry["parent_dir"] = path
            entry["id"] = dirent.obj_id
            entry["name"] = dirent.obj_name
            entry["mtime"] = dirent.mtime
            entry["permission"] = dirent.permission
            all_dirs.append(entry)

            sub_path = posixpath.join(path, dirent.obj_name)
            get_dir_recursively(username, repo_id, sub_path, all_dirs)

    return all_dirs

def get_dir_entrys_by_id(request, repo, path, dir_id, request_type=None):
    """ Get dirents in a dir

    if request_type is 'f', only return file list,
    if request_type is 'd', only return dir list,
    else, return both.
    """
    username = request.user.username
    try:
        dirs = seafserv_threaded_rpc.list_dir_with_perm(repo.id, path, dir_id,
                username, -1, -1)
        dirs = dirs if dirs else []
    except SearpcError, e:
        logger.error(e)
        return api_error(HTTP_520_OPERATION_FAILED,
                         "Failed to list dir.")

    dir_list, file_list = [], []
    for dirent in dirs:
        entry = {}
        if stat.S_ISDIR(dirent.mode):
            dtype = "dir"
        else:
            dtype = "file"
            entry['modifier_email'] = dirent.modifier
            if repo.version == 0:
                entry["size"] = get_file_size(repo.store_id, repo.version,
                                              dirent.obj_id)
            else:
                entry["size"] = dirent.size
            if is_pro_version():
                entry["is_locked"] = dirent.is_locked
                entry["lock_owner"] = dirent.lock_owner
                entry["lock_time"] = dirent.lock_time
                if username == dirent.lock_owner:
                    entry["locked_by_me"] = True
                else:
                    entry["locked_by_me"] = False

        entry["type"] = dtype
        entry["name"] = dirent.obj_name
        entry["id"] = dirent.obj_id
        entry["mtime"] = dirent.mtime
        entry["permission"] = dirent.permission
        if dtype == 'dir':
            dir_list.append(entry)
        else:
            file_list.append(entry)

    # Use dict to reduce memcache fetch cost in large for-loop.
    contact_email_dict = {}
    nickname_dict = {}
    modifiers_set = set([x['modifier_email'] for x in file_list])
    for e in modifiers_set:
        if e not in contact_email_dict:
            contact_email_dict[e] = email2contact_email(e)
        if e not in nickname_dict:
            nickname_dict[e] = email2nickname(e)

    for e in file_list:
        e['modifier_contact_email'] = contact_email_dict.get(e['modifier_email'], '')
        e['modifier_name'] = nickname_dict.get(e['modifier_email'], '')

    dir_list.sort(lambda x, y: cmp(x['name'].lower(), y['name'].lower()))
    file_list.sort(lambda x, y: cmp(x['name'].lower(), y['name'].lower()))

    if request_type == 'f':
        dentrys = file_list
    elif request_type == 'd':
        dentrys = dir_list
    else:
        dentrys = dir_list + file_list

    response = HttpResponse(json.dumps(dentrys), status=200,
                            content_type=json_content_type)
    response["oid"] = dir_id
    response["dir_perm"] = seafile_api.check_permission_by_path(repo.id, path, username)
    return response

def get_shared_link(request, repo_id, path):
    l = FileShare.objects.filter(repo_id=repo_id).filter(
        username=request.user.username).filter(path=path)
    token = None
    if len(l) > 0:
        fileshare = l[0]
        token = fileshare.token
    else:
        token = gen_token(max_length=10)

        fs = FileShare()
        fs.username = request.user.username
        fs.repo_id = repo_id
        fs.path = path
        fs.token = token

        try:
            fs.save()
        except IntegrityError, e:
            return api_error(status.HTTP_500_INTERNAL_SERVER_ERROR, e.msg)

    http_or_https = request.is_secure() and 'https' or 'http'
    domain = RequestSite(request).domain
    file_shared_link = '%s://%s%sf/%s/' % (http_or_https, domain,
                                           settings.SITE_ROOT, token)
    return file_shared_link

def get_repo_file(request, repo_id, file_id, file_name, op, use_onetime=True):
    if op == 'download':
        token = seafile_api.get_fileserver_access_token(repo_id,
                file_id, op, request.user.username, use_onetime)

        if not token:
            error_msg = 'Internal Server Error'
            return api_error(status.HTTP_500_INTERNAL_SERVER_ERROR, error_msg)

        redirect_url = gen_file_get_url(token, file_name)
        response = HttpResponse(json.dumps(redirect_url), status=200,
                                content_type=json_content_type)
        response["oid"] = file_id
        return response

    if op == 'downloadblks':
        blklist = []
        encrypted = False
        enc_version = 0
        if file_id != EMPTY_SHA1:
            try:
                blks = seafile_api.list_blocks_by_file_id(repo_id, file_id)
                blklist = blks.split('\n')
            except SearpcError as e:
                logger.error(e)
                return api_error(HTTP_520_OPERATION_FAILED,
                                 'Failed to get file block list')
        blklist = [i for i in blklist if len(i) == 40]
        if len(blklist) > 0:
            repo = get_repo(repo_id)
            encrypted = repo.encrypted
            enc_version = repo.enc_version

        res = {
            'file_id': file_id,
            'blklist': blklist,
            'encrypted': encrypted,
            'enc_version': enc_version,
            }
        response = HttpResponse(json.dumps(res), status=200,
                                content_type=json_content_type)
        response["oid"] = file_id
        return response

    if op == 'sharelink':
        path = request.GET.get('p', None)
        if path is None:
            return api_error(status.HTTP_400_BAD_REQUEST, 'Path is missing.')

        file_shared_link = get_shared_link(request, repo_id, path)
        return Response(file_shared_link)

def reloaddir(request, repo, parent_dir):
    try:
        dir_id = seafile_api.get_dir_id_by_path(repo.id, parent_dir)
    except SearpcError, e:
        logger.error(e)
        return api_error(HTTP_520_OPERATION_FAILED,
                         "Failed to get dir id by path")

    if not dir_id:
        return api_error(status.HTTP_404_NOT_FOUND, "Path does not exist")

    return get_dir_entrys_by_id(request, repo, parent_dir, dir_id)

def reloaddir_if_necessary(request, repo, parent_dir, obj_info=None):

    reload_dir = False
    s = request.GET.get('reloaddir', None)
    if s and s.lower() == 'true':
        reload_dir = True

    if not reload_dir:
        if obj_info:
            return Response(obj_info)
        else:
            return Response('success')

    return reloaddir(request, repo, parent_dir)

# deprecated
class OpDeleteView(APIView):
    """
    Delete files.
    """
    authentication_classes = (TokenAuthentication, SessionAuthentication)
    permission_classes = (IsAuthenticated, )

    def post(self, request, repo_id, format=None):
        repo = get_repo(repo_id)
        if not repo:
            return api_error(status.HTTP_404_NOT_FOUND, 'Library not found.')

        username = request.user.username
        if check_folder_permission(request, repo_id, '/') != 'rw':
            return api_error(status.HTTP_403_FORBIDDEN,
                             'You do not have permission to delete this file.')

        if not check_folder_permission(request, repo_id, '/'):
            return api_error(status.HTTP_403_FORBIDDEN, 'Permission denied.')

        parent_dir = request.GET.get('p')
        file_names = request.POST.get("file_names")

        if not parent_dir or not file_names:
            return api_error(status.HTTP_404_NOT_FOUND,
                             'File or directory not found.')

        multi_files = ''
        for file_name in file_names.split(':'):
            multi_files += file_name + '\t'

        try:
            seafile_api.del_file(repo_id, parent_dir,
                                 multi_files, username)
        except SearpcError as e:
            logger.error(e)
            return api_error(HTTP_520_OPERATION_FAILED,
                             "Failed to delete file.")

        return reloaddir_if_necessary(request, repo, parent_dir)

class OpMoveView(APIView):
    """
    Move files.
    """
    authentication_classes = (TokenAuthentication, SessionAuthentication)
    permission_classes = (IsAuthenticated, )

    def post(self, request, repo_id, format=None):

        repo = get_repo(repo_id)
        if not repo:
            return api_error(status.HTTP_404_NOT_FOUND, 'Library not found.')

        username = request.user.username
        parent_dir = request.GET.get('p', '/')
        dst_repo = request.POST.get('dst_repo', None)
        dst_dir = request.POST.get('dst_dir', None)
        file_names = request.POST.get("file_names", None)

        if not parent_dir or not file_names or not dst_repo or not dst_dir:
            return api_error(status.HTTP_400_BAD_REQUEST,
                             'Missing argument.')

        if check_folder_permission(request, repo_id, parent_dir) != 'rw':
            return api_error(status.HTTP_403_FORBIDDEN,
                    'You do not have permission to move file in this folder.')

        if check_folder_permission(request, dst_repo, dst_dir) != 'rw':
            return api_error(status.HTTP_403_FORBIDDEN,
                    'You do not have permission to move file to destination folder.')

        if repo_id == dst_repo and parent_dir == dst_dir:
            return api_error(status.HTTP_400_BAD_REQUEST,
                             'The destination directory is the same as the source.')

        obj_info_list = []
        for file_name in file_names.split(':'):
            new_filename = check_filename_with_rename(dst_repo, dst_dir, file_name)
            try:
                seafile_api.move_file(repo_id, parent_dir, file_name,
                                      dst_repo, dst_dir, new_filename,
                                      replace=False, username=username,
                                      need_progress=0, synchronous=1)
            except SearpcError as e:
                logger.error(e)
                return api_error(HTTP_520_OPERATION_FAILED,
                                 "Failed to move file.")

            obj_info = {}
            obj_info['repo_id'] = dst_repo
            obj_info['parent_dir'] = dst_dir
            obj_info['obj_name'] = new_filename
            obj_info_list.append(obj_info)

        return reloaddir_if_necessary(request, repo, parent_dir, obj_info_list)

class OpCopyView(APIView):
    """
    Copy files.
    """
    authentication_classes = (TokenAuthentication, SessionAuthentication)
    permission_classes = (IsAuthenticated, )

    def post(self, request, repo_id, format=None):

        repo = get_repo(repo_id)
        if not repo:
            return api_error(status.HTTP_404_NOT_FOUND, 'Library not found.')

        username = request.user.username
        parent_dir = request.GET.get('p', '/')
        dst_repo = request.POST.get('dst_repo', None)
        dst_dir = request.POST.get('dst_dir', None)
        file_names = request.POST.get("file_names", None)

        if not parent_dir or not file_names or not dst_repo or not dst_dir:
            return api_error(status.HTTP_400_BAD_REQUEST,
                             'Missing argument.')

        if check_folder_permission(request, repo_id, parent_dir) is None:
            return api_error(status.HTTP_403_FORBIDDEN,
                    'You do not have permission to copy file of this folder.')

        if check_folder_permission(request, dst_repo, dst_dir) != 'rw':
            return api_error(status.HTTP_403_FORBIDDEN,
                    'You do not have permission to copy file to destination folder.')

        if not get_repo(dst_repo):
            return api_error(status.HTTP_404_NOT_FOUND, 'Library not found.')

        if seafile_api.get_dir_id_by_path(repo_id, parent_dir) is None or \
            seafile_api.get_dir_id_by_path(dst_repo, dst_dir) is None:
            return api_error(status.HTTP_400_BAD_REQUEST, 'Path does not exist.')

        obj_info_list = []
        for file_name in file_names.split(':'):
            new_filename = check_filename_with_rename(dst_repo, dst_dir, file_name)
            try:
                seafile_api.copy_file(repo_id, parent_dir, file_name,
                                      dst_repo, dst_dir, new_filename,
                                      username, 0, synchronous=1)
            except SearpcError as e:
                logger.error(e)
                return api_error(HTTP_520_OPERATION_FAILED,
                                 "Failed to copy file.")

            obj_info = {}
            obj_info['repo_id'] = dst_repo
            obj_info['parent_dir'] = dst_dir
            obj_info['obj_name'] = new_filename
            obj_info_list.append(obj_info)

        return reloaddir_if_necessary(request, repo, parent_dir, obj_info_list)


class StarredFileView(APIView):
    """
    Support uniform interface for starred file operation,
    including add/delete/list starred files.
    """

    authentication_classes = (TokenAuthentication, SessionAuthentication)
    permission_classes = (IsAuthenticated,)
    throttle_classes = (UserRateThrottle, )

    def get(self, request, format=None):
        # list starred files
        personal_files = UserStarredFiles.objects.get_starred_files_by_username(
            request.user.username)
        starred_files = prepare_starred_files(personal_files)
        return Response(starred_files)

    def post(self, request, format=None):
        # add starred file
        repo_id = request.POST.get('repo_id', '')
        path = request.POST.get('p', '')

        if not (repo_id and path):
            return api_error(status.HTTP_400_BAD_REQUEST,
                             'Library ID or path is missing.')

        if check_folder_permission(request, repo_id, path) is None:
            return api_error(status.HTTP_403_FORBIDDEN, 'Permission denied')

        try:
            file_id = seafile_api.get_file_id_by_path(repo_id, path)
        except SearpcError as e:
            logger.error(e)
            return api_error(status.HTTP_500_INTERNAL_SERVER_ERROR, 'Internal error')

        if not file_id:
            return api_error(status.HTTP_404_NOT_FOUND, "File not found")

        if path[-1] == '/':     # Should not contain '/' at the end of path.
            return api_error(status.HTTP_400_BAD_REQUEST, 'Invalid file path.')

        star_file(request.user.username, repo_id, path, is_dir=False,
                  org_id=-1)

        resp = Response('success', status=status.HTTP_201_CREATED)
        resp['Location'] = reverse('starredfiles')

        return resp

    def delete(self, request, format=None):
        # remove starred file
        repo_id = request.GET.get('repo_id', '')
        path = request.GET.get('p', '')

        if not (repo_id and path):
            return api_error(status.HTTP_400_BAD_REQUEST,
                             'Library ID or path is missing.')

        if check_folder_permission(request, repo_id, path) is None:
            return api_error(status.HTTP_403_FORBIDDEN, 'Permission denied')

        try:
            file_id = seafile_api.get_file_id_by_path(repo_id, path)
        except SearpcError as e:
            logger.error(e)
            return api_error(status.HTTP_500_INTERNAL_SERVER_ERROR, 'Internal error')

        if not file_id:
            return api_error(status.HTTP_404_NOT_FOUND, "File not found")

        if path[-1] == '/':     # Should not contain '/' at the end of path.
            return api_error(status.HTTP_400_BAD_REQUEST, 'Invalid file path.')

        unstar_file(request.user.username, repo_id, path)
        return Response('success', status=status.HTTP_200_OK)

class OwaFileView(APIView):

    authentication_classes = (TokenAuthentication, SessionAuthentication)
    permission_classes = (IsAuthenticated, )
    throttle_classes = (UserRateThrottle, )

    def get(self, request, repo_id, format=None):
        """ Get action url and access token when view file through Office Web App
        """

        # check args
        repo = get_repo(repo_id)
        if not repo:
            error_msg = 'Library %s not found.' % repo_id
            return api_error(status.HTTP_404_NOT_FOUND, error_msg)

        action = request.GET.get('action', 'view')
        if action not in ('view', 'edit'):
            error_msg = 'action invalid.'
            return api_error(status.HTTP_400_BAD_REQUEST, error_msg)

        path = request.GET.get('path', None)
        if not path:
            error_msg = 'path invalid.'
            return api_error(status.HTTP_400_BAD_REQUEST, error_msg)

        try:
            file_id = seafile_api.get_file_id_by_path(repo_id, path)
        except SearpcError as e:
            logger.error(e)
            error_msg = 'Internal Server Error'
            return api_error(status.HTTP_500_INTERNAL_SERVER_ERROR, error_msg)

        if not file_id:
            error_msg = 'File %s not found.' % path
            return api_error(status.HTTP_404_NOT_FOUND, error_msg)

        # check permission
        if not is_pro_version():
            error_msg = 'Office Web App feature only supported in professional edition.'
            return api_error(status.HTTP_403_FORBIDDEN, error_msg)

        if check_folder_permission(request, repo_id, path) is None:
            error_msg = 'Permission denied.'
            return api_error(status.HTTP_403_FORBIDDEN, error_msg)

        if repo.encrypted:
            error_msg = 'Library encrypted.'
            return api_error(status.HTTP_403_FORBIDDEN, error_msg)

        if not ENABLE_OFFICE_WEB_APP:
            error_msg = 'Office Web App feature not enabled.'
            return api_error(status.HTTP_403_FORBIDDEN, error_msg)

        filename = os.path.basename(path)
        filetype, fileext = get_file_type_and_ext(filename)
        if fileext not in OFFICE_WEB_APP_FILE_EXTENSION:
            error_msg = 'path invalid.'
            return api_error(status.HTTP_400_BAD_REQUEST, error_msg)

        # get wopi dict
        username = request.user.username
        wopi_dict = get_wopi_dict(username, repo_id, path, action)

        # send stats message
        send_file_access_msg(request, repo, path, 'api')
        return Response(wopi_dict)


class DevicesView(APIView):
    authentication_classes = (TokenAuthentication, SessionAuthentication)
    permission_classes = (IsAuthenticated,)
    throttle_classes = (UserRateThrottle, )

    def get(self, request, format=None):
        """ List user's devices.

        Permission checking:
        1. All authenticated users.
        """

        username = request.user.username
        devices = TokenV2.objects.get_user_devices(username)

        for device in devices:
            device['last_accessed'] = datetime_to_isoformat_timestr(device['last_accessed'])
            device['is_desktop_client'] = False
            if device['platform'] in DESKTOP_PLATFORMS:
                device['is_desktop_client'] = True

        return Response(devices)

    def delete(self, request, format=None):

        platform = request.data.get('platform', '')
        device_id = request.data.get('device_id', '')
        remote_wipe = request.data.get('wipe_device', '')

        if not platform:
            error_msg = 'platform invalid.'
            return api_error(status.HTTP_400_BAD_REQUEST, error_msg)

        if not device_id:
            error_msg = 'device_id invalid.'
            return api_error(status.HTTP_400_BAD_REQUEST, error_msg)

        remote_wipe = True if remote_wipe == 'true' else False

        try:
            do_unlink_device(request.user.username,
                             platform,
                             device_id,
                             remote_wipe=remote_wipe)
        except SearpcError as e:
            logger.error(e)
            error_msg = 'Internal Server Error'
            return api_error(status.HTTP_500_INTERNAL_SERVER_ERROR, error_msg)

        return Response({'success': True})


class FileView(APIView):
    """
    Support uniform interface for file related operations,
    including create/delete/rename/view, etc.
    """

    authentication_classes = (TokenAuthentication, SessionAuthentication)
    permission_classes = (IsAuthenticated, )
    throttle_classes = (UserRateThrottle, )

    def get(self, request, repo_id, format=None):
        # view file
        repo = get_repo(repo_id)
        if not repo:
            return api_error(status.HTTP_404_NOT_FOUND, 'Library not found.')

        path = request.GET.get('p', None)
        if not path:
            return api_error(status.HTTP_400_BAD_REQUEST, 'Path is missing.')

        parent_dir = os.path.dirname(path)
        if check_folder_permission(request, repo_id, parent_dir) is None:
            return api_error(status.HTTP_403_FORBIDDEN,
                    'You do not have permission to access this file.')

        file_id = None
        try:
            file_id = seafile_api.get_file_id_by_path(repo_id, path)
        except SearpcError as e:
            logger.error(e)
            return api_error(HTTP_520_OPERATION_FAILED,
                             "Failed to get file id by path.")

        if not file_id:
            return api_error(status.HTTP_404_NOT_FOUND, "File not found")

        # send stats message
        send_file_access_msg(request, repo, path, 'api')

        file_name = os.path.basename(path)
        op = request.GET.get('op', 'download')

        reuse = request.GET.get('reuse', '0')
        if reuse not in ('1', '0'):
            return api_error(status.HTTP_400_BAD_REQUEST,
                    "If you want to reuse file server access token for download file, you should set 'reuse' argument as '1'.")

        use_onetime = False if reuse == '1' else True
        return get_repo_file(request, repo_id, file_id,
                file_name, op, use_onetime)

    def post(self, request, repo_id, format=None):
        # rename, move, copy or create file
        repo = get_repo(repo_id)
        if not repo:
            return api_error(status.HTTP_404_NOT_FOUND, 'Library not found.')

        path = request.GET.get('p', '')
        if not path or path[0] != '/':
            return api_error(status.HTTP_400_BAD_REQUEST,
                             'Path is missing or invalid.')

        username = request.user.username
        parent_dir = os.path.dirname(path)
        operation = request.POST.get('operation', '')

        file_info = {}
        if operation.lower() == 'rename':
            if check_folder_permission(request, repo_id, parent_dir) != 'rw':
                return api_error(status.HTTP_403_FORBIDDEN,
                                 'You do not have permission to rename file.')

            newname = request.POST.get('newname', '')
            if not newname:
                return api_error(status.HTTP_400_BAD_REQUEST,
                                 'New name is missing')
            if len(newname) > settings.MAX_UPLOAD_FILE_NAME_LEN:
                return api_error(status.HTTP_400_BAD_REQUEST, 'New name is too long')

            oldname = os.path.basename(path)
            if oldname == newname:
                return api_error(status.HTTP_409_CONFLICT,
                                 'The new name is the same to the old')

            newname = check_filename_with_rename(repo_id, parent_dir, newname)
            try:
                seafile_api.rename_file(repo_id, parent_dir, oldname, newname,
                                        username)
            except SearpcError,e:
                return api_error(HTTP_520_OPERATION_FAILED,
                                 "Failed to rename file: %s" % e)

            if request.GET.get('reloaddir', '').lower() == 'true':
                return reloaddir(request, repo, parent_dir)
            else:
                resp = Response('success', status=status.HTTP_301_MOVED_PERMANENTLY)
                uri = reverse('FileView', args=[repo_id], request=request)
                resp['Location'] = uri + '?p=' + quote(parent_dir.encode('utf-8')) + quote(newname.encode('utf-8'))
                return resp

        elif operation.lower() == 'move':
            if check_folder_permission(request, repo_id, parent_dir) != 'rw':
                return api_error(status.HTTP_403_FORBIDDEN,
                                 'You do not have permission to move file.')

            src_dir = os.path.dirname(path)
            src_repo_id = repo_id
            dst_repo_id = request.POST.get('dst_repo', '')
            dst_dir = request.POST.get('dst_dir', '')
            if dst_dir[-1] != '/': # Append '/' to the end of directory if necessary
                dst_dir += '/'
            # obj_names   = request.POST.get('obj_names', '')

            if not (dst_repo_id and dst_dir):
                return api_error(status.HTTP_400_BAD_REQUEST, 'Missing arguments.')

            if src_repo_id == dst_repo_id and src_dir == dst_dir:
                return Response('success', status=status.HTTP_200_OK)

            if check_folder_permission(request, dst_repo_id, dst_dir) != 'rw':
                return api_error(status.HTTP_403_FORBIDDEN,
                                 'You do not have permission to move file.')

            filename = os.path.basename(path)
            new_filename = check_filename_with_rename(dst_repo_id, dst_dir, filename)
            try:
                seafile_api.move_file(src_repo_id, src_dir,
                                      filename, dst_repo_id,
                                      dst_dir, new_filename,
                                      replace=False, username=username,
                                      need_progress=0, synchronous=1)
            except SearpcError, e:
                return api_error(status.HTTP_500_INTERNAL_SERVER_ERROR,
                                 "SearpcError:" + e.msg)

            dst_repo = get_repo(dst_repo_id)
            if not dst_repo:
                return api_error(status.HTTP_404_NOT_FOUND, 'Library not found.')

            if request.GET.get('reloaddir', '').lower() == 'true':
                return reloaddir(request, dst_repo, dst_dir)
            else:
                file_info['repo_id'] = dst_repo_id
                file_info['parent_dir'] = dst_dir
                file_info['obj_name'] = new_filename
                resp = Response(file_info, status=status.HTTP_301_MOVED_PERMANENTLY)
                uri = reverse('FileView', args=[dst_repo_id], request=request)
                resp['Location'] = uri + '?p=' + quote(dst_dir.encode('utf-8')) + quote(new_filename.encode('utf-8'))
                return resp

        elif operation.lower() == 'copy':
            src_repo_id = repo_id
            src_dir = os.path.dirname(path)
            dst_repo_id = request.POST.get('dst_repo', '')
            dst_dir = request.POST.get('dst_dir', '')

            if dst_dir[-1] != '/': # Append '/' to the end of directory if necessary
                dst_dir += '/'

            if not (dst_repo_id and dst_dir):
                return api_error(status.HTTP_400_BAD_REQUEST, 'Missing arguments.')

            if src_repo_id == dst_repo_id and src_dir == dst_dir:
                return Response('success', status=status.HTTP_200_OK)

            # check src folder permission
            if check_folder_permission(request, repo_id, src_dir) is None:
                return api_error(status.HTTP_403_FORBIDDEN,
                                 'You do not have permission to copy file.')

            # check dst folder permission
            if check_folder_permission(request, dst_repo_id, dst_dir) != 'rw':
                return api_error(status.HTTP_403_FORBIDDEN,
                                 'You do not have permission to copy file.')

            filename = os.path.basename(path)
            new_filename = check_filename_with_rename(dst_repo_id, dst_dir, filename)
            try:
                seafile_api.copy_file(src_repo_id, src_dir,
                                      filename, dst_repo_id,
                                      dst_dir, new_filename,
                                      username, 0, synchronous=1)
            except SearpcError as e:
                logger.error(e)
                return api_error(status.HTTP_500_INTERNAL_SERVER_ERROR,
                                 "SearpcError:" + e.msg)

            if request.GET.get('reloaddir', '').lower() == 'true':
                return reloaddir(request, dst_repo, dst_dir)
            else:
                file_info['repo_id'] = dst_repo_id
                file_info['parent_dir'] = dst_dir
                file_info['obj_name'] = new_filename
                resp = Response(file_info, status=status.HTTP_200_OK)
                uri = reverse('FileView', args=[dst_repo_id], request=request)
                resp['Location'] = uri + '?p=' + quote(dst_dir.encode('utf-8')) + quote(new_filename.encode('utf-8'))
                return resp

        elif operation.lower() == 'create':
            if check_folder_permission(request, repo_id, parent_dir) != 'rw':
                return api_error(status.HTTP_403_FORBIDDEN,
                                 'You do not have permission to create file.')

            new_file_name = os.path.basename(path)
            new_file_name = check_filename_with_rename(repo_id, parent_dir, new_file_name)

            try:
                seafile_api.post_empty_file(repo_id, parent_dir,
                                            new_file_name, username)
            except SearpcError, e:
                return api_error(HTTP_520_OPERATION_FAILED,
                                 'Failed to create file.')

            if request.GET.get('reloaddir', '').lower() == 'true':
                return reloaddir(request, repo, parent_dir)
            else:
                resp = Response('success', status=status.HTTP_201_CREATED)
                uri = reverse('FileView', args=[repo_id], request=request)
                resp['Location'] = uri + '?p=' + quote(parent_dir.encode('utf-8')) + \
                    quote(new_file_name.encode('utf-8'))
                return resp
        else:
            return api_error(status.HTTP_400_BAD_REQUEST,
                             "Operation can only be rename, create or move.")

    def put(self, request, repo_id, format=None):
        repo = get_repo(repo_id)
        if not repo:
            return api_error(status.HTTP_404_NOT_FOUND, 'Library not found.')

        path = request.data.get('p', '')
        file_id = seafile_api.get_file_id_by_path(repo_id, path)
        if not path or not file_id:
            return api_error(status.HTTP_400_BAD_REQUEST,
                             'Path is missing or invalid.')

        username = request.user.username
        # check file access permission
        parent_dir = os.path.dirname(path)
        if check_folder_permission(request, repo_id, parent_dir) != 'rw':
            return api_error(status.HTTP_403_FORBIDDEN, 'Permission denied.')

        operation = request.data.get('operation', '')
        if operation.lower() == 'lock':

            is_locked, locked_by_me = check_file_lock(repo_id, path, username)
            if is_locked:
                return api_error(status.HTTP_403_FORBIDDEN, 'File is already locked')

            # lock file
            expire = request.data.get('expire', FILE_LOCK_EXPIRATION_DAYS)
            try:
                seafile_api.lock_file(repo_id, path.lstrip('/'), username, expire)
                return Response('success', status=status.HTTP_200_OK)
            except SearpcError, e:
                logger.error(e)
                return api_error(status.HTTP_500_INTERNAL_SERVER_ERROR, 'Internal error')

        if operation.lower() == 'unlock':
            is_locked, locked_by_me = check_file_lock(repo_id, path, username)
            if not is_locked:
                return api_error(status.HTTP_403_FORBIDDEN, 'File is not locked')
            if not locked_by_me:
                return api_error(status.HTTP_403_FORBIDDEN, 'You can not unlock this file')

            # unlock file
            try:
                seafile_api.unlock_file(repo_id, path.lstrip('/'))
                return Response('success', status=status.HTTP_200_OK)
            except SearpcError, e:
                logger.error(e)
                return api_error(status.HTTP_500_INTERNAL_SERVER_ERROR, 'Internal error')
        else:
            return api_error(status.HTTP_400_BAD_REQUEST,
                             "Operation can only be lock or unlock")

    def delete(self, request, repo_id, format=None):
        # delete file
        repo = get_repo(repo_id)
        if not repo:
            return api_error(status.HTTP_404_NOT_FOUND, 'Library not found.')

        path = request.GET.get('p', None)
        if not path:
            return api_error(status.HTTP_400_BAD_REQUEST, 'Path is missing.')

        parent_dir = os.path.dirname(path)
        if check_folder_permission(request, repo_id, parent_dir) != 'rw':
            return api_error(status.HTTP_403_FORBIDDEN, 'Permission denied.')

        parent_dir = os.path.dirname(path)
        file_name = os.path.basename(path)

        try:
            seafile_api.del_file(repo_id, parent_dir,
                                 file_name, request.user.username)
        except SearpcError as e:
            logger.error(e)
            return api_error(HTTP_520_OPERATION_FAILED,
                             "Failed to delete file.")

        return reloaddir_if_necessary(request, repo, parent_dir)

class FileDetailView(APIView):
    authentication_classes = (TokenAuthentication, )
    permission_classes = (IsAuthenticated,)
    throttle_classes = (UserRateThrottle, )

    def get(self, request, repo_id, format=None):
        repo = seafile_api.get_repo(repo_id)
        if repo is None:
            return api_error(status.HTTP_400_BAD_REQUEST, 'Library not found.')

        path = request.GET.get('p', None)
        if path is None:
            return api_error(status.HTTP_400_BAD_REQUEST, 'Path is missing.')

        commit_id = request.GET.get('commit_id', None)
        if commit_id:
            try:
                obj_id = seafserv_threaded_rpc.get_file_id_by_commit_and_path(
                    repo.id, commit_id, path)
            except SearpcError as e:
                logger.error(e)
                return api_error(status.HTTP_500_INTERNAL_SERVER_ERROR,
                                 'Failed to get file id.')
        else:
            try:
                obj_id = seafile_api.get_file_id_by_path(repo_id, path)
            except SearpcError as e:
                logger.error(e)
                return api_error(status.HTTP_500_INTERNAL_SERVER_ERROR,
                                 'Failed to get file id.')

        if not obj_id:
            return api_error(status.HTTP_404_NOT_FOUND, 'File not found.')

        # fetch file contributors and latest contributor
        try:
            # get real path for sub repo
            real_path = repo.origin_path + path if repo.origin_path else path
            dirent = seafile_api.get_dirent_by_path(repo.store_id, real_path)
            if dirent:
                latest_contributor, last_modified = dirent.modifier, dirent.mtime
            else:
                latest_contributor, last_modified = None, 0
        except SearpcError as e:
            logger.error(e)
            latest_contributor, last_modified = None, 0

        entry = {}
        try:
            entry["size"] = get_file_size(repo.store_id, repo.version, obj_id)
        except Exception, e:
            entry["size"] = 0

        entry["type"] = "file"
        entry["name"] = os.path.basename(path)
        entry["id"] = obj_id
        entry["mtime"] = last_modified

        return HttpResponse(json.dumps(entry), status=200,
                            content_type=json_content_type)

class FileRevert(APIView):
    authentication_classes = (TokenAuthentication, SessionAuthentication)
    permission_classes = (IsAuthenticated,)
    throttle_classes = (UserRateThrottle, )

    def put(self, request, repo_id, format=None):
        path = request.data.get('p', None)
        commit_id = request.data.get('commit_id', None)

        if not path:
            error_msg = 'path invalid.'
            return api_error(status.HTTP_400_BAD_REQUEST, error_msg)

        if not commit_id:
            error_msg = 'commit_id invalid.'
            return api_error(status.HTTP_400_BAD_REQUEST, error_msg)

        if not seafile_api.get_repo(repo_id):
            error_msg = 'library %s not found.' % repo_id
            return api_error(status.HTTP_404_NOT_FOUND, error_msg)

        if not seafile_api.get_file_id_by_commit_and_path(repo_id, commit_id, path):
            error_msg = 'file %s not found.' % path
            return api_error(status.HTTP_404_NOT_FOUND, error_msg)

        if check_folder_permission(request, repo_id, '/') != 'rw':
            error_msg = 'Permission denied.'
            return api_error(status.HTTP_403_FORBIDDEN, error_msg)

        username = request.user.username
        try:
            seafile_api.revert_file(repo_id, commit_id, path, username)
        except SearpcError as e:
            logger.error(e)
            error_msg = 'Internal Server Error'
            return api_error(status.HTTP_500_INTERNAL_SERVER_ERROR, error_msg)

        return Response({'success': True})


class FileRevision(APIView):
    authentication_classes = (TokenAuthentication, )
    permission_classes = (IsAuthenticated,)
    throttle_classes = (UserRateThrottle, )

    def get(self, request, repo_id, format=None):
        path = request.GET.get('p', None)
        if path is None:
            return api_error(status.HTTP_400_BAD_REQUEST, 'Path is missing.')

        file_name = os.path.basename(path)
        commit_id = request.GET.get('commit_id', None)

        try:
            obj_id = seafserv_threaded_rpc.get_file_id_by_commit_and_path(
                repo_id, commit_id, path)
        except:
            return api_error(status.HTTP_404_NOT_FOUND, 'Revision not found.')

        return get_repo_file(request, repo_id, obj_id, file_name, 'download')

class FileHistory(APIView):
    authentication_classes = (TokenAuthentication, )
    permission_classes = (IsAuthenticated,)
    throttle_classes = (UserRateThrottle, )

    def get(self, request, repo_id, format=None):
        path = request.GET.get('p', None)
        if path is None:
            return api_error(status.HTTP_400_BAD_REQUEST, 'Path is missing.')

        try:
            commits = seafserv_threaded_rpc.list_file_revisions(repo_id, path,
                                                                -1, -1)
        except SearpcError as e:
            logger.error(e)
            return api_error(status.HTTP_500_INTERNAL_SERVER_ERROR, "Internal error")

        if not commits:
            return api_error(status.HTTP_404_NOT_FOUND, 'File not found.')

        for commit in commits:
            creator_name = commit.creator_name

            user_info = {}
            user_info['email'] = creator_name
            user_info['name'] = email2nickname(creator_name)
            user_info['contact_email'] = Profile.objects.get_contact_email_by_user(creator_name)

            commit._dict['user_info'] = user_info

        return HttpResponse(json.dumps({"commits": commits}, cls=SearpcObjEncoder), status=200, content_type=json_content_type)

class FileSharedLinkView(APIView):
    """
    Support uniform interface for file shared link.
    """
    authentication_classes = (TokenAuthentication, SessionAuthentication)
    permission_classes = (IsAuthenticated, )
    throttle_classes = (UserRateThrottle, )

    def put(self, request, repo_id, format=None):

        repo = seaserv.get_repo(repo_id)
        if not repo:
            return api_error(status.HTTP_404_NOT_FOUND, "Library does not exist")

        path = request.data.get('p', None)
        if not path:
            return api_error(status.HTTP_400_BAD_REQUEST, 'Path is missing')

        username = request.user.username
        password = request.data.get('password', None)
        share_type = request.data.get('share_type', 'download')

        if password and len(password) < config.SHARE_LINK_PASSWORD_MIN_LENGTH:
            return api_error(status.HTTP_400_BAD_REQUEST, 'Password is too short')

        if share_type.lower() == 'download':

            if check_folder_permission(request, repo_id, path) is None:
                return api_error(status.HTTP_403_FORBIDDEN, 'Permission denied')

            if not request.user.permissions.can_generate_share_link():
                error_msg = 'Can not generate share link.'
                return api_error(status.HTTP_403_FORBIDDEN, error_msg)

            expire = request.data.get('expire', None)
            if expire:
                try:
                    expire_days = int(expire)
                except ValueError:
                    return api_error(status.HTTP_400_BAD_REQUEST, 'Invalid expiration days')
                else:
                    expire_date = timezone.now() + relativedelta(days=expire_days)
            else:
                expire_date = None

            is_dir = False
            if path == '/':
                is_dir = True
            else:
                try:
                    real_path = repo.origin_path + path if repo.origin_path else path
                    dirent = seafile_api.get_dirent_by_path(repo.store_id, real_path)
                except SearpcError as e:
                    logger.error(e)
                    return api_error(status.HTTP_500_INTERNAL_SERVER_ERROR, "Internal error")

                if not dirent:
                    return api_error(status.HTTP_400_BAD_REQUEST, 'Invalid path')

                if stat.S_ISDIR(dirent.mode):
                    is_dir = True

            if is_dir:
                # generate dir download link
                fs = FileShare.objects.get_dir_link_by_path(username, repo_id, path)
                if fs is None:
                    fs = FileShare.objects.create_dir_link(username, repo_id, path,
                                                           password, expire_date)
                    if is_org_context(request):
                        org_id = request.user.org.org_id
                        OrgFileShare.objects.set_org_file_share(org_id, fs)

            else:
                # generate file download link
                fs = FileShare.objects.get_file_link_by_path(username, repo_id, path)
                if fs is None:
                    fs = FileShare.objects.create_file_link(username, repo_id, path,
                                                            password, expire_date)
                    if is_org_context(request):
                        org_id = request.user.org.org_id
                        OrgFileShare.objects.set_org_file_share(org_id, fs)

            token = fs.token
            shared_link = gen_shared_link(token, fs.s_type)

        elif share_type.lower() == 'upload':
            if not seafile_api.get_dir_id_by_path(repo_id, path):
                return api_error(status.HTTP_400_BAD_REQUEST, 'Invalid path')

            if check_folder_permission(request, repo_id, path) != 'rw':
                return api_error(status.HTTP_403_FORBIDDEN, 'Permission denied')

            if not request.user.permissions.can_generate_upload_link():
                error_msg = 'Can not generate upload link.'
                return api_error(status.HTTP_403_FORBIDDEN, error_msg)

            # generate upload link
            uls = UploadLinkShare.objects.get_upload_link_by_path(username, repo_id, path)
            if uls is None:
                uls = UploadLinkShare.objects.create_upload_link_share(
                    username, repo_id, path, password)

            token = uls.token
            shared_link = gen_shared_upload_link(token)

        else:
            return api_error(status.HTTP_400_BAD_REQUEST,
                             "Operation can only be download or upload.")

        resp = Response(status=status.HTTP_201_CREATED)
        resp['Location'] = shared_link
        return resp

########## Directory related
class DirView(APIView):
    """
    Support uniform interface for directory operations, including
    create/delete/rename/list, etc.
    """
    authentication_classes = (TokenAuthentication, SessionAuthentication)
    permission_classes = (IsAuthenticated, )
    throttle_classes = (UserRateThrottle, )

    def get(self, request, repo_id, format=None):
        # list dir
        repo = get_repo(repo_id)
        if not repo:
            return api_error(status.HTTP_404_NOT_FOUND, 'Library not found.')

        path = request.GET.get('p', '/')
        if path[-1] != '/':
            path = path + '/'

        try:
            dir_id = seafile_api.get_dir_id_by_path(repo_id, path)
        except SearpcError as e:
            logger.error(e)
            return api_error(HTTP_520_OPERATION_FAILED,
                             "Failed to get dir id by path.")

        if not dir_id:
            error_msg = 'Folder %s not found.' % path
            return api_error(status.HTTP_404_NOT_FOUND, error_msg)

        if check_folder_permission(request, repo_id, path) is None:
            error_msg = 'Permission denied.'
            return api_error(status.HTTP_403_FORBIDDEN, error_msg)

        old_oid = request.GET.get('oid', None)
        if old_oid and old_oid == dir_id:
            response = HttpResponse(json.dumps("uptodate"), status=200,
                                    content_type=json_content_type)
            response["oid"] = dir_id
            return response
        else:
            request_type = request.GET.get('t', None)
            if request_type and request_type not in ('f', 'd'):
                return api_error(status.HTTP_400_BAD_REQUEST,
                        "'t'(type) should be 'f' or 'd'.")

            if request_type == 'd':
                recursive = request.GET.get('recursive', '0')
                if recursive not in ('1', '0'):
                    return api_error(status.HTTP_400_BAD_REQUEST,
                            "If you want to get recursive dir entries, you should set 'recursive' argument as '1'.")

                if recursive == '1':
                    username = request.user.username
                    dir_list = get_dir_recursively(username, repo_id, path, [])
                    dir_list.sort(lambda x, y: cmp(x['name'].lower(), y['name'].lower()))
                    response = HttpResponse(json.dumps(dir_list), status=200,
                                            content_type=json_content_type)
                    response["oid"] = dir_id
                    response["dir_perm"] = seafile_api.check_permission_by_path(repo_id, path, username)

                    return response

            return get_dir_entrys_by_id(request, repo, path, dir_id, request_type)

    def post(self, request, repo_id, format=None):
        # new dir
        repo = get_repo(repo_id)
        if not repo:
            return api_error(status.HTTP_404_NOT_FOUND, 'Library not found.')

        path = request.GET.get('p', '')

        if not path or path[0] != '/':
            return api_error(status.HTTP_400_BAD_REQUEST, "Path is missing.")
        if path == '/':         # Can not make or rename root dir.
            return api_error(status.HTTP_400_BAD_REQUEST, "Path is invalid.")
        if path[-1] == '/':     # Cut out last '/' if possible.
            path = path[:-1]

        username = request.user.username
        operation = request.POST.get('operation', '')
        parent_dir = os.path.dirname(path)

        if operation.lower() == 'mkdir':
            new_dir_name = os.path.basename(path)
            create_parents = request.POST.get('create_parents', '').lower() in ('true', '1')
            if not create_parents:
                # check whether parent dir exists
                if not seafile_api.get_dir_id_by_path(repo_id, parent_dir):
                    error_msg = 'Folder %s not found.' % parent_dir
                    return api_error(status.HTTP_404_NOT_FOUND, error_msg)

                if check_folder_permission(request, repo_id, parent_dir) != 'rw':
                    error_msg = 'Permission denied.'
                    return api_error(status.HTTP_403_FORBIDDEN, error_msg)

                new_dir_name = check_filename_with_rename(repo_id, parent_dir, new_dir_name)
                try:
                    seafile_api.post_dir(repo_id, parent_dir,
                                         new_dir_name, username)
                except SearpcError as e:
                    logger.error(e)
                    return api_error(HTTP_520_OPERATION_FAILED,
                                     'Failed to make directory.')
            else:
                if not is_seafile_pro():
                    return api_error(status.HTTP_400_BAD_REQUEST,
                                     'Feature not supported.')

                if check_folder_permission(request, repo_id, '/') != 'rw':
                    error_msg = 'Permission denied.'
                    return api_error(status.HTTP_403_FORBIDDEN, error_msg)

                try:
                    seafile_api.mkdir_with_parents(repo_id, '/',
                                                   path[1:], username)
                except SearpcError as e:
                    logger.error(e)
                    return api_error(HTTP_520_OPERATION_FAILED,
                                     'Failed to make directory.')

            if request.GET.get('reloaddir', '').lower() == 'true':
                resp = reloaddir(request, repo, parent_dir)
            else:
                resp = Response('success', status=status.HTTP_201_CREATED)
                uri = reverse('DirView', args=[repo_id], request=request)
                resp['Location'] = uri + '?p=' + quote(
                    parent_dir.encode('utf-8') + '/' + new_dir_name.encode('utf-8'))
            return resp

        elif operation.lower() == 'rename':
            if not seafile_api.get_dir_id_by_path(repo_id, path):
                error_msg = 'Folder %s not found.' % path
                return api_error(status.HTTP_404_NOT_FOUND, error_msg)

            if check_folder_permission(request, repo.id, path) != 'rw':
                error_msg = 'Permission denied.'
                return api_error(status.HTTP_403_FORBIDDEN, error_msg)

            old_dir_name = os.path.basename(path)

            newname = request.POST.get('newname', '')
            if not newname:
                return api_error(status.HTTP_400_BAD_REQUEST, "New name is mandatory.")

            if newname == old_dir_name:
                return Response('success', status=status.HTTP_200_OK)

            try:
                # rename duplicate name
                checked_newname = check_filename_with_rename(
                    repo_id, parent_dir, newname)
                # rename dir
                seafile_api.rename_file(repo_id, parent_dir, old_dir_name,
                                        checked_newname, username)
                return Response('success', status=status.HTTP_200_OK)
            except SearpcError, e:
                logger.error(e)
                return api_error(HTTP_520_OPERATION_FAILED,
                                 'Failed to rename folder.')
        # elif operation.lower() == 'move':
        #     pass
        else:
            return api_error(status.HTTP_400_BAD_REQUEST,
                             "Operation not supported.")

    def delete(self, request, repo_id, format=None):
        # delete dir or file
        path = request.GET.get('p', None)
        if not path:
            error_msg = 'p invalid.'
            return api_error(status.HTTP_400_BAD_REQUEST, error_msg)

        repo = get_repo(repo_id)
        if not repo:
            error_msg = 'Library %s not found.' % repo_id
            return api_error(status.HTTP_404_NOT_FOUND, error_msg)

        if not seafile_api.get_dir_id_by_path(repo_id, path):
            error_msg = 'Folder %s not found.' % path
            return api_error(status.HTTP_404_NOT_FOUND, error_msg)

        if check_folder_permission(request, repo_id, path) != 'rw':
            error_msg = 'Permission denied.'
            return api_error(status.HTTP_403_FORBIDDEN, error_msg)

        if path == '/':         # Can not delete root path.
            return api_error(status.HTTP_400_BAD_REQUEST, 'Path is invalid.')

        if path[-1] == '/':     # Cut out last '/' if possible.
            path = path[:-1]

        parent_dir = os.path.dirname(path)
        file_name = os.path.basename(path)

        username = request.user.username
        try:
            seafile_api.del_file(repo_id, parent_dir,
                                 file_name, username)
        except SearpcError as e:
            logger.error(e)
            return api_error(HTTP_520_OPERATION_FAILED,
                             "Failed to delete file.")

        return reloaddir_if_necessary(request, repo, parent_dir)

class DirRevert(APIView):
    authentication_classes = (TokenAuthentication, SessionAuthentication)
    permission_classes = (IsAuthenticated,)
    throttle_classes = (UserRateThrottle, )

    def put(self, request, repo_id):
        path = request.data.get('p', None)
        commit_id = request.data.get('commit_id', None)

        if not path:
            error_msg = 'path invalid.'
            return api_error(status.HTTP_400_BAD_REQUEST, error_msg)

        if not commit_id:
            error_msg = 'commit_id invalid.'
            return api_error(status.HTTP_400_BAD_REQUEST, error_msg)

        if not seafile_api.get_repo(repo_id):
            error_msg = 'library %s not found.' % repo_id
            return api_error(status.HTTP_404_NOT_FOUND, error_msg)

        if not seafile_api.get_dir_id_by_commit_and_path(repo_id, commit_id, path):
            error_msg = 'folder %s not found.' % path
            return api_error(status.HTTP_404_NOT_FOUND, error_msg)

        if check_folder_permission(request, repo_id, '/') != 'rw':
            error_msg = 'Permission denied.'
            return api_error(status.HTTP_403_FORBIDDEN, error_msg)

        username = request.user.username
        try:
            seafile_api.revert_dir(repo_id, commit_id, path, username)
        except SearpcError as e:
            logger.error(e)
            error_msg = 'Internal Server Error'
            return api_error(status.HTTP_500_INTERNAL_SERVER_ERROR, error_msg)

        return Response({'success': True})


class DirSubRepoView(APIView):
    authentication_classes = (TokenAuthentication, SessionAuthentication)
    permission_classes = (IsAuthenticated,)
    throttle_classes = (UserRateThrottle,)

    def get(self, request, repo_id, format=None):
        """ Create sub-repo for folder

        Permission checking:
        1. user with `r` or `rw` permission.
        2. password correct for encrypted repo.
        """

        # argument check
        path = request.GET.get('p', None)
        if not path:
            error_msg = 'p invalid.'
            return api_error(status.HTTP_400_BAD_REQUEST, error_msg)

        name = request.GET.get('name', None)
        if not name:
            error_msg = 'name invalid.'
            return api_error(status.HTTP_400_BAD_REQUEST, error_msg)

        # recourse check
        repo = get_repo(repo_id)
        if not repo:
            error_msg = 'Library %s not found.' % repo_id
            return api_error(status.HTTP_404_NOT_FOUND, error_msg)

        # permission check
        if not check_folder_permission(request, repo_id, path) or \
                not request.user.permissions.can_add_repo():
            error_msg = 'Permission denied.'
            return api_error(status.HTTP_403_FORBIDDEN, error_msg)

        username = request.user.username
        password = request.GET.get('password', '')
        if repo.encrypted:
            # check password for encrypted repo
            if not password:
                error_msg = 'password invalid.'
                return api_error(status.HTTP_400_BAD_REQUEST, error_msg)
            else:
                try:
                    seafile_api.set_passwd(repo_id, username, password)
                except SearpcError as e:
                    if e.msg == 'Bad arguments':
                        error_msg = 'Bad arguments'
                        return api_error(status.HTTP_400_BAD_REQUEST, error_msg)
                    elif e.msg == 'Incorrect password':
                        error_msg = _(u'Wrong password')
                        return api_error(status.HTTP_400_BAD_REQUEST, error_msg)
                    elif e.msg == 'Internal server error':
                        error_msg = _(u'Internal server error')
                        return api_error(status.HTTP_500_INTERNAL_SERVER_ERROR, error_msg)
                    else:
                        error_msg = _(u'Decrypt library error')
                        return api_error(status.HTTP_500_INTERNAL_SERVER_ERROR, error_msg)

            # create sub-lib for encrypted repo
            try:
                if is_org_context(request):
                    org_id = request.user.org.org_id
                    sub_repo_id = seafile_api.create_org_virtual_repo(
                            org_id, repo_id, path, name, name, username, password)
                else:
                    sub_repo_id = seafile_api.create_virtual_repo(
                            repo_id, path, name, name, username, password)
            except SearpcError as e:
                logger.error(e)
                error_msg = 'Internal Server Error'
                return api_error(status.HTTP_500_INTERNAL_SERVER_ERROR, error_msg)
        else:
            # create sub-lib for common repo
            try:
                if is_org_context(request):
                    org_id = request.user.org.org_id
                    sub_repo_id = seafile_api.create_org_virtual_repo(
                            org_id, repo_id, path, name, name, username)
                else:
                    sub_repo_id = seafile_api.create_virtual_repo(
                            repo_id, path, name, name, username)
            except SearpcError as e:
                logger.error(e)
                error_msg = 'Internal Server Error'
                return api_error(status.HTTP_500_INTERNAL_SERVER_ERROR, error_msg)

        return Response({'sub_repo_id': sub_repo_id})

########## Sharing
class SharedRepos(APIView):
    """
    List repos that a user share to others/groups/public.
    """
    authentication_classes = (TokenAuthentication, )
    permission_classes = (IsAuthenticated, )
    throttle_classes = (UserRateThrottle, )

    def get(self, request, format=None):
        username = request.user.username
        shared_repos = []

        shared_repos += list_share_repos(username, 'from_email', -1, -1)
        shared_repos += get_group_repos_by_owner(username)
        if not CLOUD_MODE:
            shared_repos += seafile_api.list_inner_pub_repos_by_owner(username)

        return HttpResponse(json.dumps(shared_repos, cls=SearpcObjEncoder),
                            status=200, content_type=json_content_type)

class BeSharedRepos(APIView):
    """
    List repos that others/groups share to user.
    """
    authentication_classes = (TokenAuthentication, SessionAuthentication )
    permission_classes = (IsAuthenticated, )
    throttle_classes = (UserRateThrottle, )

    def get(self, request, format=None):
        username = request.user.username
        shared_repos = []
        shared_repos += seafile_api.get_share_in_repo_list(username, -1, -1)

        joined_groups = get_personal_groups_by_user(username)
        for grp in joined_groups:
            # Get group repos, and for each group repos...
            for r_id in get_group_repoids(grp.id):
                # No need to list my own repo
                if seafile_api.is_repo_owner(username, r_id):
                    continue
                # Convert repo properties due to the different collumns in Repo
                # and SharedRepo
                r = get_repo(r_id)
                if not r:
                    continue
                r.repo_id = r.id
                r.repo_name = r.name
                r.repo_desc = r.desc
                cmmts = get_commits(r_id, 0, 1)
                last_commit = cmmts[0] if cmmts else None
                r.last_modified = last_commit.ctime if last_commit else 0
                r._dict['share_type'] = 'group'
                r.user = seafile_api.get_repo_owner(r_id)
                r.user_perm = check_permission(r_id, username)
                shared_repos.append(r)

        if not CLOUD_MODE:
            shared_repos += seaserv.list_inner_pub_repos(username)

        return HttpResponse(json.dumps(shared_repos, cls=SearpcObjEncoder),
                            status=200, content_type=json_content_type)


class SharedFileView(APIView):
    # Anyone should be able to access a Shared File assuming they have the token
    throttle_classes = (UserRateThrottle, )

    def get(self, request, token, format=None):
        assert token is not None    # Checked by URLconf

        try:
            fileshare = FileShare.objects.get(token=token)
        except FileShare.DoesNotExist:
            return api_error(status.HTTP_404_NOT_FOUND, "Token not found")

        repo_id = fileshare.repo_id
        repo = get_repo(repo_id)
        if not repo:
            return api_error(status.HTTP_404_NOT_FOUND, "Library not found")

        path = fileshare.path.rstrip('/') # Normalize file path
        file_name = os.path.basename(path)

        file_id = None
        try:
            file_id = seafile_api.get_file_id_by_path(repo_id, path)
        except SearpcError as e:
            logger.error(e)
            return api_error(HTTP_520_OPERATION_FAILED,
                             "Failed to get file id by path.")

        if not file_id:
            return api_error(status.HTTP_404_NOT_FOUND, "File not found")

        # Increase file shared link view_cnt, this operation should be atomic
        fileshare.view_cnt = F('view_cnt') + 1
        fileshare.save()

        op = request.GET.get('op', 'download')
        return get_repo_file(request, repo_id, file_id, file_name, op)

class SharedFileDetailView(APIView):
    throttle_classes = (UserRateThrottle, )

    def get(self, request, token, format=None):
        assert token is not None    # Checked by URLconf

        try:
            fileshare = FileShare.objects.get(token=token)
        except FileShare.DoesNotExist:
            return api_error(status.HTTP_404_NOT_FOUND, "Token not found")

        if fileshare.is_encrypted():
            password = request.GET.get('password', '')

            if not password:
                return api_error(status.HTTP_403_FORBIDDEN, "Password is required")

            if not check_password(password, fileshare.password):
                return api_error(status.HTTP_403_FORBIDDEN, "Invalid Password")

        repo_id = fileshare.repo_id
        repo = get_repo(repo_id)
        if not repo:
            return api_error(status.HTTP_404_NOT_FOUND, "Library not found")

        path = fileshare.path.rstrip('/') # Normalize file path
        file_name = os.path.basename(path)

        file_id = None
        try:
            file_id = seafile_api.get_file_id_by_path(repo_id, path)
            commits = seafserv_threaded_rpc.list_file_revisions(repo_id, path,
                                                                -1, -1)
            c = commits[0]
        except SearpcError, e:
            return api_error(HTTP_520_OPERATION_FAILED,
                             "Failed to get file id by path.")

        if not file_id:
            return api_error(status.HTTP_404_NOT_FOUND, "File not found")

        entry = {}
        try:
            entry["size"] = get_file_size(repo.store_id, repo.version, file_id)
        except Exception as e:
            logger.error(e)
            entry["size"] = 0

        entry["type"] = "file"
        entry["name"] = file_name
        entry["id"] = file_id
        entry["mtime"] = c.ctime
        entry["repo_id"] = repo_id
        entry["path"] = path

        return HttpResponse(json.dumps(entry), status=200,
                            content_type=json_content_type)


class FileShareEncoder(json.JSONEncoder):
    def default(self, obj):
        if not isinstance(obj, FileShare):
            return None
        return {'username':obj.username, 'repo_id':obj.repo_id,
                'path':obj.path, 'token':obj.token,
                'ctime':obj.ctime, 'view_cnt':obj.view_cnt,
                's_type':obj.s_type}

class SharedLinksView(APIView):
    authentication_classes = (TokenAuthentication, SessionAuthentication )
    permission_classes = (IsAuthenticated,)
    throttle_classes = (UserRateThrottle, )

    def get(self, request, format=None):
        username = request.user.username

        fileshares = FileShare.objects.filter(username=username)
        p_fileshares = []           # personal file share
        for fs in fileshares:
            if is_personal_repo(fs.repo_id):  # only list files in personal repos
                r = seafile_api.get_repo(fs.repo_id)
                if not r:
                    fs.delete()
                    continue

                if fs.s_type == 'f':
                    if seafile_api.get_file_id_by_path(r.id, fs.path) is None:
                        fs.delete()
                        continue
                    fs.filename = os.path.basename(fs.path)
                    fs.shared_link = gen_file_share_link(fs.token)
                else:
                    if seafile_api.get_dir_id_by_path(r.id, fs.path) is None:
                        fs.delete()
                        continue
                    fs.filename = os.path.basename(fs.path.rstrip('/'))
                    fs.shared_link = gen_dir_share_link(fs.token)
                fs.repo = r
                p_fileshares.append(fs)
        return HttpResponse(json.dumps({"fileshares": p_fileshares}, cls=FileShareEncoder), status=200, content_type=json_content_type)

    def delete(self, request, format=None):
        token = request.GET.get('t', None)
        if not token:
            return api_error(status.HTTP_400_BAD_REQUEST, 'Token is missing')

        username = request.user.username
        share = FileShare.objects.filter(token=token).filter(username=username) or \
                UploadLinkShare.objects.filter(token=token).filter(username=username)

        if not share:
            return api_error(status.HTTP_400_BAD_REQUEST, 'Invalid token')

        share.delete()

        return HttpResponse(json.dumps({}), status=200, content_type=json_content_type)

class SharedDirView(APIView):
    throttle_classes = (UserRateThrottle, )

    def get(self, request, token, format=None):
        """List dirents in dir download shared link
        """
        fileshare = FileShare.objects.get_valid_dir_link_by_token(token)
        if not fileshare:
            return api_error(status.HTTP_400_BAD_REQUEST, "Invalid token")

        repo_id = fileshare.repo_id
        repo = get_repo(repo_id)
        if not repo:
            return api_error(status.HTTP_400_BAD_REQUEST, "Invalid token")

        if fileshare.is_encrypted():
            password = request.GET.get('password', '')

            if not password:
                return api_error(status.HTTP_403_FORBIDDEN, "Password is required")

            if not check_password(password, fileshare.password):
                return api_error(status.HTTP_403_FORBIDDEN, "Invalid Password")

        req_path = request.GET.get('p', '/')

        if req_path[-1] != '/':
            req_path += '/'

        if req_path == '/':
            real_path = fileshare.path
        else:
            real_path = posixpath.join(fileshare.path, req_path.lstrip('/'))

        if real_path[-1] != '/':         # Normalize dir path
            real_path += '/'

        dir_id = seafile_api.get_dir_id_by_path(repo_id, real_path)
        if not dir_id:
            return api_error(status.HTTP_400_BAD_REQUEST, "Invalid path")

        username = fileshare.username
        try:
            dirs = seafserv_threaded_rpc.list_dir_with_perm(repo_id, real_path, dir_id,
                    username, -1, -1)
            dirs = dirs if dirs else []
        except SearpcError, e:
            logger.error(e)
            return api_error(HTTP_520_OPERATION_FAILED, "Failed to list dir.")

        dir_list, file_list = [], []
        for dirent in dirs:
            dtype = "file"
            entry = {}
            if stat.S_ISDIR(dirent.mode):
                dtype = "dir"
            else:
                if repo.version == 0:
                    entry["size"] = get_file_size(repo.store_id, repo.version,
                                                  dirent.obj_id)
                else:
                    entry["size"] = dirent.size

            entry["type"] = dtype
            entry["name"] = dirent.obj_name
            entry["id"] = dirent.obj_id
            entry["mtime"] = dirent.mtime
            if dtype == 'dir':
                dir_list.append(entry)
            else:
                file_list.append(entry)

        dir_list.sort(lambda x, y: cmp(x['name'].lower(), y['name'].lower()))
        file_list.sort(lambda x, y: cmp(x['name'].lower(), y['name'].lower()))
        dentrys = dir_list + file_list

        content_type = 'application/json; charset=utf-8'
        return HttpResponse(json.dumps(dentrys), status=200, content_type=content_type)

class DefaultRepoView(APIView):
    """
    Get user's default library.
    """
    authentication_classes = (TokenAuthentication, SessionAuthentication)
    permission_classes = (IsAuthenticated, )
    throttle_classes = (UserRateThrottle, )

    def get(self, request, format=None):
        username = request.user.username
        repo_id = UserOptions.objects.get_default_repo(username)
        if repo_id is None or (get_repo(repo_id) is None):
            json = {
                'exists': False,
            }
            return Response(json)
        else:
            return self.default_repo_info(repo_id)

    def default_repo_info(self, repo_id):
        repo_json = {
            'exists': False,
        }

        if repo_id is not None:
            repo_json['exists'] = True
            repo_json['repo_id'] = repo_id

        return Response(repo_json)

    def post(self, request):
        if not request.user.permissions.can_add_repo():
            return api_error(status.HTTP_403_FORBIDDEN,
                             'You do not have permission to create library.')

        username = request.user.username

        repo_id = UserOptions.objects.get_default_repo(username)
        if repo_id and (get_repo(repo_id) is not None):
            return self.default_repo_info(repo_id)

        repo_id = create_default_library(request)

        return self.default_repo_info(repo_id)

class SharedRepo(APIView):
    """
    Support uniform interface for shared libraries.
    """
    authentication_classes = (TokenAuthentication, SessionAuthentication )
    permission_classes = (IsAuthenticated, )
    throttle_classes = (UserRateThrottle, )

    def delete(self, request, repo_id, format=None):
        """
        Unshare a library.
        Repo owner and system admin can perform this operation.
        """
        repo = get_repo(repo_id)
        if not repo:
            return api_error(status.HTTP_404_NOT_FOUND, 'Library not found.')

        username = request.user.username
        if is_org_context(request):
            repo_owner = seafile_api.get_org_repo_owner(repo_id)
        else:
            repo_owner = seafile_api.get_repo_owner(repo_id)

        if not request.user.is_staff and not username == repo_owner:
            return api_error(status.HTTP_403_FORBIDDEN,
                             'You do not have permission to unshare library.')

        share_type = request.GET.get('share_type', '')
        if not share_type:
            return api_error(status.HTTP_400_BAD_REQUEST,
                             'Share type is required.')

        if share_type == 'personal':
            user = request.GET.get('user', '')
            if not user:
                return api_error(status.HTTP_400_BAD_REQUEST,
                                 'User is required.')

            if not is_valid_username(user):
                return api_error(status.HTTP_400_BAD_REQUEST,
                                 'User is not valid')

            remove_share(repo_id, username, user)
        elif share_type == 'group':
            group_id = request.GET.get('group_id', '')
            if not group_id:
                return api_error(status.HTTP_400_BAD_REQUEST,
                                 'Group ID is required.')

            try:
                group_id = int(group_id)
            except ValueError:
                return api_error(status.HTTP_400_BAD_REQUEST,
                                 'Group ID is not valid.')

            seafile_api.unset_group_repo(repo_id, int(group_id), username)
        elif share_type == 'public':
            if is_org_context(request):
                org_id = request.user.org.org_id
                seaserv.seafserv_threaded_rpc.unset_org_inner_pub_repo(org_id, repo_id)
            else:
                seafile_api.remove_inner_pub_repo(repo_id)
        else:
            return api_error(status.HTTP_400_BAD_REQUEST,
                             'Share type can only be personal or group or public.')

        return Response('success', status=status.HTTP_200_OK)

    def put(self, request, repo_id, format=None):
        """
        Share a repo to users/groups/public.
        """
        username = request.user.username

        if is_org_context(request):
            repo_owner = seafile_api.get_org_repo_owner(repo_id)
        else:
            repo_owner = seafile_api.get_repo_owner(repo_id)

        if username != repo_owner:
            return api_error(status.HTTP_403_FORBIDDEN,
                             'You do not have permission to share library.')

        share_type = request.GET.get('share_type')
        user = request.GET.get('user')
        users = request.GET.get('users')
        group_id = request.GET.get('group_id')
        permission = request.GET.get('permission')

        if permission != 'rw' and permission != "r":
            return api_error(status.HTTP_400_BAD_REQUEST,
                             'Permission need to be rw or r.')

        if share_type == 'personal':
            from_email = seafile_api.get_repo_owner(repo_id)
            shared_users = []
            invalid_users = []
            notexistent_users = []
            notsharable_errors = []

            usernames = []
            if user:
                usernames += user.split(",")
            if users:
                usernames += users.split(",")
            if not user and not users:
                return api_error(status.HTTP_400_BAD_REQUEST,
                                 'User or users (comma separated are mandatory) are not provided')
            for u in usernames:
                if not u:
                    continue

                if not is_valid_username(u):
                    invalid_users.append(u)
                    continue

                if not is_registered_user(u):
                    notexistent_users.append(u)
                    continue

                try:
                    seafile_api.share_repo(repo_id, from_email, u, permission)
                    shared_users.append(u)
                except SearpcError, e:
                    logger.error(e)
                    notsharable_errors.append(e)

            if invalid_users or notexistent_users or notsharable_errors:
                # removing already created share
                for s_user in shared_users:
                    try:
                        remove_share(repo_id, from_email, s_user)
                    except SearpcError, e:
                        # ignoring this error, go to next unsharing
                        continue

            if invalid_users:
                return api_error(status.HTTP_400_BAD_REQUEST,
                                 'Some users are not valid, sharing rolled back')
            if notexistent_users:
                return api_error(status.HTTP_400_BAD_REQUEST,
                                 'Some users are not existent, sharing rolled back')
            if notsharable_errors:
                # show the first sharing error
                return api_error(status.HTTP_500_INTERNAL_SERVER_ERROR,
                                 'Internal error occurs, sharing rolled back')

        elif share_type == 'group':
            try:
                group_id = int(group_id)
            except ValueError:
                return api_error(status.HTTP_400_BAD_REQUEST,
                                 'Group ID must be integer.')

            from_email = seafile_api.get_repo_owner(repo_id)
            group = get_group(group_id)
            if not group:
                return api_error(status.HTTP_400_BAD_REQUEST,
                                 'Group does not exist .')
            try:
                seafile_api.set_group_repo(repo_id, int(group_id),
                                           from_email, permission)
            except SearpcError, e:
                return api_error(status.HTTP_500_INTERNAL_SERVER_ERROR,
                                 "Searpc Error: " + e.msg)

        elif share_type == 'public':
            if not CLOUD_MODE:
                if not is_org_repo_creation_allowed(request):
                    return api_error(status.HTTP_403_FORBIDDEN,
                                     'Failed to share library to public: permission denied.')

                try:
                    seafile_api.add_inner_pub_repo(repo_id, permission)
                except SearpcError, e:
                    logger.error(e)
                    return api_error(status.HTTP_500_INTERNAL_SERVER_ERROR,
                                     'Failed to share library to public.')
            else:
                if is_org_context(request):
                    org_id = request.user.org.org_id
                    try:
                        seaserv.seafserv_threaded_rpc.set_org_inner_pub_repo(org_id, repo_id, permission)
                        send_perm_audit_msg('add-repo-perm', username, 'all', repo_id, '/', permission)
                    except SearpcError, e:
                        logger.error(e)
                        return api_error(status.HTTP_500_INTERNAL_SERVER_ERROR,
                                         'Failed to share library to public.')
                else:
                    return api_error(status.HTTP_403_FORBIDDEN,
                                     'Failed to share library to public.')
        else:
            return api_error(status.HTTP_400_BAD_REQUEST,
                    'Share type can only be personal or group or public.')

        return Response('success', status=status.HTTP_200_OK)

class EventsView(APIView):
    authentication_classes = (TokenAuthentication, SessionAuthentication)
    permission_classes = (IsAuthenticated,)
    throttle_classes = (UserRateThrottle, )

    def get(self, request, format=None):
        if not EVENTS_ENABLED:
            events = None
            return api_error(status.HTTP_404_NOT_FOUND, 'Events not enabled.')

        start = request.GET.get('start', '')

        if not start:
            start = 0
        else:
            try:
                start = int(start)
            except ValueError:
                return api_error(status.HTTP_400_BAD_REQUEST, 'Start id must be integer')

        email = request.user.username
        events_count = 15

        if is_org_context(request):
            org_id = request.user.org.org_id
            events, events_more_offset = get_org_user_events(org_id, email,
                                                             start,
                                                             events_count)
        else:
            events, events_more_offset = get_user_events(email, start,
                                                         events_count)
        events_more = True if len(events) == events_count else False

        l = []
        for e in events:
            d = dict(etype=e.etype)
            l.append(d)
            if e.etype == 'repo-update':
                d['author'] = e.commit.creator_name
                d['time'] = e.commit.ctime
                d['desc'] = e.commit.desc
                d['repo_id'] = e.repo.id
                d['repo_name'] = e.repo.name
                d['commit_id'] = e.commit.id
                d['converted_cmmt_desc'] = translate_commit_desc_escape(convert_cmmt_desc_link(e.commit))
                d['more_files'] = e.commit.more_files
                d['repo_encrypted'] = e.repo.encrypted
            else:
                d['repo_id'] = e.repo_id
                d['repo_name'] = e.repo_name
                if e.etype == 'repo-create':
                    d['author'] = e.creator
                else:
                    d['author'] = e.repo_owner

                epoch = datetime.datetime(1970, 1, 1)
                local = utc_to_local(e.timestamp)
                time_diff = local - epoch
                d['time'] = time_diff.seconds + (time_diff.days * 24 * 3600)

            size = request.GET.get('size', 36)
            url, is_default, date_uploaded = api_avatar_url(d['author'], size)
            d['nick'] = email2nickname(d['author'])
            d['name'] = email2nickname(d['author'])
            d['avatar'] = avatar(d['author'], size)
            d['avatar_url'] = request.build_absolute_uri(url)
            d['time_relative'] = translate_seahub_time(utc_to_local(e.timestamp))
            d['date'] = utc_to_local(e.timestamp).strftime("%Y-%m-%d")

        ret = {
            'events': l,
            'more': events_more,
            'more_offset': events_more_offset,
            }
        return Response(ret)

class UnseenMessagesCountView(APIView):
    authentication_classes = (TokenAuthentication, )
    permission_classes = (IsAuthenticated,)
    throttle_classes = (UserRateThrottle, )

    def get(self, request, format=None):
        username = request.user.username
        ret = { 'count' : UserNotification.objects.count_unseen_user_notifications(username)
                }
        return Response(ret)

########## Groups related
class Groups(APIView):
    authentication_classes = (TokenAuthentication, SessionAuthentication)
    permission_classes = (IsAuthenticated,)
    throttle_classes = (UserRateThrottle, )

    def get(self, request, format=None):

        size = request.GET.get('size', 36)
        limit = int(request.GET.get('limit', 8))
        with_msg = request.GET.get('with_msg', 'true')

        # To not broken the old API, we need to make with_msg default
        if with_msg == 'true':
            group_json, replynum = get_groups(request.user.username)
            res = {"groups": group_json, "replynum": replynum}
            return Response(res)
        else:
            groups_json = []
            joined_groups = get_personal_groups_by_user(request.user.username)

            for g in joined_groups:

                if limit <= 0:
                    break;

                group = {
                    "id": g.id,
                    "name": g.group_name,
                    "creator": g.creator_name,
                    "ctime": g.timestamp,
                    "avatar": grp_avatar(g.id, int(size)),
                }
                groups_json.append(group)
                limit = limit - 1

            return Response(groups_json)

    def put(self, request, format=None):
        # modified slightly from groups/views.py::group_list
        """
        Add a new group.
        """
        result = {}
        content_type = 'application/json; charset=utf-8'
        username = request.user.username

        if not request.user.permissions.can_add_group():
            return api_error(status.HTTP_403_FORBIDDEN,
                             'You do not have permission to create group.')

        # check plan
        num_of_groups = getattr(request.user, 'num_of_groups', -1)
        if num_of_groups > 0:
            current_groups = len(get_personal_groups_by_user(username))
            if current_groups > num_of_groups:
                result['error'] = 'You can only create %d groups.' % num_of_groups
                return HttpResponse(json.dumps(result), status=500,
                                    content_type=content_type)

        group_name = request.data.get('group_name', None)
        group_name = group_name.strip()
        if not validate_group_name(group_name):
            result['error'] = 'Failed to rename group, group name can only contain letters, numbers, blank, hyphen or underscore.'
            return HttpResponse(json.dumps(result), status=403,
                                content_type=content_type)

        # Check whether group name is duplicated.
        if request.cloud_mode:
            checked_groups = get_personal_groups_by_user(username)
        else:
            checked_groups = get_personal_groups(-1, -1)
        for g in checked_groups:
            if g.group_name == group_name:
                result['error'] = 'There is already a group with that name.'
                return HttpResponse(json.dumps(result), status=400,
                                    content_type=content_type)

        # Group name is valid, create that group.
        try:
            group_id = ccnet_api.create_group(group_name, username)
            return HttpResponse(json.dumps({'success': True, 'group_id': group_id}),
                                content_type=content_type)
        except SearpcError, e:
            result['error'] = e.msg
            return HttpResponse(json.dumps(result), status=500,
                                content_type=content_type)

    def delete(self, request, group_id, format=None):
        try:
            group_id = int(group_id)
        except ValueError:
            return api_error(status.HTTP_400_BAD_REQUEST, 'Bad group id format')

        group = seaserv.get_group(group_id)
        if not group:
            return api_error(status.HTTP_404_NOT_FOUND, 'Group not found')

        # permission check
        username = request.user.username
        if not seaserv.check_group_staff(group_id, username):
            return api_error(status.HTTP_403_FORBIDDEN, 'You do not have permission to delete group')

        # delete group
        if is_org_context(request):
            org_id = request.user.org.org_id
        else:
            org_id = None

        try:
            remove_group_common(group.id, username, org_id=org_id)
        except SearpcError as e:
            logger.error(e)
            return api_error(HTTP_520_OPERATION_FAILED,
                             'Failed to remove group.')

        return Response('success', status=status.HTTP_200_OK)

    def post(self, request, group_id, format=None):
        group = seaserv.get_group(group_id)
        if not group:
            return api_error(status.HTTP_404_NOT_FOUND, 'Group not found')

        # permission check
        username = request.user.username
        if not seaserv.check_group_staff(group.id, username):
            return api_error(status.HTTP_403_FORBIDDEN, 'You do not have permission to rename group')

        operation = request.POST.get('operation', '')
        if operation.lower() == 'rename':
            newname = request.POST.get('newname', '')
            if not newname:
                return api_error(status.HTTP_400_BAD_REQUEST,
                                 'New name is missing')

            try:
                rename_group_with_new_name(request, group.id, newname)
            except BadGroupNameError:
                return api_error(status.HTTP_400_BAD_REQUEST,
                                 'Group name is not valid.')
            except ConflictGroupNameError:
                return api_error(status.HTTP_400_BAD_REQUEST,
                                 'There is already a group with that name.')

            return Response('success', status=status.HTTP_200_OK)
        else:
            return api_error(status.HTTP_400_BAD_REQUEST,
                             "Operation can only be rename.")

class GroupMembers(APIView):
    authentication_classes = (TokenAuthentication, SessionAuthentication)
    permission_classes = (IsAuthenticated,)
    throttle_classes = (UserRateThrottle,)

    def put(self, request, group_id, format=None):
        """
        Add group members.
        """
        try:
            group_id_int = int(group_id)
        except ValueError:
            return api_error(status.HTTP_400_BAD_REQUEST, 'Invalid group ID')

        group = get_group(group_id_int)
        if not group:
            return api_error(status.HTTP_404_NOT_FOUND, 'Group not found')

        if not is_group_staff(group, request.user):
            return api_error(status.HTTP_403_FORBIDDEN, 'Only administrators can add group members')

        user_name = request.data.get('user_name', None)
        if not is_registered_user(user_name):
            return api_error(status.HTTP_400_BAD_REQUEST, 'Not a valid user')

        try:
            ccnet_threaded_rpc.group_add_member(group.id, request.user.username, user_name)
        except SearpcError, e:
            return api_error(status.HTTP_500_INTERNAL_SERVER_ERROR, 'Unable to add user to group')

        return HttpResponse(json.dumps({'success': True}), status=200, content_type=json_content_type)

    def delete(self, request, group_id, format=None):
        """
        Delete group members.
        """
        try:
            group_id_int = int(group_id)
        except ValueError:
            return api_error(status.HTTP_400_BAD_REQUEST, 'Invalid group ID')

        group = get_group(group_id_int)
        if not group:
            return api_error(status.HTTP_404_NOT_FOUND, 'Group not found')

        if not is_group_staff(group, request.user):
            return api_error(status.HTTP_403_FORBIDDEN, 'Only administrators can remove group members')

        user_name = request.data.get('user_name', None)

        try:
            ccnet_threaded_rpc.group_remove_member(group.id, request.user.username, user_name)
        except SearpcError, e:
            return api_error(status.HTTP_500_INTERNAL_SERVER_ERROR, 'Unable to add user to group')

        return HttpResponse(json.dumps({'success': True}), status=200, content_type=json_content_type)

class GroupRepos(APIView):
    authentication_classes = (TokenAuthentication, SessionAuthentication)
    permission_classes = (IsAuthenticated,)
    throttle_classes = (UserRateThrottle, )

    @api_group_check
    def post(self, request, group, format=None):
        # add group repo
        username = request.user.username
        repo_name = request.data.get("name", None)
        repo_desc = request.data.get("desc", '')
        passwd = request.data.get("passwd", None)

        # to avoid 'Bad magic' error when create repo, passwd should be 'None'
        # not an empty string when create unencrypted repo
        if not passwd:
            passwd = None

        if (passwd is not None) and (not config.ENABLE_ENCRYPTED_LIBRARY):
            return api_error(status.HTTP_403_FORBIDDEN,
                             'NOT allow to create encrypted library.')

        permission = request.data.get("permission", 'r')
        if permission != 'r' and permission != 'rw':
            return api_error(status.HTTP_400_BAD_REQUEST, 'Invalid permission')

        org_id = -1
        if is_org_context(request):
            org_id = request.user.org.org_id
            repo_id = seafile_api.create_org_repo(repo_name, repo_desc,
                                                  username, passwd, org_id)
            repo = seafile_api.get_repo(repo_id)
            seafile_api.add_org_group_repo(repo_id, org_id, group.id,
                                           username, permission)
        else:
            repo_id = seafile_api.create_repo(repo_name, repo_desc,
                                              username, passwd)
            repo = seafile_api.get_repo(repo_id)
            seafile_api.set_group_repo(repo.id, group.id, username, permission)

        library_template = request.data.get("library_template", '')
        repo_created.send(sender=None,
                          org_id=org_id,
                          creator=username,
                          repo_id=repo_id,
                          repo_name=repo_name,
                          library_template=library_template)
        group_repo = {
            "id": repo.id,
            "name": repo.name,
            "desc": repo.desc,
            "size": repo.size,
            "size_formatted": filesizeformat(repo.size),
            "mtime": repo.last_modified,
            "mtime_relative": translate_seahub_time(repo.last_modified),
            "encrypted": repo.encrypted,
            "permission": permission,
            "owner": username,
            "owner_nickname": email2nickname(username),
            "share_from_me": True,
            "modifier_email": repo.last_modifier,
            "modifier_contact_email": email2contact_email(repo.last_modifier),
            "modifier_name": email2nickname(repo.last_modifier),
        }

        return Response(group_repo, status=200)

    @api_group_check
    def get(self, request, group, format=None):
        username = request.user.username

        if group.is_pub:
            if not request.user.is_staff and not is_group_user(group.id, username):
                return api_error(status.HTTP_403_FORBIDDEN, 'Permission denied.')

        if is_org_context(request):
            org_id = request.user.org.org_id
            repos = seafile_api.get_org_group_repos(org_id, group.id)
        else:
            repos = seafile_api.get_repos_by_group(group.id)

        repos.sort(lambda x, y: cmp(y.last_modified, x.last_modified))
        group.is_staff = is_group_staff(group, request.user)

        # Use dict to reduce memcache fetch cost in large for-loop.
        contact_email_dict = {}
        nickname_dict = {}
        owner_set = set([x.user for x in repos])
        modifiers_set = set([x.modifier for x in repos])
        for e in owner_set | modifiers_set:
            if e not in contact_email_dict:
                contact_email_dict[e] = email2contact_email(e)
            if e not in nickname_dict:
                nickname_dict[e] = email2nickname(e)

        repos_json = []
        for r in repos:
            repo = {
                "id": r.id,
                "name": r.name,
                "desc": r.desc,
                "size": r.size,
                "size_formatted": filesizeformat(r.size),
                "mtime": r.last_modified,
                "mtime_relative": translate_seahub_time(r.last_modified),
                "encrypted": r.encrypted,
                "permission": r.permission,
                "owner": r.user,
                "owner_nickname": nickname_dict.get(r.user, ''),
                "share_from_me": True if username == r.user else False,
                "modifier_email": r.last_modifier,
                "modifier_contact_email": contact_email_dict.get(r.last_modifier, ''),
                "modifier_name": nickname_dict.get(r.last_modifier, ''),
            }
            repos_json.append(repo)

        req_from = request.GET.get('from', "")
        if req_from == 'web':
            return Response({"is_staff": group.is_staff, "repos": repos_json})
        else:
            return Response(repos_json)

class GroupRepo(APIView):
    authentication_classes = (TokenAuthentication, SessionAuthentication)
    permission_classes = (IsAuthenticated,)
    throttle_classes = (UserRateThrottle, )

    @api_group_check
    def delete(self, request, group, repo_id, format=None):
        username = request.user.username
        group_id = group.id

        if not group.is_staff and not seafile_api.is_repo_owner(username, repo_id):
            return api_error(status.HTTP_403_FORBIDDEN, 'Permission denied.')

        if seaserv.is_org_group(group_id):
            org_id = seaserv.get_org_id_by_group(group_id)
            seaserv.del_org_group_repo(repo_id, org_id, group_id)
        else:
            seafile_api.unset_group_repo(repo_id, group_id, username)

        return HttpResponse(json.dumps({'success': True}), status=200,
                            content_type=json_content_type)

class UserAvatarView(APIView):
    authentication_classes = (TokenAuthentication, )
    permission_classes = (IsAuthenticated,)
    throttle_classes = (UserRateThrottle, )

    def get(self, request, user, size, format=None):
        url, is_default, date_uploaded = api_avatar_url(user, int(size))
        ret = {
            "url": request.build_absolute_uri(url),
            "is_default": is_default,
            "mtime": get_timestamp(date_uploaded) }
        return Response(ret)

class GroupAvatarView(APIView):
    authentication_classes = (TokenAuthentication, )
    permission_classes = (IsAuthenticated,)
    throttle_classes = (UserRateThrottle, )

    def get(self, request, group_id, size, format=None):
        url, is_default, date_uploaded = api_grp_avatar_url(group_id, int(size))
        ret = {
            "url": request.build_absolute_uri(url),
            "is_default": is_default,
            "mtime": get_timestamp(date_uploaded)}
        return Response(ret)

class RepoHistoryChange(APIView):
    authentication_classes = (TokenAuthentication, )
    permission_classes = (IsAuthenticated,)
    throttle_classes = (UserRateThrottle, )

    def get(self, request, repo_id, format=None):
        repo = get_repo(repo_id)
        if not repo:
            return HttpResponse(json.dumps({"err": 'Library does not exist'}),
                                status=400,
                                content_type=json_content_type)

        if not check_folder_permission(request, repo_id, '/'):
            return api_error(status.HTTP_403_FORBIDDEN, 'Permission denied.')

        commit_id = request.GET.get('commit_id', '')
        if not commit_id:
            return HttpResponse(json.dumps({"err": 'Invalid argument'}),
                                status=400,
                                content_type=json_content_type)

        details = get_diff_details(repo_id, '', commit_id)

        return HttpResponse(json.dumps(details),
                            content_type=json_content_type)


# based on views/file.py::office_convert_query_status
class OfficeConvertQueryStatus(APIView):
    authentication_classes = (TokenAuthentication, )
    permission_classes = (IsAuthenticated, )
    throttle_classes = (UserRateThrottle, )

    def get(self, request, format=None):
        if not HAS_OFFICE_CONVERTER:
            return api_error(status.HTTP_404_NOT_FOUND, 'Office converter not enabled.')

        content_type = 'application/json; charset=utf-8'

        ret = {'success': False}

        file_id = request.GET.get('file_id', '')
        if len(file_id) != 40:
            ret['error'] = 'invalid param'
        else:
            try:
                d = query_office_convert_status(file_id)
                if d.error:
                    ret['error'] = d.error
                else:
                    ret['success'] = True
                    ret['status'] = d.status
            except Exception, e:
                logging.exception('failed to call query_office_convert_status')
                ret['error'] = str(e)

        return HttpResponse(json.dumps(ret), content_type=content_type)

# based on views/file.py::view_file and views/file.py::handle_document
class OfficeGenerateView(APIView):
    authentication_classes = (TokenAuthentication, )
    permission_classes = (IsAuthenticated, )
    throttle_classes = (UserRateThrottle, )

    def get(self, request, repo_id, format=None):
        username = request.user.username
        # check arguments
        repo = get_repo(repo_id)
        if not repo:
            return api_error(status.HTTP_404_NOT_FOUND, 'Library not found.')


        path = request.GET.get('p', '/').rstrip('/')
        commit_id = request.GET.get('commit_id', None)

        if commit_id:
            try:
                obj_id = seafserv_threaded_rpc.get_file_id_by_commit_and_path(
                    repo.id, commit_id, path)
            except:
                return api_error(status.HTTP_404_NOT_FOUND, 'Revision not found.')
        else:
            try:
                obj_id = seafile_api.get_file_id_by_path(repo_id, path)
            except:
                return api_error(status.HTTP_404_NOT_FOUND, 'File not found.')

        if not obj_id:
            return api_error(status.HTTP_404_NOT_FOUND, 'File not found.')

        # Check whether user has permission to view file and get file raw path,
        # render error page if permission deny.
        raw_path, inner_path, user_perm = get_file_view_path_and_perm(request,
                                                                      repo_id,
                                                                      obj_id, path)

        if not user_perm:
            return api_error(status.HTTP_403_FORBIDDEN, 'You do not have permission to view this file.')

        u_filename = os.path.basename(path)
        filetype, fileext = get_file_type_and_ext(u_filename)
        if filetype != DOCUMENT:
            return api_error(status.HTTP_400_BAD_REQUEST, 'File is not a convertable document')

        ret_dict = {}
        if HAS_OFFICE_CONVERTER:
            err = prepare_converted_html(inner_path, obj_id, fileext, ret_dict)
            # populate return value dict
            ret_dict['err'] = err
            ret_dict['obj_id'] = obj_id
        else:
            ret_dict['filetype'] = 'Unknown'

        return HttpResponse(json.dumps(ret_dict), status=200, content_type=json_content_type)

class ThumbnailView(APIView):
    authentication_classes = (TokenAuthentication,)
    permission_classes = (IsAuthenticated,)
    throttle_classes = (UserRateThrottle, )

    def get(self, request, repo_id):

        repo = get_repo(repo_id)
        if not repo:
            return api_error(status.HTTP_404_NOT_FOUND, 'Library not found.')

        size = request.GET.get('size', None)
        if size is None:
            return api_error(status.HTTP_400_BAD_REQUEST, 'Size is missing.')

        try:
            size = int(size)
        except ValueError as e:
            logger.error(e)
            return api_error(status.HTTP_400_BAD_REQUEST, 'Invalid size.')

        path = request.GET.get('p', None)
        obj_id = get_file_id_by_path(repo_id, path)
        if path is None or obj_id is None:
            return api_error(status.HTTP_400_BAD_REQUEST, 'Wrong path.')

        if repo.encrypted or not ENABLE_THUMBNAIL or \
            check_folder_permission(request, repo_id, path) is None:
            return api_error(status.HTTP_403_FORBIDDEN, 'Permission denied.')

        success, status_code = generate_thumbnail(request, repo_id, size, path)
        if success:
            thumbnail_dir = os.path.join(THUMBNAIL_ROOT, str(size))
            thumbnail_file = os.path.join(thumbnail_dir, obj_id)
            try:
                with open(thumbnail_file, 'rb') as f:
                    thumbnail = f.read()
                return HttpResponse(thumbnail, 'image/' + THUMBNAIL_EXTENSION)
            except IOError as e:
                logger.error(e)
                return api_error(status.HTTP_500_INTERNAL_SERVER_ERROR, 'Failed to get thumbnail.')
        else:
            if status_code == 400:
                return api_error(status.HTTP_400_BAD_REQUEST, "Invalid argument")
            if status_code == 403:
                return api_error(status.HTTP_403_FORBIDDEN, 'Forbidden')
            if status_code == 500:
                return api_error(status.HTTP_500_INTERNAL_SERVER_ERROR, 'Failed to generate thumbnail.')

_REPO_ID_PATTERN = re.compile(r'[-0-9a-f]{36}')

class RepoTokensView(APIView):
    authentication_classes = (TokenAuthentication,)
    permission_classes = (IsAuthenticated,)
    throttle_classes = (UserRateThrottle,)

    @json_response
    def get(self, request, format=None):
        repos_id_str = request.GET.get('repos', None)
        if not repos_id_str:
            return api_error(status.HTTP_400_BAD_REQUEST, "You must specify libaries ids")

        repos_id = [repo_id for repo_id in repos_id_str.split(',') if repo_id]
        if any([not _REPO_ID_PATTERN.match(repo_id) for repo_id in repos_id]):
            return api_error(status.HTTP_400_BAD_REQUEST, "Libraries ids are invalid")

        tokens = {}
        for repo_id in repos_id:
            repo = seafile_api.get_repo(repo_id)
            if not repo:
                continue

            if not check_folder_permission(request, repo.id, '/'):
                continue

            tokens[repo_id] = seafile_api.generate_repo_token(repo_id, request.user.username)

        return tokens

class OrganizationView(APIView):
    authentication_classes = (TokenAuthentication, )
    permission_classes = (IsAdminUser, )
    throttle_classes = (UserRateThrottle, )

    def post(self, request, format=None):

        if not CLOUD_MODE or not MULTI_TENANCY:
            return api_error(status.HTTP_403_FORBIDDEN, 'Permission denied')

        username = request.POST.get('username', None)
        password = request.POST.get('password', None)
        org_name = request.POST.get('org_name', None)
        prefix = request.POST.get('prefix', None)
        quota = request.POST.get('quota', None)
        member_limit = request.POST.get('member_limit', ORG_MEMBER_QUOTA_DEFAULT)

        if not org_name or not username or not password or \
                not prefix or not quota or not member_limit:
            return api_error(status.HTTP_400_BAD_REQUEST, "Missing argument")

        if not is_valid_username(username):
            return api_error(status.HTTP_400_BAD_REQUEST, "Email is not valid")

        try:
            quota_mb = int(quota)
        except ValueError as e:
            logger.error(e)
            return api_error(status.HTTP_400_BAD_REQUEST, "Quota is not valid")

        try:
            User.objects.get(email = username)
            user_exist = True
        except User.DoesNotExist:
            user_exist = False

        if user_exist:
            return api_error(status.HTTP_400_BAD_REQUEST, "A user with this email already exists")

        slug_re = re.compile(r'^[-a-zA-Z0-9_]+$')
        if not slug_re.match(prefix):
            return api_error(status.HTTP_400_BAD_REQUEST, "URL prefix can only be letters(a-z), numbers, and the underscore character")

        if ccnet_threaded_rpc.get_org_by_url_prefix(prefix):
            return api_error(status.HTTP_400_BAD_REQUEST, "An organization with this prefix already exists")

        try:
            User.objects.create_user(username, password, is_staff=False, is_active=True)
            create_org(org_name, prefix, username)

            new_org = ccnet_threaded_rpc.get_org_by_url_prefix(prefix)

            # set member limit
            from seahub_extra.organizations.models import OrgMemberQuota
            OrgMemberQuota.objects.set_quota(new_org.org_id, member_limit)

            # set quota
            quota = quota_mb * get_file_size_unit('MB')
            seafserv_threaded_rpc.set_org_quota(new_org.org_id, quota)

            return Response('success', status=status.HTTP_201_CREATED)
        except Exception as e:
            logger.error(e)
            return api_error(status.HTTP_500_INTERNAL_SERVER_ERROR, "Internal error")

class RepoDownloadSharedLinks(APIView):
    authentication_classes = (TokenAuthentication, SessionAuthentication)
    permission_classes = (IsAuthenticated, )
    throttle_classes = (UserRateThrottle, )

    def get(self, request, repo_id, format=None):
        repo = get_repo(repo_id)
        if not repo:
            error_msg = 'Library %s not found.' % repo_id
            return api_error(status.HTTP_404_NOT_FOUND, error_msg)

        org_id = None
        if is_org_context(request):
            org_id = request.user.org.org_id

        # check permission
        if org_id:
            repo_owner = seafile_api.get_org_repo_owner(repo_id)
        else:
            repo_owner = seafile_api.get_repo_owner(repo_id)

        if request.user.username != repo_owner or repo.is_virtual:
            error_msg = 'Permission denied.'
            return api_error(status.HTTP_403_FORBIDDEN, error_msg)

        shared_links = []
        fileshares = FileShare.objects.filter(repo_id=repo_id)
        for fs in fileshares:
            size = None
            shared_link = {}
            if fs.is_file_share_link():
                path = fs.path.rstrip('/') # Normalize file path
                if seafile_api.get_file_id_by_path(repo.id, fs.path) is None:
                    continue

                obj_id = seafile_api.get_file_id_by_path(repo_id, path)
                size = seafile_api.get_file_size(repo.store_id, repo.version, obj_id)
            else:
                path = fs.path
                if path[-1] != '/': # Normalize dir path
                    path += '/'

                if seafile_api.get_dir_id_by_path(repo.id, fs.path) is None:
                    continue

            shared_link['create_by'] = fs.username
            shared_link['creator_name'] = email2nickname(fs.username)
            shared_link['create_time'] = datetime_to_isoformat_timestr(fs.ctime)
            shared_link['token'] = fs.token
            shared_link['path'] = path
            shared_link['name'] = os.path.basename(path.rstrip('/')) if path != '/' else '/'
            shared_link['view_count'] = fs.view_cnt
            shared_link['share_type'] = fs.s_type
            shared_link['size'] = size if size else ''
            shared_links.append(shared_link)

        return Response(shared_links)

class RepoDownloadSharedLink(APIView):
    authentication_classes = (TokenAuthentication, SessionAuthentication)
    permission_classes = (IsAuthenticated, )
    throttle_classes = (UserRateThrottle, )

    def delete(self, request, repo_id, token, format=None):
        repo = get_repo(repo_id)
        if not repo:
            error_msg = 'Library %s not found.' % repo_id
            return api_error(status.HTTP_404_NOT_FOUND, error_msg)

        org_id = None
        if is_org_context(request):
            org_id = request.user.org.org_id

        # check permission
        if org_id:
            repo_owner = seafile_api.get_org_repo_owner(repo_id)
        else:
            repo_owner = seafile_api.get_repo_owner(repo_id)

        if request.user.username != repo_owner or repo.is_virtual:
            error_msg = 'Permission denied.'
            return api_error(status.HTTP_403_FORBIDDEN, error_msg)

        try:
            link = FileShare.objects.get(token=token)
        except FileShare.DoesNotExist:
            error_msg = 'Link %s not found.' % token
            return api_error(status.HTTP_404_NOT_FOUND, error_msg)

        link.delete()
        result = {'success': True}
        return Response(result)

class RepoUploadSharedLinks(APIView):
    authentication_classes = (TokenAuthentication, SessionAuthentication)
    permission_classes = (IsAuthenticated, )
    throttle_classes = (UserRateThrottle, )

    def get(self, request, repo_id, format=None):
        repo = get_repo(repo_id)
        if not repo:
            error_msg = 'Library %s not found.' % repo_id
            return api_error(status.HTTP_404_NOT_FOUND, error_msg)

        org_id = None
        if is_org_context(request):
            org_id = request.user.org.org_id

        # check permission
        if org_id:
            repo_owner = seafile_api.get_org_repo_owner(repo_id)
        else:
            repo_owner = seafile_api.get_repo_owner(repo_id)

        if request.user.username != repo_owner or repo.is_virtual:
            error_msg = 'Permission denied.'
            return api_error(status.HTTP_403_FORBIDDEN, error_msg)

        shared_links = []
        fileshares = UploadLinkShare.objects.filter(repo_id=repo_id)
        for fs in fileshares:
            shared_link = {}
            path = fs.path
            if path[-1] != '/': # Normalize dir path
                path += '/'

            if seafile_api.get_dir_id_by_path(repo.id, fs.path) is None:
                continue

            shared_link['create_by'] = fs.username
            shared_link['creator_name'] = email2nickname(fs.username)
            shared_link['create_time'] = datetime_to_isoformat_timestr(fs.ctime)
            shared_link['token'] = fs.token
            shared_link['path'] = path
            shared_link['name'] = os.path.basename(path.rstrip('/')) if path != '/' else '/'
            shared_link['view_count'] = fs.view_cnt
            shared_links.append(shared_link)

        return Response(shared_links)

class RepoUploadSharedLink(APIView):
    authentication_classes = (TokenAuthentication, SessionAuthentication)
    permission_classes = (IsAuthenticated, )
    throttle_classes = (UserRateThrottle, )

    def delete(self, request, repo_id, token, format=None):
        repo = get_repo(repo_id)
        if not repo:
            error_msg = 'Library %s not found.' % repo_id
            return api_error(status.HTTP_404_NOT_FOUND, error_msg)

        org_id = None
        if is_org_context(request):
            org_id = request.user.org.org_id

        # check permission
        if org_id:
            repo_owner = seafile_api.get_org_repo_owner(repo_id)
        else:
            repo_owner = seafile_api.get_repo_owner(repo_id)

        if request.user.username != repo_owner or repo.is_virtual:
            error_msg = 'Permission denied.'
            return api_error(status.HTTP_403_FORBIDDEN, error_msg)

        try:
            link = UploadLinkShare.objects.get(token=token)
        except FileShare.DoesNotExist:
            error_msg = 'Link %s not found.' % token
            return api_error(status.HTTP_404_NOT_FOUND, error_msg)

        link.delete()
        result = {'success': True}
        return Response(result)

class RepoUserFolderPerm(APIView):
    authentication_classes = (TokenAuthentication, SessionAuthentication)
    permission_classes = (IsAuthenticated,)
    throttle_classes = (UserRateThrottle,)

    def _get_user_folder_perm_info(self, email, repo_id, path, perm):
        result = {}
        if email and repo_id and path and perm:
            result['repo_id'] = repo_id
            result['user_email'] = email
            result['user_name'] = email2nickname(email)
            result['folder_path'] = path
            result['folder_name'] = path if path == '/' else os.path.basename(path.rstrip('/'))
            result['permission'] = perm

        return result

    def get(self, request, repo_id, format=None):
        """ List repo user folder perms (by folder_path).

        Permission checking:
        1. repo owner & pro edition.
        """

        # resource check
        repo = seafile_api.get_repo(repo_id)
        if not repo:
            error_msg = 'Library %s not found.' % repo_id
            return api_error(status.HTTP_404_NOT_FOUND, error_msg)

        # permission check
        if is_org_context(request):
            repo_owner = seafile_api.get_org_repo_owner(repo_id)
        else:
            repo_owner = seafile_api.get_repo_owner(repo_id)

        username = request.user.username
        if not (is_pro_version() and ENABLE_FOLDER_PERM and username == repo_owner):
            error_msg = 'Permission denied.'
            return api_error(status.HTTP_403_FORBIDDEN, error_msg)

        # get perm list
        results = []
        path = request.GET.get('folder_path', None)
        folder_perms = seafile_api.list_folder_user_perm_by_repo(repo_id)
        for perm in folder_perms:
            result = {}
            if path:
                if path == perm.path:
                    result = self._get_user_folder_perm_info(
                            perm.user, perm.repo_id, perm.path, perm.permission)
            else:
                result = self._get_user_folder_perm_info(
                        perm.user, perm.repo_id, perm.path, perm.permission)

            if result:
                results.append(result)

        return Response(results)

    def post(self, request, repo_id, format=None):
        """ Add repo user folder perm.

        Permission checking:
        1. repo owner & pro edition & enable folder perm.
        """

        # argument check
        path = request.data.get('folder_path', None)
        if not path:
            error_msg = 'folder_path invalid.'
            return api_error(status.HTTP_400_BAD_REQUEST, error_msg)

        perm = request.data.get('permission', None)
        if not perm or perm not in ('r', 'rw'):
            error_msg = 'permission invalid.'
            return api_error(status.HTTP_400_BAD_REQUEST, error_msg)

        # resource check
        repo = seafile_api.get_repo(repo_id)
        if not repo:
            error_msg = 'Library %s not found.' % repo_id
            return api_error(status.HTTP_404_NOT_FOUND, error_msg)

        path = path.rstrip('/') if path != '/' else path
        if not seafile_api.get_dir_id_by_path(repo_id, path):
            error_msg = 'Folder %s not found.' % path
            return api_error(status.HTTP_404_NOT_FOUND, error_msg)

        # permission check
        if is_org_context(request):
            repo_owner = seafile_api.get_org_repo_owner(repo_id)
        else:
            repo_owner = seafile_api.get_repo_owner(repo_id)

        username = request.user.username
        if not (is_pro_version() and ENABLE_FOLDER_PERM and username == repo_owner):
            error_msg = 'Permission denied.'
            return api_error(status.HTTP_403_FORBIDDEN, error_msg)

        # add repo user folder perm
        result = {}
        result['failed'] = []
        result['success'] = []

        users = request.data.getlist('user_email')
        for user in users:
            if not is_valid_username(user):
                result['failed'].append({
                    'user_email': user,
                    'error_msg': 'user_email invalid.'
                })
                continue

            try:
                User.objects.get(email=user)
            except User.DoesNotExist:
                result['failed'].append({
                    'user_email': user,
                    'error_msg': 'User %s not found.' % user
                })
                continue

            permission = seafile_api.get_folder_user_perm(repo_id, path, user)
            if permission:
                result['failed'].append({
                    'user_email': user,
                    'error_msg': 'Permission already exists.'
                })
                continue

            try:
                seafile_api.add_folder_user_perm(repo_id, path, perm, user)
                send_perm_audit_msg('add-repo-perm', username, user, repo_id, path, perm)
            except SearpcError as e:
                logger.error(e)
                result['failed'].append({
                    'user_email': user,
                    'error_msg': 'Internal Server Error'
                })

            new_perm = seafile_api.get_folder_user_perm(repo_id, path, user)
            new_perm_info = self._get_user_folder_perm_info(
                    user, repo_id, path, new_perm)
            result['success'].append(new_perm_info)

        return Response(result)

    def put(self, request, repo_id, format=None):
        """ Modify repo user folder perm.

        Permission checking:
        1. repo owner & pro edition & enable folder perm.
        """

        # argument check
        path = request.data.get('folder_path', None)
        if not path:
            error_msg = 'folder_path invalid.'
            return api_error(status.HTTP_400_BAD_REQUEST, error_msg)

        perm = request.data.get('permission', None)
        if not perm or perm not in ('r', 'rw'):
            error_msg = 'permission invalid.'
            return api_error(status.HTTP_400_BAD_REQUEST, error_msg)

        user = request.data.get('user_email', None)
        if not user:
            error_msg = 'user_email invalid.'
            return api_error(status.HTTP_400_BAD_REQUEST, error_msg)

        # resource check
        repo = seafile_api.get_repo(repo_id)
        if not repo:
            error_msg = 'Library %s not found.' % repo_id
            return api_error(status.HTTP_404_NOT_FOUND, error_msg)

        path = path.rstrip('/') if path != '/' else path
        if not seafile_api.get_dir_id_by_path(repo_id, path):
            error_msg = 'Folder %s not found.' % path
            return api_error(status.HTTP_404_NOT_FOUND, error_msg)

        try:
            User.objects.get(email=user)
        except User.DoesNotExist:
            error_msg = 'User %s not found.' % user
            return api_error(status.HTTP_404_NOT_FOUND, error_msg)

        # permission check
        if is_org_context(request):
            repo_owner = seafile_api.get_org_repo_owner(repo_id)
        else:
            repo_owner = seafile_api.get_repo_owner(repo_id)

        username = request.user.username
        if not (is_pro_version() and ENABLE_FOLDER_PERM and username == repo_owner):
            error_msg = 'Permission denied.'
            return api_error(status.HTTP_403_FORBIDDEN, error_msg)

        permission = seafile_api.get_folder_user_perm(repo_id, path, user)
        if not permission:
            error_msg = 'Folder permission not found.'
            return api_error(status.HTTP_404_NOT_FOUND, error_msg)

        # modify permission
        try:
            seafile_api.set_folder_user_perm(repo_id, path, perm, user)
            send_perm_audit_msg('modify-repo-perm', username, user, repo_id, path, perm)
            new_perm = seafile_api.get_folder_user_perm(repo_id, path, user)
            result = self._get_user_folder_perm_info(user, repo_id, path, new_perm)
            return Response(result)
        except SearpcError as e:
            logger.error(e)
            error_msg = 'Internal Server Error'
            return api_error(status.HTTP_500_INTERNAL_SERVER_ERROR, error_msg)

    def delete(self, request, repo_id, format=None):

        # argument check
        user = request.data.get('user_email', None)
        path = request.data.get('folder_path', None)

        if not user:
            error_msg = 'user_email invalid.'
            return api_error(status.HTTP_400_BAD_REQUEST, error_msg)

        if not path:
            error_msg = 'folder_path invalid.'
            return api_error(status.HTTP_400_BAD_REQUEST, error_msg)

        # resource check
        repo = seafile_api.get_repo(repo_id)
        if not repo:
            error_msg = 'Library %s not found.' % repo_id
            return api_error(status.HTTP_404_NOT_FOUND, error_msg)

        try:
            User.objects.get(email=user)
        except User.DoesNotExist:
            error_msg = 'User %s not found.' % user
            return api_error(status.HTTP_404_NOT_FOUND, error_msg)

        # permission check
        if is_org_context(request):
            repo_owner = seafile_api.get_org_repo_owner(repo_id)
        else:
            repo_owner = seafile_api.get_repo_owner(repo_id)

        username = request.user.username
        if not (is_pro_version() and ENABLE_FOLDER_PERM) or \
                repo.is_virtual or username != repo_owner:
            error_msg = 'Permission denied.'
            return api_error(status.HTTP_403_FORBIDDEN, error_msg)

        # delete permission
        path = path.rstrip('/') if path != '/' else path
        permission = seafile_api.get_folder_user_perm(repo_id, path, user)
        if not permission:
            return Response({'success': True})

        try:
            seafile_api.rm_folder_user_perm(repo_id, path, user)
            send_perm_audit_msg('delete-repo-perm', username,
                    user, repo_id, path, permission)
            return Response({'success': True})
        except SearpcError as e:
            logger.error(e)
            error_msg = 'Internal Server Error'
            return api_error(status.HTTP_500_INTERNAL_SERVER_ERROR, error_msg)

class RepoGroupFolderPerm(APIView):
    authentication_classes = (TokenAuthentication, SessionAuthentication)
    permission_classes = (IsAuthenticated,)
    throttle_classes = (UserRateThrottle,)

    def _get_group_folder_perm_info(self, group_id, repo_id, path, perm):
        result = {}
        if group_id and repo_id and path and perm:
            group = ccnet_api.get_group(group_id)
            result['repo_id'] = repo_id
            result['group_id'] = group_id
            result['group_name'] = group.group_name
            result['folder_path'] = path
            result['folder_name'] = path if path == '/' else os.path.basename(path.rstrip('/'))
            result['permission'] = perm

        return result

    def get(self, request, repo_id, format=None):
        """ List repo group folder perms (by folder_path).

        Permission checking:
        1. repo owner & pro edition.
        """

        # resource check
        repo = seafile_api.get_repo(repo_id)
        if not repo:
            error_msg = 'Library %s not found.' % repo_id
            return api_error(status.HTTP_404_NOT_FOUND, error_msg)

        # permission check
        if is_org_context(request):
            repo_owner = seafile_api.get_org_repo_owner(repo_id)
        else:
            repo_owner = seafile_api.get_repo_owner(repo_id)

        username = request.user.username
        if not (is_pro_version() and ENABLE_FOLDER_PERM and username == repo_owner):
            error_msg = 'Permission denied.'
            return api_error(status.HTTP_403_FORBIDDEN, error_msg)

        results = []
        path = request.GET.get('folder_path', None)
        group_folder_perms = seafile_api.list_folder_group_perm_by_repo(repo_id)
        for perm in group_folder_perms:
            result = {}
            if path:
                if path == perm.path:
                    result = self._get_group_folder_perm_info(
                            perm.group_id, perm.repo_id, perm.path,
                            perm.permission)
            else:
                result = self._get_group_folder_perm_info(
                        perm.group_id, perm.repo_id, perm.path,
                        perm.permission)

            if result:
                results.append(result)
        return Response(results)

    def post(self, request, repo_id, format=None):
        """ Add repo group folder perm.

        Permission checking:
        1. repo owner & pro edition & enable folder perm.
        """

        # argument check
        path = request.data.get('folder_path', None)
        if not path:
            error_msg = 'folder_path invalid.'
            return api_error(status.HTTP_400_BAD_REQUEST, error_msg)

        perm = request.data.get('permission', None)
        if not perm or perm not in ('r', 'rw'):
            error_msg = 'permission invalid.'
            return api_error(status.HTTP_400_BAD_REQUEST, error_msg)

        # resource check
        repo = seafile_api.get_repo(repo_id)
        if not repo:
            error_msg = 'Library %s not found.' % repo_id
            return api_error(status.HTTP_404_NOT_FOUND, error_msg)

        path = path.rstrip('/') if path != '/' else path
        if not seafile_api.get_dir_id_by_path(repo_id, path):
            error_msg = 'Folder %s not found.' % path
            return api_error(status.HTTP_404_NOT_FOUND, error_msg)

        # permission check
        if is_org_context(request):
            repo_owner = seafile_api.get_org_repo_owner(repo_id)
        else:
            repo_owner = seafile_api.get_repo_owner(repo_id)

        username = request.user.username
        if not (is_pro_version() and ENABLE_FOLDER_PERM and username == repo_owner):
            error_msg = 'Permission denied.'
            return api_error(status.HTTP_403_FORBIDDEN, error_msg)

        result = {}
        result['failed'] = []
        result['success'] = []

        group_ids = request.data.getlist('group_id')
        for group_id in group_ids:
            try:
                group_id = int(group_id)
            except ValueError:
                result['failed'].append({
                    'group_id': group_id,
                    'error_msg': 'group_id invalid.'
                })
                continue

            if not ccnet_api.get_group(group_id):
                result['failed'].append({
                    'group_id': group_id,
                    'error_msg': 'Group %s not found.' % group_id
                })
                continue

            permission = seafile_api.get_folder_group_perm(repo_id, path, group_id)
            if permission:
                result['failed'].append({
                    'group_id': group_id,
                    'error_msg': 'Permission already exists.'
                })
                continue

            try:
                seafile_api.add_folder_group_perm(repo_id, path, perm, group_id)
                send_perm_audit_msg('add-repo-perm', username, group_id, repo_id, path, perm)
            except SearpcError as e:
                logger.error(e)
                result['failed'].append({
                    'group_id': group_id,
                    'error_msg': 'Internal Server Error'
                })

            new_perm = seafile_api.get_folder_group_perm(repo_id, path, group_id)
            new_perm_info = self._get_group_folder_perm_info(
                    group_id, repo_id, path, new_perm)
            result['success'].append(new_perm_info)

        return Response(result)

    def put(self, request, repo_id, format=None):
        """ Modify repo group folder perm.

        Permission checking:
        1. repo owner & pro edition & enable folder perm.
        """

        # argument check
        path = request.data.get('folder_path', None)
        if not path:
            error_msg = 'folder_path invalid.'
            return api_error(status.HTTP_400_BAD_REQUEST, error_msg)

        perm = request.data.get('permission', None)
        if not perm or perm not in ('r', 'rw'):
            error_msg = 'permission invalid.'
            return api_error(status.HTTP_400_BAD_REQUEST, error_msg)

        group_id = request.data.get('group_id')
        if not group_id:
            error_msg = 'group_id invalid.'
            return api_error(status.HTTP_400_BAD_REQUEST, error_msg)

        try:
            group_id = int(group_id)
        except ValueError:
            error_msg = 'group_id invalid.'
            return api_error(status.HTTP_400_BAD_REQUEST, error_msg)

        # resource check
        repo = seafile_api.get_repo(repo_id)
        if not repo:
            error_msg = 'Library %s not found.' % repo_id
            return api_error(status.HTTP_404_NOT_FOUND, error_msg)

        path = path.rstrip('/') if path != '/' else path
        if not seafile_api.get_dir_id_by_path(repo_id, path):
            error_msg = 'Folder %s not found.' % path
            return api_error(status.HTTP_404_NOT_FOUND, error_msg)

        if not ccnet_api.get_group(group_id):
            error_msg = 'Group %s not found.' % group_id
            return api_error(status.HTTP_404_NOT_FOUND, error_msg)

        # permission check
        if is_org_context(request):
            repo_owner = seafile_api.get_org_repo_owner(repo_id)
        else:
            repo_owner = seafile_api.get_repo_owner(repo_id)

        username = request.user.username
        if not (is_pro_version() and ENABLE_FOLDER_PERM and username == repo_owner):
            error_msg = 'Permission denied.'
            return api_error(status.HTTP_403_FORBIDDEN, error_msg)

        permission = seafile_api.get_folder_group_perm(repo_id, path, group_id)
        if not permission:
            error_msg = 'Folder permission not found.'
            return api_error(status.HTTP_404_NOT_FOUND, error_msg)

        # modify permission
        try:
            seafile_api.set_folder_group_perm(repo_id, path, perm, group_id)
            send_perm_audit_msg('modify-repo-perm', username, group_id, repo_id, path, perm)
            new_perm = seafile_api.get_folder_group_perm(repo_id, path, group_id)
            result = self._get_group_folder_perm_info(group_id, repo_id, path, new_perm)
            return Response(result)
        except SearpcError as e:
            logger.error(e)
            error_msg = 'Internal Server Error'
            return api_error(status.HTTP_500_INTERNAL_SERVER_ERROR, error_msg)

    def delete(self, request, repo_id, format=None):
        # arguments check
        group_id = request.data.get('group_id', None)
        path = request.data.get('folder_path', None)

        if not group_id:
            error_msg = 'group_id invalid.'
            return api_error(status.HTTP_400_BAD_REQUEST, error_msg)

        if not path:
            error_msg = 'folder_path invalid.'
            return api_error(status.HTTP_400_BAD_REQUEST, error_msg)

        try:
            group_id = int(group_id)
        except ValueError:
            error_msg = 'group_id invalid.'
            return api_error(status.HTTP_400_BAD_REQUEST, error_msg)

        # resource check
        if not ccnet_api.get_group(group_id):
            error_msg = 'Group %s not found.' % group_id
            return api_error(status.HTTP_404_NOT_FOUND, error_msg)

        repo = seafile_api.get_repo(repo_id)
        if not repo:
            error_msg = 'Library %s not found.' % repo_id
            return api_error(status.HTTP_404_NOT_FOUND, error_msg)

        # permission check
        if is_org_context(request):
            repo_owner = seafile_api.get_org_repo_owner(repo_id)
        else:
            repo_owner = seafile_api.get_repo_owner(repo_id)

        username = request.user.username
        if not (is_pro_version() and ENABLE_FOLDER_PERM) or \
                repo.is_virtual or username != repo_owner:
            error_msg = 'Permission denied.'
            return api_error(status.HTTP_403_FORBIDDEN, error_msg)

        # delete permission
        path = path.rstrip('/') if path != '/' else path
        permission = seafile_api.get_folder_group_perm(repo_id, path, group_id)
        if not permission:
            return Response({'success': True})

        try:
            seafile_api.rm_folder_group_perm(repo_id, path, group_id)
            send_perm_audit_msg('delete-repo-perm', username, group_id,
                                repo_id, path, permission)
            return Response({'success': True})
        except SearpcError as e:
            logger.error(e)
            error_msg = 'Internal Server Error'
            return api_error(status.HTTP_500_INTERNAL_SERVER_ERROR, error_msg)


class RemoteWipeReportView(APIView):
    throttle_classes = (UserRateThrottle,)

    @json_response
    def post(self, request):
        token = request.data.get('token', '')
        if not token or len(token) != 40:
            error_msg = 'token invalid.'
            return api_error(status.HTTP_400_BAD_REQUEST, error_msg)

        try:
            entry = TokenV2.objects.get(key=token)
        except TokenV2.DoesNotExist:
            error_msg = 'token %s not found.' % token
            return api_error(status.HTTP_404_NOT_FOUND, error_msg)
        else:
            if not entry.wiped_at:
                return api_error(status.HTTP_400_BAD_REQUEST, "invalid device token")
            entry.delete()

        return {}<|MERGE_RESOLUTION|>--- conflicted
+++ resolved
@@ -856,13 +856,10 @@
             "encrypted":repo.encrypted,
             "root":root_id,
             "permission": check_permission(repo.id, username),
-<<<<<<< HEAD
             "modifier_email": repo.last_modifier,
             "modifier_contact_email": email2contact_email(repo.last_modifier),
             "modifier_name": email2nickname(repo.last_modifier),
-=======
             "file_count": repo.file_count,
->>>>>>> 149a5915
             }
         if repo.encrypted:
             repo_json["enc_version"] = repo.enc_version
