--- conflicted
+++ resolved
@@ -1528,19 +1528,12 @@
                              'Missing argument.')
 
         if check_folder_permission(request, repo_id, parent_dir) != 'rw':
-<<<<<<< HEAD
-            return api_error(status.HTTP_403_FORBIDDEN, 'Forbid to move file of this folder.')
-
-        if check_folder_permission(request, dst_repo, dst_dir) != 'rw':
-            return api_error(status.HTTP_403_FORBIDDEN, 'Forbid to move file to destination folder.')
-=======
             return api_error(status.HTTP_403_FORBIDDEN,
                     'You do not have permission to move file in this folder.')
 
         if check_folder_permission(request, dst_repo, dst_dir) != 'rw':
             return api_error(status.HTTP_403_FORBIDDEN,
                     'You do not have permission to move file to destination folder.')
->>>>>>> 3b7fab00
 
         if repo_id == dst_repo and parent_dir == dst_dir:
             return api_error(status.HTTP_400_BAD_REQUEST,
@@ -1586,19 +1579,12 @@
                              'Missing argument.')
 
         if check_folder_permission(request, repo_id, parent_dir) is None:
-<<<<<<< HEAD
-            return api_error(status.HTTP_403_FORBIDDEN, 'Forbid to copy file of this folder.')
-
-        if check_folder_permission(request, dst_repo, dst_dir) != 'rw':
-            return api_error(status.HTTP_403_FORBIDDEN, 'Forbid to copy file to destination folder.')
-=======
             return api_error(status.HTTP_403_FORBIDDEN,
                     'You do not have permission to copy file of this folder.')
 
         if check_folder_permission(request, dst_repo, dst_dir) != 'rw':
             return api_error(status.HTTP_403_FORBIDDEN,
                     'You do not have permission to copy file to destination folder.')
->>>>>>> 3b7fab00
 
         if not get_repo(dst_repo):
             return api_error(status.HTTP_404_NOT_FOUND, 'Library not found.')
@@ -2267,14 +2253,7 @@
         parent_dir_utf8 = parent_dir.encode('utf-8')
 
         if operation.lower() == 'mkdir':
-<<<<<<< HEAD
-            if not is_repo_writable(repo.id, username):
-                return api_error(status.HTTP_403_FORBIDDEN,
-                                 'You do not have permission to create folder.')
-
-=======
             parent_dir = os.path.dirname(path)
->>>>>>> 3b7fab00
             if check_folder_permission(request, repo_id, parent_dir) != 'rw':
                 return api_error(status.HTTP_403_FORBIDDEN, 'You do not have permission to access this folder.')
 
