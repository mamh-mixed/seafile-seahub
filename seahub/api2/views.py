# encoding: utf-8
import os
import stat
import time
import simplejson as json
from urllib2 import unquote, quote

from rest_framework import parsers
from rest_framework import status
from rest_framework import renderers
from rest_framework.permissions import IsAuthenticated, IsAdminUser
from rest_framework.reverse import reverse
from rest_framework.response import Response
from rest_framework.throttling import AnonRateThrottle, UserRateThrottle
from rest_framework.views import APIView

from django.contrib.sites.models import RequestSite
from django.core.paginator import EmptyPage, InvalidPage
from django.db import IntegrityError
from django.http import HttpResponse, Http404, HttpResponseRedirect
from django.template import Context, loader, RequestContext
from django.template.loader import render_to_string
from django.shortcuts import render_to_response
from django.utils.translation import ugettext as _

from models import Token
from authentication import TokenAuthentication
from serializers import AuthTokenSerializer, AccountSerializer
from utils import is_repo_writable, is_repo_accessible
from seahub.base.accounts import User
from seahub.base.models import FileDiscuss, UserStarredFiles
from seahub.share.models import FileShare
from seahub.views import access_to_repo, validate_owner, is_registered_user, events, group_events_data, get_diff
from seahub.utils import gen_file_get_url, gen_token, gen_file_upload_url, \
    check_filename_with_rename, get_ccnetapplet_root, \
    get_dir_files_last_modified, get_user_events, EMPTY_SHA1, \
    get_ccnet_server_addr_port, string2list, \
    gen_block_get_url
from seahub.utils.star import star_file, unstar_file
import seahub.settings as settings
try:
    from seahub.settings import CLOUD_MODE
except ImportError:
    CLOUD_MODE = False
from seahub.group.forms import MessageForm
from seahub.notifications.models import UserNotification
from seahub.utils.paginator import Paginator
from seahub.group.models import GroupMessage, MessageReply, MessageAttachment
from seahub.group.settings import GROUP_MEMBERS_DEFAULT_DISPLAY
from seahub.group.signals import grpmsg_added, grpmsg_reply_added
from seahub.signals import repo_created
from seahub.group.views import group_check
from seahub.utils import EVENTS_ENABLED, TRAFFIC_STATS_ENABLED, api_convert_desc_link, api_tsstr_sec, get_file_type_and_ext
from seahub.utils.file_types import IMAGE
from seaserv import get_group_repoids, is_repo_owner, get_personal_groups, get_emailusers
from seahub.profile.models import Profile
from seahub.contacts.models import Contact
from seahub.shortcuts import get_first_object_or_none

from pysearpc import SearpcError, SearpcObjEncoder
from seaserv import seafserv_rpc, seafserv_threaded_rpc, server_repo_size, \
    get_personal_groups_by_user, get_session_info, \
    get_group_repos, get_repo, check_permission, get_commits, is_passwd_set,\
    list_personal_repos_by_owner, list_personal_shared_repos, check_quota, \
    list_share_repos, get_group_repos_by_owner, get_group_repoids, list_inner_pub_repos_by_owner,\
    list_inner_pub_repos,remove_share, unshare_group_repo, unset_inner_pub_repo, get_user_quota, \
    get_user_share_usage, get_user_quota_usage, CALC_SHARE_USAGE, get_group, \
    get_commit, get_file_id_by_path
from seaserv import seafile_api


json_content_type = 'application/json; charset=utf-8'

# Define custom HTTP status code. 4xx starts from 440, 5xx starts from 520.
HTTP_440_REPO_PASSWD_REQUIRED = 440
HTTP_441_REPO_PASSWD_MAGIC_REQUIRED = 441
HTTP_520_OPERATION_FAILED = 520

class Ping(APIView):
    """
    Returns a simple `pong` message when client calls `api2/ping/`.
    For example:
    	curl http://127.0.0.1:8000/api2/ping/
    """
    def get(self, request, format=None):
        return Response('pong')

    def head(self, request, format=None):
        return Response(headers={'foo': 'bar',})

class AuthPing(APIView):
    """
    Returns a simple `pong` message when client provided an auth token.
    For example:
    	curl -H "Authorization: Token 9944b09199c62bcf9418ad846dd0e4bbdfc6ee4b" http://127.0.0.1:8000/api2/auth/ping/
    """
    authentication_classes = (TokenAuthentication, )
    permission_classes = (IsAuthenticated,)

    def get(self, request, format=None):
        return Response('pong')

class ObtainAuthToken(APIView):
    """
    Returns auth token if username and password are valid.
    For example:
    	curl -d "username=foo@example.com&password=123456" http://127.0.0.1:8000/api2/auth-token/
    """
    throttle_classes = (AnonRateThrottle, )
    permission_classes = ()
    parser_classes = (parsers.FormParser, parsers.MultiPartParser, parsers.JSONParser,)
    renderer_classes = (renderers.JSONRenderer,)
    model = Token

    def post(self, request):
        serializer = AuthTokenSerializer(data=request.DATA)
        if serializer.is_valid():
            token, created = Token.objects.get_or_create(user=serializer.object['user'].username)
            return Response({'token': token.key})

        return Response(serializer.errors, status=status.HTTP_400_BAD_REQUEST)

def api_error(code, msg):
    err_resp = {'error_msg': msg}
    return Response(err_resp, status=code)

class Accounts(APIView):
    """List all accounts.
    Administator permission is required.
    """
    authentication_classes = (TokenAuthentication, )
    permission_classes = (IsAdminUser, )
    throttle_classes = (UserRateThrottle, )

    def get(self, request, format=None):
        # list accounts
        start = int(request.GET.get('start', '0'))
        limit = int(request.GET.get('limit', '100'))
        accounts = get_emailusers(start, limit)

        accounts_json = []
        for account in accounts:
            accounts_json.append({'email': account.email})

        return Response(accounts_json)

class Account(APIView):
    """Query/Add/Delete a specific account.
    Administator permission is required.
    """
    authentication_classes = (TokenAuthentication, )
    permission_classes = (IsAdminUser, )
    throttle_classes = (UserRateThrottle, )

    def get(self, request, email, format=None):
        # query account info
        try:
            user = User.objects.get(email=email)
        except User.DoesNotExist:
            return api_error(status.HTTP_404_NOT_FOUND, 'User not found.')
        
        info = {}
        info['email'] = user.email
        info['id'] = user.id
        info['is_staff'] = user.is_staff
        info['is_active'] = user.is_active
        info['create_time'] = user.ctime

        info['total'] = get_user_quota(email)
        if CALC_SHARE_USAGE:
            my_usage = get_user_quota_usage(email)
            share_usage = get_user_share_usage(email)
            info['usage'] = my_usage + share_usage
        else:
            info['usage'] = get_user_quota_usage(email)

        return Response(info)

    def put(self, request, email, format=None):
        # create or update account
        copy = request.DATA.copy()
        copy.update({'email': email})
        serializer = AccountSerializer(data=copy)
        if serializer.is_valid():
            try:
                User.objects.get(email=serializer.object['email'])
                update = True
            except User.DoesNotExist:
                update = False

            user = User.objects.create_user(serializer.object['email'],
                                            serializer.object['password'],
                                            serializer.object['is_staff'],
                                            serializer.object['is_active'])

            if update:
                resp = Response('success')
            else:
                resp = Response('success', status=status.HTTP_201_CREATED)
                resp['Location'] = reverse('api2-account', args=[email])
            return resp
        else:
            return api_error(status.HTTP_400_BAD_REQUEST, serializer.errors)

    def delete(self, request, email, format=None):
        # delete account
        try:
            user = User.objects.get(email=email)
            user.delete()
            return Response("success")
        except User.DoesNotExist:
            resp = Response("success", status=status.HTTP_202_ACCEPTED)
            return resp

class AccountInfo(APIView):
    """ Show account info.
    """
    authentication_classes = (TokenAuthentication, )
    permission_classes = (IsAuthenticated,)
    throttle_classes = (UserRateThrottle, )

    def get(self, request, format=None):
        info = {}
        email = request.user.username
        info['email'] = email
        info['total'] = get_user_quota(email)

        if CALC_SHARE_USAGE:
            my_usage = get_user_quota_usage(email)
            share_usage = get_user_share_usage(email)
            info['usage'] = my_usage + share_usage
        else:
            info['usage'] = get_user_quota_usage(email)

        return Response(info)

def calculate_repo_info(repo_list, username):
    """
    Get some info for repo.

    """
    for repo in repo_list:
        commit = get_commits(repo.id, 0, 1)[0]
        if not commit:
            continue
        repo.latest_modify = commit.ctime
        repo.root = commit.root_id
        repo.size = server_repo_size(repo.id)

def repo_download_info(request, repo_id):
    repo = get_repo(repo_id)
    if not repo:
        return api_error(status.HTTP_404_NOT_FOUND, 'Repo not found.')

    # generate download url for client
    ccnet_applet_root = get_ccnetapplet_root()
    relay_id = get_session_info().id
    addr, port = get_ccnet_server_addr_port ()
    email = request.user.username
    token = seafserv_threaded_rpc.generate_repo_token(repo_id,
                                                      request.user.username)
    repo_name = repo.name
    enc = 1 if repo.encrypted else ''
    magic = repo.magic if repo.encrypted else ''

    info_json = {
        'relay_id': relay_id,
        'relay_addr': addr,
        'relay_port': port,
        'email': email,
        'token': token,
        'repo_id': repo_id,
        'repo_name': repo_name,
        'encrypted': enc,
        'magic': magic,
        }
    return Response(info_json)


class Repos(APIView):
    authentication_classes = (TokenAuthentication, )
    permission_classes = (IsAuthenticated,)
    throttle_classes = (UserRateThrottle, )

    def get(self, request, format=None):
        email = request.user.username
        repos_json = []

        owned_repos = list_personal_repos_by_owner(email)
        calculate_repo_info(owned_repos, email)
        owned_repos.sort(lambda x, y: cmp(y.latest_modify, x.latest_modify))
        for r in owned_repos:
            repo = {
                "type":"repo",
                "id":r.id,
                "owner":email,
                "name":r.name,
                "desc":r.desc,
                "mtime":r.latest_modify,
                "root":r.root,
                "size":r.size,
                "encrypted":r.encrypted,
                "enc_version":r.enc_version,
                "permission": 'rw', # Always have read-write permission to owned repo
                }
            repos_json.append(repo)

        shared_repos = seafile_api.get_share_in_repo_list(email, -1, -1)
        for r in shared_repos:
            commit = get_commits(r.repo_id, 0, 1)[0]
            if not commit:
                continue
            r.latest_modify = commit.ctime
            r.root = commit.root_id
            r.size = server_repo_size(r.repo_id)
            r.password_need = is_passwd_set(r.repo_id, email)
            r.permission = check_permission(r.repo_id, email)
            repo = {
                "type":"srepo",
                "id":r.repo_id,
                "owner":r.user,
                "name":r.repo_name,
                "desc":r.repo_desc,
                "mtime":r.latest_modify,
                "root":r.root,
                "size":r.size,
                "encrypted":r.encrypted,
                "enc_version":r.enc_version,
                "permission": r.permission,
                }
            repos_json.append(repo)

        groups = get_personal_groups_by_user(email)
        for group in groups:
            g_repos = get_group_repos(group.id, email)
            calculate_repo_info (g_repos, email)
            g_repos.sort(lambda x, y: cmp(y.latest_modify, x.latest_modify))
            for r in g_repos:
                repo = {
                    "type":"grepo",
                    "id":r.id,
                    "owner":group.group_name,
                    "groupid":group.id,
                    "name":r.name,
                    "desc":r.desc,
                    "mtime":r.latest_modify,
                    "root":r.root,
                    "size":r.size,
                    "encrypted":r.encrypted,
                    "enc_version":r.enc_version,
                    "permission": check_permission(r.id, email),
                    }
                repos_json.append(repo)

        return Response(repos_json)

    def post(self, request, format=None):
        username = request.user.username
        repo_name = request.POST.get("name", None)
        repo_desc= request.POST.get("desc", 'new repo')
        passwd = request.POST.get("passwd")
        if not repo_name:
            return api_error(status.HTTP_400_BAD_REQUEST, \
                    'Library name is required.')

        # create a repo
        try:
            repo_id = seafserv_threaded_rpc.create_repo(repo_name, repo_desc,
                                                        username, passwd)
        except:
            return api_error(HTTP_520_OPERATION_FAILED, \
                    'Failed to create library.')
        if not repo_id:
            return api_error(HTTP_520_OPERATION_FAILED, \
                    'Failed to create library.')
        else:
            repo_created.send(sender=None,
                              org_id=-1,
                              creator=username,
                              repo_id=repo_id,
                              repo_name=repo_name)
            resp = repo_download_info(request, repo_id)
            resp['Location'] = reverse('api2-repo', args=[repo_id])
            return resp


def can_access_repo(request, repo_id):
    if not check_permission(repo_id, request.user.username):
        return False
    return True

def set_repo_password(request, repo, password):
    assert password, 'password must not be none'

    try:
        seafserv_threaded_rpc.set_passwd(repo.id, request.user.username, password)
    except SearpcError, e:
        if e.msg == 'Bad arguments':
            return api_error(status.HTTP_400_BAD_REQUEST, e.msg)
        elif e.msg == 'Repo is not encrypted':
            return api_error(status.HTTP_409_CONFLICT, e.msg)
        elif e.msg == 'Incorrect password':
            return api_error(status.HTTP_400_BAD_REQUEST, e.msg)
        elif e.msg == 'Internal server error':
            return api_error(status.HTTP_500_INTERNAL_SERVER_ERROR, e.msg)
        else:
            return api_error(status.HTTP_500_INTERNAL_SERVER_ERROR, e.msg)

def check_set_repo_password(request, repo):
    if not can_access_repo(request, repo.id):
        return api_error(status.HTTP_403_FORBIDDEN, 'Forbid to access this repo.')

    password_set = False
    if repo.encrypted:
        try:
            ret = seafserv_rpc.is_passwd_set(repo.id, request.user.username)
            if ret == 1:
                password_set = True
        except SearpcError, e:
            return api_error(status.HTTP_500_INTERNAL_SERVER_ERROR,
                             "SearpcError:" + e.msg)

        if not password_set:
            password = request.REQUEST.get('password', default=None)
            if not password:
                return api_error(HTTP_440_REPO_PASSWD_REQUIRED,
                                 'Repo password is needed.')

            return set_repo_password(request, repo, password)


def check_repo_access_permission(request, repo):
    if not can_access_repo(request, repo.id):
        return api_error(status.HTTP_403_FORBIDDEN, 'Forbid to access this repo.')


class Repo(APIView):
    authentication_classes = (TokenAuthentication, )
    permission_classes = (IsAuthenticated, )
    throttle_classes = (UserRateThrottle, )

    def get(self, request, repo_id, format=None):
        repo = get_repo(repo_id)
        if not repo:
            return api_error(status.HTTP_404_NOT_FOUND, 'Repo not found.')

        username = request.user.username
        if not is_repo_accessible(repo.id, username):
            return api_error(status.HTTP_403_FORBIDDEN,
                             'You do not have permission to get repo.')

        # check whether user is repo owner
        if validate_owner(request, repo_id):
            owner = "self"
        else:
            owner = "share"

        last_commit = get_commits(repo.id, 0, 1)[0]
        repo.latest_modify = last_commit.ctime if last_commit else None

        # query repo infomation
        repo.size = seafserv_threaded_rpc.server_repo_size(repo_id)
        current_commit = get_commits(repo_id, 0, 1)[0]
        root_id = current_commit.root_id if current_commit else None

        repo_json = {
            "type":"repo",
            "id":repo.id,
            "owner":owner,
            "name":repo.name,
            "desc":repo.desc,
            "mtime":repo.latest_modify,
            "size":repo.size,
            "encrypted":repo.encrypted,
<<<<<<< HEAD
            "encversion":repo.encversion,
=======
            "enc_version":r.enc_version,
>>>>>>> 438fb8aa
            "root":root_id,
            "permission": check_permission(repo.id, username),
            }

        return Response(repo_json)

    def post(self, request, repo_id, format=None):
        repo = get_repo(repo_id)
        if not repo:
            return api_error(status.HTTP_404_NOT_FOUND, 'Repo not found.')

        op = request.GET.get('op', 'setpassword')
        if op == 'checkpassword':
            magic = request.REQUEST.get('magic', default=None)
            if not magic:
                return api_error(HTTP_441_REPO_PASSWD_MAGIC_REQUIRED,
                                 'Repo password magic is needed.')
            resp = check_repo_access_permission(request, repo)
            if resp:
                return resp
            try:
                seafile_api.check_passwd(repo.id, magic)
            except SearpcError, e:
                return api_error(status.HTTP_500_INTERNAL_SERVER_ERROR,
                                 "SearpcError:" + e.msg)
            return Response("success")
        elif op == 'setpassword':
            resp = check_set_repo_password(request, repo)
            if resp:
                return resp
            return Response("success")

        return Response("unsupported operation")

    def delete(self, request, repo_id, format=None):
        username = request.user.username
        repo = seafile_api.get_repo(repo_id)
        if not repo:
            return api_error(status.HTTP_400_BAD_REQUEST, \
                    'Library does not exist.')

        if not seafile_api.is_repo_owner(username, repo_id):
            return api_error(status.HTTP_403_FORBIDDEN, \
                    'Only library owner can perform this operation.')

        seafile_api.remove_repo(repo_id)
        return Response('success', status=status.HTTP_200_OK)

class DownloadRepo(APIView):
    authentication_classes = (TokenAuthentication, )
    permission_classes = (IsAuthenticated, )
    throttle_classes = (UserRateThrottle, )

    def get(self, request, repo_id, format=None):
        username = request.user.username
        if not is_repo_accessible(repo_id, username):
            return api_error(status.HTTP_403_FORBIDDEN,
                             'You do not have permission to get repo.')
            
        return repo_download_info(request, repo_id)

class UploadLinkView(APIView):
    authentication_classes = (TokenAuthentication, )
    permission_classes = (IsAuthenticated, )
    throttle_classes = (UserRateThrottle, )

    def get(self, request, repo_id, format=None):
        if check_permission(repo_id, request.user.username) != 'rw':
            return api_error(status.HTTP_403_FORBIDDEN, "Can not access repo")

        if check_quota(repo_id) < 0:
            return api_error(HTTP_520_OPERATION_FAILED, 'Above quota')

        token = seafserv_rpc.web_get_access_token(repo_id,
                                                  'dummy',
                                                  'upload',
                                                  request.user.username)
        url = gen_file_upload_url(token, 'upload-api')
        return Response(url)

class UpdateLinkView(APIView):
    authentication_classes = (TokenAuthentication, )
    permission_classes = (IsAuthenticated, )
    throttle_classes = (UserRateThrottle, )

    def get(self, request, repo_id, format=None):
        if check_permission(repo_id, request.user.username) != 'rw':
            return api_error(status.HTTP_403_FORBIDDEN, "Can not access repo")

        if check_quota(repo_id) < 0:
            return api_error(HTTP_520_OPERATION_FAILED, 'Above quota')

        token = seafserv_rpc.web_get_access_token(repo_id,
                                                  'dummy',
                                                  'update',
                                                  request.user.username)
        url = gen_file_upload_url(token, 'update-api')
        return Response(url)

class UploadBlksLinkView(APIView):
    authentication_classes = (TokenAuthentication, )
    permission_classes = (IsAuthenticated, )
    throttle_classes = (UserRateThrottle, )

    def get(self, request, repo_id, format=None):
        if check_permission(repo_id, request.user.username) != 'rw':
            return api_error(status.HTTP_403_FORBIDDEN, "Can not access repo")

        if check_quota(repo_id) < 0:
            return api_error(HTTP_520_OPERATION_FAILED, 'Above quota')

        token = seafserv_rpc.web_get_access_token(repo_id,
                                                  'dummy',
                                                  'upload-blks',
                                                  request.user.username)
        url = gen_file_upload_url(token, 'upload-blks-api')
        return Response(url)

class UpdateBlksLinkView(APIView):
    authentication_classes = (TokenAuthentication, )
    permission_classes = (IsAuthenticated, )
    throttle_classes = (UserRateThrottle, )

    def get(self, request, repo_id, format=None):
        if check_permission(repo_id, request.user.username) != 'rw':
            return api_error(status.HTTP_403_FORBIDDEN, "Can not access repo")

        if check_quota(repo_id) < 0:
            return api_error(HTTP_520_OPERATION_FAILED, 'Above quota')

        token = seafserv_rpc.web_get_access_token(repo_id,
                                                  'dummy',
                                                  'update-blks',
                                                  request.user.username)
        url = gen_file_upload_url(token, 'update-blks-api')
        return Response(url)


def get_file_size (id):
    size = seafserv_threaded_rpc.get_file_size(id)
    return size if size else 0

def get_dir_entrys_by_id(request, repo_id, path, dir_id):
    try:
        dirs = seafile_api.list_dir_by_dir_id(dir_id)
    except SearpcError, e:
        return api_error(HTTP_520_OPERATION_FAILED,
                         "Failed to list dir.")

    mtimes = get_dir_files_last_modified (repo_id, path, dir_id)

    dir_list, file_list = [], []
    for dirent in dirs:
        dtype = "file"
        entry={}
        if stat.S_ISDIR(dirent.mode):
            dtype = "dir"
        else:
            try:
                entry["size"] = get_file_size(dirent.obj_id)
            except Exception, e:
                entry["size"]=0

        entry["type"]=dtype
        entry["name"]=dirent.obj_name
        entry["id"]=dirent.obj_id
        entry["mtime"]=mtimes.get(dirent.obj_name, None)
        if dtype == 'dir':
            dir_list.append(entry)
        else:
            file_list.append(entry)


    dir_list.sort(lambda x, y : cmp(x['name'].lower(),y['name'].lower()))
    file_list.sort(lambda x, y : cmp(x['name'].lower(),y['name'].lower()))
    dentrys = dir_list + file_list

    response = HttpResponse(json.dumps(dentrys), status=200,
                            content_type=json_content_type)
    response["oid"] = dir_id
    return response

def get_shared_link(request, repo_id, path):
    l = FileShare.objects.filter(repo_id=repo_id).filter(\
        username=request.user.username).filter(path=path)
    token = None
    if len(l) > 0:
        fileshare = l[0]
        token = fileshare.token
    else:
        token = gen_token(max_length=10)

        fs = FileShare()
        fs.username = request.user.username
        fs.repo_id = repo_id
        fs.path = path
        fs.token = token

        try:
            fs.save()
        except IntegrityError, e:
            return api_error(status.HTTP_500_INTERNAL_SERVER_ERROR, e.msg)

    http_or_https = request.is_secure() and 'https' or 'http'
    domain = RequestSite(request).domain
    file_shared_link = '%s://%s%sf/%s/' % (http_or_https, domain,
                                           settings.SITE_ROOT, token)
    return Response(file_shared_link)

def get_repo_file(request, repo_id, file_id, file_name, op):
    if op == 'download':
        token = seafserv_rpc.web_get_access_token(repo_id, file_id,
                                                  op, request.user.username)
        redirect_url = gen_file_get_url(token, file_name)
        response = HttpResponse(json.dumps(redirect_url), status=200,
                                content_type=json_content_type)
        response["oid"] = file_id
        return response

    if op == 'downloadblks':
        blklist = []
        encrypted = False
        enc_version = 0
        if file_id != EMPTY_SHA1:
            try:
                blks = seafile_api.list_file_by_file_id(file_id)
                blklist = blks.split('\n')
            except SearpcError, e:
                return api_error(HTTP_520_OPERATION_FAILED,
                                 'Failed to get file block list')
        blklist = [i for i in blklist if len(i) == 40]
        if len(blklist) > 0:
            repo = get_repo(repo_id)
            encrypted = repo.encrypted
            enc_version = repo.enc_version
        token = seafserv_rpc.web_get_access_token(repo_id, file_id,
                                                  op, request.user.username)
        url = gen_block_get_url(token, None)
        res = {
            'blklist':blklist,
            'url':url,
            'encrypted':encrypted,
            'enc_version': enc_version,
            }
        response = HttpResponse(json.dumps(res), status=200,
                                content_type=json_content_type)
        response["oid"] = file_id
        return response

    if op == 'sharelink':
        path = request.GET.get('p', None)
        assert path, 'path must be passed in the url'
        return get_shared_link(request, repo_id, path)

def reloaddir(request, repo_id, parent_dir):
    current_commit = get_commits(repo_id, 0, 1)[0]
    if not current_commit:
        return api_error(status.HTTP_500_INTERNAL_SERVER_ERROR,
                         'Failed to get current commit of repo %s.' % repo_id)

    try:
        dir_id = seafserv_threaded_rpc.get_dirid_by_path(current_commit.id,
                                                         parent_dir.encode('utf-8'))
    except SearpcError, e:
        return api_error(HTTP_520_OPERATION_FAILED,
                         "Failed to get dir id by path")

    if not dir_id:
        return api_error(status.HTTP_404_NOT_FOUND, "Path does not exist")

    return get_dir_entrys_by_id(request, repo_id, parent_dir, dir_id)

def reloaddir_if_neccessary (request, repo_id, parent_dir):

    reload_dir = False
    s = request.GET.get('reloaddir', None)
    if s and s.lower() == 'true':
        reload_dir = True

    if not reload_dir:
        return Response('success')

    return reloaddir(request, repo_id, parent_dir)

# deprecated
class OpDeleteView(APIView):
    """
    Delete a file.
    """
    authentication_classes = (TokenAuthentication, )
    permission_classes = (IsAuthenticated, )

    def post(self, request, repo_id, format=None):
        repo = get_repo(repo_id)
        if not repo:
            return api_error(status.HTTP_404_NOT_FOUND, 'Repo not found.')

        username = request.user.username
        if not is_repo_writable(repo.id, username):
            return api_error(status.HTTP_403_FORBIDDEN,
                             'You do not have permission to delete file.')

        resp = check_repo_access_permission(request, repo)
        if resp:
            return resp

        parent_dir = request.GET.get('p', '/')
        file_names = request.POST.get("file_names")

        if not parent_dir or not file_names:
            return api_error(status.HTTP_404_NOT_FOUND,
                             'File or directory not found.')

        for file_name in file_names.split(':'):
            file_name = unquote(file_name.encode('utf-8'))
            try:
                seafserv_threaded_rpc.del_file(repo_id, parent_dir,
                                               file_name, username)
            except SearpcError,e:
                return api_error(HTTP_520_OPERATION_FAILED,
                                 "Failed to delete file.")

        return reloaddir_if_neccessary (request, repo_id, parent_dir)

def append_starred_files(array, files):
    for f in files:
        sfile = {'org' : f.org_id,
                 'repo' : f.repo.id,
                 'path' : f.path,
                 'mtime' : f.last_modified,
                 'dir' : f.is_dir,
                 'size' : f.size
                 }
        array.append(sfile)

def api_starred_files(request):
    starred_files = []
    personal_files = UserStarredFiles.objects.get_starred_files_by_username(
        request.user.username)
    append_starred_files (starred_files, personal_files)
    return Response(starred_files)

class StarredFileView(APIView):
    """
    Support uniform interface for starred file operation,
    including add/delete/list starred files.
    """

    authentication_classes = (TokenAuthentication, )
    permission_classes = (IsAuthenticated,)
    throttle_classes = (UserRateThrottle, )

    def get(self, request, format=None):
        # list starred files
        return api_starred_files(request)

    def post(self, request, format=None):
        # add starred file
        repo_id = request.POST.get('repo_id', '')
        path = unquote(request.POST.get('p', '').encode('utf-8'))
        if not (repo_id and path):
            return api_error(status.HTTP_400_BAD_REQUEST,
                             'Repo_id or path is missing.')

        if path[-1] == '/':     # Should not contain '/' at the end of path.
            return api_error(status.HTTP_400_BAD_REQUEST, 'Invalid file path.')

        star_file(request.user.username, repo_id, path, is_dir=False,
                  org_id=-1)

        resp = Response('success', status=status.HTTP_201_CREATED)
        resp['Location'] = reverse('starredfiles')

        return resp

    def delete(self, request, format=None):
        # remove starred file
        repo_id = request.GET.get('repo_id', '')
        path = request.GET.get('p', '')
        if not (repo_id and path):
            return api_error(status.HTTP_400_BAD_REQUEST,
                             'Repo_id or path is missing.')

        if path[-1] == '/':     # Should not contain '/' at the end of path.
            return api_error(status.HTTP_400_BAD_REQUEST, 'Invalid file path.')

        unstar_file(request.user.username, repo_id, path)
        return Response('success', status=status.HTTP_200_OK)

class FileView(APIView):
    """
    Support uniform interface for file related operations,
    including create/delete/rename/view, etc.
    """

    authentication_classes = (TokenAuthentication, )
    permission_classes = (IsAuthenticated, )
    throttle_classes = (UserRateThrottle, )

    def get(self, request, repo_id, format=None):
        # view file
        repo = get_repo(repo_id)
        if not repo:
            return api_error(status.HTTP_404_NOT_FOUND, 'Repo not found.')

        resp = check_repo_access_permission(request, repo)
        if resp:
            return resp

        path = request.GET.get('p', None)
        if not path:
            return api_error(status.HTTP_400_BAD_REQUEST, 'Path is missing.')
        file_name = os.path.basename(path)

        file_id = None
        try:
            file_id = seafserv_threaded_rpc.get_file_id_by_path(repo_id,
                                                             path.encode('utf-8'))
        except SearpcError, e:
            return api_error(HTTP_520_OPERATION_FAILED,
                             "Failed to get file id by path.")

        if not file_id:
            return api_error(status.HTTP_404_NOT_FOUND, "File not found")

        op = request.GET.get('op', 'download')
        return get_repo_file(request, repo_id, file_id, file_name, op)

    def post(self, request, repo_id, format=None):
        # rename, move or create file
        repo = get_repo(repo_id)
        if not repo:
            return api_error(status.HTTP_404_NOT_FOUND, 'Repo not found.')

        resp = check_repo_access_permission(request, repo)
        if resp:
            return resp

        path = request.GET.get('p', '')
        if not path or path[0] != '/':
            return api_error(status.HTTP_400_BAD_REQUEST,
                             'Path is missing or invalid.')

        username = request.user.username        
        operation = request.POST.get('operation', '')
        if operation.lower() == 'rename':
            if not is_repo_writable(repo.id, username):
                return api_error(status.HTTP_403_FORBIDDEN,
                                 'You do not have permission to rename file.')

            newname = request.POST.get('newname', '')
            if not newname:
                return api_error(status.HTTP_400_BAD_REQUEST,
                                 'Newname is missing')
            newname = unquote(newname.encode('utf-8'))
            if len(newname) > settings.MAX_UPLOAD_FILE_NAME_LEN:
                return api_error(status.HTTP_400_BAD_REQUEST, 'Newname too long')

            parent_dir = os.path.dirname(path)
            parent_dir_utf8 = parent_dir.encode('utf-8')
            oldname = os.path.basename(path)
            oldname_utf8 = oldname.encode('utf-8')
            if oldname == newname:
                return api_error(status.HTTP_409_CONFLICT,
                                 'The new name is the same to the old')

            newname = check_filename_with_rename(repo_id, parent_dir, newname)
            newname_utf8 = newname.encode('utf-8')
            try:
                seafserv_threaded_rpc.rename_file (repo_id, parent_dir_utf8,
                                                   oldname_utf8, newname,
                                                   username)
            except SearpcError,e:
                return api_error(HTTP_520_OPERATION_FAILED,
                                 "Failed to rename file: %s" % e)

            if request.GET.get('reloaddir', '').lower() == 'true':
                return reloaddir(request, repo_id, parent_dir)
            else:
                resp = Response('success', status=status.HTTP_301_MOVED_PERMANENTLY)
                uri = reverse('FileView', args=[repo_id], request=request)
                resp['Location'] = uri + '?p=' + quote(parent_dir_utf8) + quote(newname_utf8)
                return resp

        elif operation.lower() == 'move':
            if not is_repo_writable(repo.id, username):
                return api_error(status.HTTP_403_FORBIDDEN,
                                 'You do not have permission to move file.')
            
            src_dir = os.path.dirname(path)
            src_dir_utf8 = src_dir.encode('utf-8')
            src_repo_id = repo_id
            dst_repo_id = request.POST.get('dst_repo', '')
            dst_dir = request.POST.get('dst_dir', '')
            dst_dir_utf8 = dst_dir.encode('utf-8')
            if dst_dir[-1] != '/': # Append '/' to the end of directory if necessary
                dst_dir += '/'
            # obj_names   = request.POST.get('obj_names', '')

            if not (dst_repo_id and dst_dir):
                return api_error(status.HTTP_400_BAD_REQUEST, 'Missing arguments.')

            if src_repo_id == dst_repo_id and src_dir == dst_dir:
                return Response('success', status=status.HTTP_200_OK)

            # names = obj_names.split(':')
            # names = map(lambda x: unquote(x).decode('utf-8'), names)

            # if dst_dir.startswith(src_dir):
            #     for obj_name in names:
            #         if dst_dir.startswith('/'.join([src_dir, obj_name])):
            #             return api_error(status.HTTP_409_CONFLICT,
            #                              'Can not move a dirctory to its subdir')

            filename = os.path.basename(path)
            filename_utf8 = filename.encode('utf-8')
            new_filename = check_filename_with_rename(dst_repo_id, dst_dir,
                                                      filename)
            new_filename_utf8 = new_filename.encode('utf-8')

            try:
                seafserv_threaded_rpc.move_file(src_repo_id, src_dir_utf8,
                                                filename_utf8, dst_repo_id,
                                                dst_dir_utf8, new_filename_utf8,
                                                username)
            except SearpcError, e:
                return api_error(status.HTTP_500_INTERNAL_SERVER_ERROR,
                                 "SearpcError:" + e.msg)

            if request.GET.get('reloaddir', '').lower() == 'true':
                return reloaddir(request, dst_repo_id, dst_dir)
            else:
                resp = Response('success', status=status.HTTP_301_MOVED_PERMANENTLY)
                uri = reverse('FileView', args=[repo_id], request=request)
                resp['Location'] = uri + '?p=' + quote(dst_dir_utf8) + quote(new_filename_utf8)
                return resp
        elif operation.lower() == 'create':
            if not is_repo_writable(repo.id, username):
                return api_error(status.HTTP_403_FORBIDDEN,
                                 'You do not have permission to create file.')
            
            parent_dir = os.path.dirname(path)
            parent_dir_utf8 = parent_dir.encode('utf-8')
            new_file_name = os.path.basename(path)
            new_file_name = check_filename_with_rename(repo_id, parent_dir,
                                                       new_file_name)
            new_file_name_utf8 = new_file_name.encode('utf-8')

            try:
                seafserv_threaded_rpc.post_empty_file(repo_id, parent_dir,
                                                      new_file_name, username)
            except SearpcError, e:
                return api_error(HTTP_520_OPERATION_FAILED,
                                 'Failed to create file.')

            if request.GET.get('reloaddir', '').lower() == 'true':
                return reloaddir(request, repo_id, parent_dir)
            else:
                resp = Response('success', status=status.HTTP_201_CREATED)
                uri = reverse('FileView', args=[repo_id], request=request)
                resp['Location'] = uri + '?p=' + quote(parent_dir_utf8) + \
                    quote(new_file_name_utf8)
                return resp
        else:
            return api_error(status.HTTP_400_BAD_REQUEST,
                             "Operation can only be rename, create or move.")

    def put(self, request, repo_id, format=None):
        # update file
        # TODO
        pass

    def delete(self, request, repo_id, format=None):
        # delete file
        repo = get_repo(repo_id)
        if not repo:
            return api_error(status.HTTP_404_NOT_FOUND, 'Repo not found.')

        username = request.user.username
        if not is_repo_writable(repo.id, username):
            return api_error(status.HTTP_403_FORBIDDEN,
                             'You do not have permission to delete file.')
        
        resp = check_repo_access_permission(request, repo)
        if resp:
            return resp

        path = request.GET.get('p', None)
        if not path:
            return api_error(status.HTTP_400_BAD_REQUEST, 'Path is missing.')

        parent_dir = os.path.dirname(path)
        parent_dir_utf8 = os.path.dirname(path).encode('utf-8')
        file_name_utf8 = os.path.basename(path).encode('utf-8')

        try:
            seafserv_threaded_rpc.del_file(repo_id, parent_dir_utf8,
                                           file_name_utf8,
                                           request.user.username)
        except SearpcError, e:
            return api_error(HTTP_520_OPERATION_FAILED,
                             "Failed to delete file.")

        return reloaddir_if_neccessary(request, repo_id, parent_dir)

class FileSharedLinkView(APIView):
    """
    Support uniform interface for file shared link.
    """
    authentication_classes = (TokenAuthentication, )
    permission_classes = (IsAuthenticated, )
    throttle_classes = (UserRateThrottle, )

    def put(self, request, repo_id, format=None):
        # generate file shared link
        path = unquote(request.DATA.get('p', '').encode('utf-8'))
        if not path:
            return api_error(status.HTTP_400_BAD_REQUEST, 'Path is missing.')

        if path[-1] == '/':
            path = path[:-1]
        l = FileShare.objects.filter(repo_id=repo_id).filter(
            username=request.user.username).filter(path=path)
        if len(l) > 0:
            fileshare = l[0]
            token = fileshare.token
        else:
            token = gen_token(max_length=10)

            fs = FileShare()
            fs.username = request.user.username
            fs.repo_id = repo_id
            fs.path = path
            fs.token = token

            try:
                fs.save()
            except IntegrityError, e:
                return api_error(status.HTTP_500_INTERNAL_SERVER_ERROR, e.msg)

        http_or_https = request.is_secure() and 'https' or 'http'
        domain = RequestSite(request).domain
        file_shared_link = '%s://%s%sf/%s/' % (http_or_https, domain,
                                               settings.SITE_ROOT, token)
        resp = Response(status=status.HTTP_201_CREATED)
        resp['Location'] = file_shared_link
        return resp

class DirView(APIView):
    """
    Support uniform interface for directory operations, including
    create/delete/rename/list, etc.
    """
    authentication_classes = (TokenAuthentication, )
    permission_classes = (IsAuthenticated, )
    throttle_classes = (UserRateThrottle, )

    def get(self, request, repo_id, format=None):
        # list dir
        repo = get_repo(repo_id)
        if not repo:
            return api_error(status.HTTP_404_NOT_FOUND, 'Repo not found.')

        resp = check_repo_access_permission(request, repo)
        if resp:
            return resp

        path = request.GET.get('p', '/')
        if path[-1] != '/':
            path = path + '/'

        try:
            dir_id = seafserv_threaded_rpc.get_dir_id_by_path(repo_id,
                                                             path.encode('utf-8'))
        except SearpcError, e:
            return api_error(HTTP_520_OPERATION_FAILED,
                             "Failed to get dir id by path.")

        if not dir_id:
            return api_error(status.HTTP_404_NOT_FOUND, "Path does not exist")

        old_oid = request.GET.get('oid', None)
        if old_oid and old_oid == dir_id :
            response = HttpResponse(json.dumps("uptodate"), status=200,
                                    content_type=json_content_type)
            response["oid"] = dir_id
            return response
        else:
            return get_dir_entrys_by_id(request, repo_id, path, dir_id)

    def post(self, request, repo_id, format=None):
        # new dir
        repo = get_repo(repo_id)
        if not repo:
            return api_error(status.HTTP_404_NOT_FOUND, 'Repo not found.')

        resp = check_repo_access_permission(request, repo)
        if resp:
            return resp

        path = request.GET.get('p', '')
        if not path or path[0] != '/':
            return api_error(status.HTTP_400_BAD_REQUEST, "Path is missing.")
        if path == '/':         # Can not make root dir.
            return api_error(status.HTTP_400_BAD_REQUEST, "Path is invalid.")
        if path[-1] == '/':     # Cut out last '/' if possible.
            path = path[:-1]

        username = request.user.username            
        operation = request.POST.get('operation', '')
        if operation.lower() == 'mkdir':
            if not is_repo_writable(repo.id, username):
                return api_error(status.HTTP_403_FORBIDDEN,
                                 'You do not have permission to create folder.')
            
            parent_dir = os.path.dirname(path)
            parent_dir_utf8 = parent_dir.encode('utf-8')
            new_dir_name = os.path.basename(path)
            new_dir_name = check_filename_with_rename(repo_id, parent_dir,
                                                      new_dir_name)
            new_dir_name_utf8 = new_dir_name.encode('utf-8')

            try:
                seafserv_threaded_rpc.post_dir(repo_id, parent_dir,
                                               new_dir_name, username)
            except SearpcError, e:
                return api_error(HTTP_520_OPERATION_FAILED,
                                 'Failed to make directory.')

            if request.GET.get('reloaddir', '').lower() == 'true':
                resp = reloaddir(request, repo_id, parent_dir)
            else:
                resp = Response('success', status=status.HTTP_201_CREATED)
                uri = reverse('DirView', args=[repo_id], request=request)
                resp['Location'] = uri + '?p=' + quote(parent_dir_utf8) + \
                    quote(new_dir_name_utf8)
            return resp
        # elif operation.lower() == 'rename':
        #     pass
        # elif operation.lower() == 'move':
        #     pass
        else:
            return api_error(status.HTTP_400_BAD_REQUEST,
                             "Operation not supported.")

    def delete(self, request, repo_id, format=None):
        # delete dir or file
        repo = get_repo(repo_id)
        if not repo:
            return api_error(status.HTTP_404_NOT_FOUND, 'Repo not found.')

        username = request.user.username
        if not is_repo_writable(repo.id, username):
            return api_error(status.HTTP_403_FORBIDDEN,
                             'You do not have permission to delete folder.')
        
        resp = check_repo_access_permission(request, repo)
        if resp:
            return resp

        path = request.GET.get('p', None)
        if not path:
            return api_error(status.HTTP_400_BAD_REQUEST, 'Path is missing.')

        if path == '/':         # Can not delete root path.
            return api_error(status.HTTP_400_BAD_REQUEST, 'Path is invalid.')

        if path[-1] == '/':     # Cut out last '/' if possible.
            path = path[:-1]

        parent_dir = os.path.dirname(path)
        parent_dir_utf8 = os.path.dirname(path).encode('utf-8')
        file_name_utf8 = os.path.basename(path).encode('utf-8')

        try:
            seafserv_threaded_rpc.del_file(repo_id, parent_dir_utf8,
                                           file_name_utf8, username)
        except SearpcError, e:
            return api_error(HTTP_520_OPERATION_FAILED,
                             "Failed to delete file.")

        return reloaddir_if_neccessary(request, repo_id, parent_dir)

class SharedRepos(APIView):
    """
    List repos that a user share to others/groups/public.
    """
    authentication_classes = (TokenAuthentication, )
    permission_classes = (IsAuthenticated, )
    throttle_classes = (UserRateThrottle, )

    def get(self, request, format=None):
        username = request.user.username
        shared_repos = []

        shared_repos += list_share_repos(username, 'from_email', -1, -1)
        shared_repos += get_group_repos_by_owner(username)
        if not CLOUD_MODE:
            shared_repos += list_inner_pub_repos_by_owner(username)

        return HttpResponse(json.dumps(shared_repos, cls=SearpcObjEncoder),
                            status=200, content_type=json_content_type)

class BeShared(APIView):
    """
    List repos that others/groups share to user.
    """
    authentication_classes = (TokenAuthentication, )
    permission_classes = (IsAuthenticated, )
    throttle_classes = (UserRateThrottle, )

    def get(self, request, format=None):
        username = request.user.username
        shared_repos = []
        shared_repos += seafile_api.get_share_in_repo_list(username, -1, -1)

        joined_groups = get_personal_groups_by_user(username)
        for grp in joined_groups:
        # Get group repos, and for each group repos...
            for r_id in get_group_repoids(grp.id):
                # No need to list my own repo
                if seafile_api.is_repo_owner(username, r_id):
                    continue
                 # Convert repo properties due to the different collumns in Repo
                 # and SharedRepo
                r = get_repo(r_id)
                if not r:
                    continue
                r.repo_id = r.id
                r.repo_name = r.name
                r.repo_desc = r.desc
                cmmts = get_commits(r_id, 0, 1)
                last_commit = cmmts[0] if cmmts else None
                r.last_modified = last_commit.ctime if last_commit else 0
                r.share_type = 'group'
                r.user = seafile_api.get_repo_owner(r_id)
                r.user_perm = check_permission(r_id, username)
                shared_repos.append(r)

        if not CLOUD_MODE:
            shared_repos += list_inner_pub_repos(username)

        return HttpResponse(json.dumps(shared_repos, cls=SearpcObjEncoder),
                            status=200, content_type=json_content_type)


class SharedRepo(APIView):
    """
    Support uniform interface for shared libraries.
    """
    authentication_classes = (TokenAuthentication, )
    permission_classes = (IsAuthenticated, )
    throttle_classes = (UserRateThrottle, )

    def delete(self, request, repo_id, format=None):
        """
        Unshare a library. Only repo owner can perform this operation.
        """
        username = request.user.username
        if not seafile_api.is_repo_owner(username, repo_id):
            return api_error(status.HTTP_403_FORBIDDEN,
                             'You do not have permission to unshare library.')

        share_type = request.GET.get('share_type', '')
        user = request.GET.get('user', '')
        group_id = request.GET.get('group_id', '')
        if not (share_type and user and group_id):
            return api_error(status.HTTP_400_BAD_REQUEST,
                             'share_type and user and group_id is required.')

        if share_type == 'personal':
            remove_share(repo_id, username, user)
        elif share_type == 'group':
            unshare_group_repo(repo_id, group_id, user)
        elif share_type == 'public':
            unset_inner_pub_repo(repo_id)
        else:
            return api_error(status.HTTP_400_BAD_REQUEST,
                             'share_type can only be personal or group or public.')

        return Response('success', status=status.HTTP_200_OK)

    def put(self, request, repo_id, format=None):
        """
        Share a repo to users/groups/public.
        """
        username = request.user.username
        if not seafile_api.is_repo_owner(username, repo_id):
            return api_error(status.HTTP_403_FORBIDDEN,
                             'You do not have permission to share library.')
        
        share_type = request.GET.get('share_type')
        user = request.GET.get('user')
        group_id = request.GET.get('group_id')
        permission = request.GET.get('permission')

        if permission !='rw' and permission != "r":
            return api_error(status.HTTP_400_BAD_REQUEST,
                             'Permission need to be rw or r.')

        if share_type == 'personal':
            if not is_registered_user(user) :
                return api_error(status.HTTP_400_BAD_REQUEST,
                                 'User does not exist')
            try :
                from_email = seafile_api.get_repo_owner(repo_id)
                seafserv_threaded_rpc.add_share(repo_id, from_email, user,
                                                permission)
            except SearpcError, e:
                return api_error(status.HTTP_500_INTERNAL_SERVER_ERROR,
                                 "Searpc Error: " + e.msg)

        elif share_type == 'group':
            try:
                group_id = int(group_id)
            except ValueError:
                return api_error(status.HTTP_400_BAD_REQUEST,
                                 'Group id must be integer.')

            from_email = seafile_api.get_repo_owner(repo_id)
            group = get_group(group_id)
            if not group:
                return api_error(status.HTTP_400_BAD_REQUEST,
                                 'Group does not exist .')
            try:
                seafile_api.group_share_repo(repo_id, int(group_id),
                                             from_email, permission)
            except SearpcError, e:
                return api_error(status.HTTP_500_INTERNAL_SERVER_ERROR,
                                 "Searpc Error: " + e.msg)

        elif share_type == 'public':
            if not CLOUD_MODE:
                try:
                    seafserv_threaded_rpc.set_inner_pub_repo(repo_id, permission)
                except SearpcError, e:
                    return api_error(status.HTTP_500_INTERNAL_SERVER_ERROR,
                                     "Searpc Error: " + e.msg)
        else :
            return api_error(status.HTTP_400_BAD_REQUEST,
                    'share_type can only be personal or group or public.')

        return Response('success', status=status.HTTP_200_OK)

def api_pre_events(event_groups):
    for g in event_groups:
        for e in g["events"]:
            if e.etype != "repo-delete":
                e.link = "api://repos/%s" % e.repo_id

            if e.etype == "repo-update":
                api_convert_desc_link(e)


def activity(request):
    if not EVENTS_ENABLED:
        events = None
        return render_to_response('api2/events.html', {
            "events":events,
            }, context_instance=RequestContext(request))

    email = request.user.username
    events_count = 15
    events, events_more_offset = get_user_events(email, 0, events_count)
    events_more = True if len(events) == events_count else False
    event_groups = group_events_data(events)
    api_pre_events(event_groups)

    return render_to_response('api2/events.html', {
            "events": events,
            "events_more_offset": events_more_offset,
            "events_more": events_more,
            "event_groups": event_groups,
            "events_count": events_count,
            }, context_instance=RequestContext(request))


def events(request):
    events_count = 15
    username = request.user.username
    start = int(request.GET.get('start', 0))

    events, start = get_user_events(username, start, events_count)
    events_more = True if len(events) == events_count else False

    event_groups = group_events_data(events)

    api_pre_events(event_groups)
    ctx = {'event_groups': event_groups}
    html = render_to_string("api2/events_body.html", ctx)

    return HttpResponse(json.dumps({'html':html, 'events_more':events_more,
                                    'new_start': start}),
                            content_type='application/json; charset=utf-8')


@group_check
def group_discuss(request, group):
    username = request.user.username
    if request.method == 'POST':
        # only login user can post to public group
        if group.view_perm == "pub" and not request.user.is_authenticated():
            raise Http404

        msg = request.POST.get('message')
        message = GroupMessage()
        message.group_id = group.id
        message.from_email = request.user.username
        message.message = msg
        message.save()

        # send signal
        grpmsg_added.send(sender=GroupMessage, group_id=group.id,
                              from_email=username)

        repo_id = request.POST.get('repo_id', None)
        path = request.POST.get('path', None)
        if repo_id and path:
            # save attachment
            ma = MessageAttachment(group_message=message, repo_id=repo_id,
                                   attach_type='file', path=path,
                                   src='recommend')
            ma.save()

            # save discussion
            fd = FileDiscuss(group_message=message, repo_id=repo_id, path=path)
            fd.save()
        
        ctx = {}
        ctx['msg'] = message
        html = render_to_string("api2/discussion_posted.html", ctx)
        serialized_data = json.dumps({"html": html})
        return HttpResponse(serialized_data, content_type="application/json; charset=utf-8")

    # remove user notifications
    UserNotification.objects.filter(to_user=username, msg_type='group_msg',
                                    detail=str(group.id)).delete()

    group_msgs = get_group_msgs(group.id, page=1, username=request.user.username)

    return render_to_response("api2/discussions.html", {
            "group" : group,
            "group_msgs": group_msgs,
            }, context_instance=RequestContext(request))


def get_group_msgs(groupid, page, username):

    # Show 15 group messages per page.
    paginator = Paginator(GroupMessage.objects.filter(
            group_id=groupid).order_by('-timestamp'), 15)

    # If page request (9999) is out of range, return None
    try:
        group_msgs = paginator.page(page)
    except (EmptyPage, InvalidPage):
        return None

    # Force evaluate queryset to fix some database error for mysql.
    group_msgs.object_list = list(group_msgs.object_list)

    attachments = MessageAttachment.objects.filter(group_message__in=group_msgs.object_list)

    msg_replies = MessageReply.objects.filter(reply_to__in=group_msgs.object_list)
    reply_to_list = [ r.reply_to_id for r in msg_replies ]

    for msg in group_msgs.object_list:
        msg.reply_cnt = reply_to_list.count(msg.id)
        msg.replies = []
        for r in msg_replies:
            if msg.id == r.reply_to_id:
                msg.replies.append(r)
        msg.replies = msg.replies[-3:]

        for att in attachments:
            if att.group_message_id != msg.id:
                continue

            # Attachment name is file name or directory name.
            # If is top directory, use repo name instead.
            path = att.path
            if path == '/':
                repo = get_repo(att.repo_id)
                if not repo:
                    # TODO: what should we do here, tell user the repo
                    # is no longer exists?
                    continue
                att.name = repo.name
            else:
                path = path.rstrip('/') # cut out last '/' if possible
                att.name = os.path.basename(path)

            # Load to discuss page if attachment is a image and from recommend.
            if att.attach_type == 'file' and att.src == 'recommend':
                att.filetype, att.fileext = get_file_type_and_ext(att.name)
                if att.filetype == IMAGE:
                    att.obj_id = get_file_id_by_path(att.repo_id, path)
                    if not att.obj_id:
                        att.err = _(u'File does not exist')
                    else:
                        att.token = seafserv_rpc.web_get_access_token(att.repo_id, att.obj_id,
                                                         'view', username)
                        att.img_url = gen_file_get_url(att.token, att.name)

            msg.attachment = att

    return group_msgs

@group_check
def more_discussions(request, group):
    content_type = 'application/json; charset=utf-8'
    try:
        page = int(request.GET.get('page'))
    except ValueError:
        page = 2

    group_msgs = get_group_msgs(group.id, page, request.user.username)
    if group_msgs.has_next():
        next_page = group_msgs.next_page_number()
    else:
        next_page = None

    html = render_to_string('api2/discussions_body.html', {"group_msgs": group_msgs}, context_instance=RequestContext(request))
    return HttpResponse(json.dumps({"html": html, 'next_page': next_page}), content_type=content_type)

def discussion(request, msg_id):
    try:
        msg = GroupMessage.objects.get(id=msg_id)
    except GroupMessage.DoesNotExist:
        raise Http404

    try:
        att = MessageAttachment.objects.get(group_message_id=msg_id)
    except MessageAttachment.DoesNotExist:
        att = None

    if att:
        path = att.path
        if path == '/':
            repo = get_repo(att.repo_id)
            if repo:
                att.name = repo.name
            else:
                att.err = _(u'the libray does not exist')
        else:
            path = path.rstrip('/') # cut out last '/' if possible
            att.name = os.path.basename(path)

        # Load to discuss page if attachment is a image and from recommend.
        if att.attach_type == 'file' and att.src == 'recommend':
            att.filetype, att.fileext = get_file_type_and_ext(att.name)
            if att.filetype == IMAGE:
                att.obj_id = get_file_id_by_path(att.repo_id, path)
                if not att.obj_id:
                    att.err = _(u'File does not exist')
                else:
                    att.token = seafserv_rpc.web_get_access_token(att.repo_id, att.obj_id,
                                                     'view', request.user.username)
                    att.img_url = gen_file_get_url(att.token, att.name)

        msg.attachment = att

    msg.replies = MessageReply.objects.filter(reply_to=msg)
    msg.reply_cnt = len(msg.replies)

    return render_to_response("api2/discussion.html", {
            "msg": msg,
            }, context_instance=RequestContext(request))


def msg_reply(request, msg_id):
    """Show group message replies, and process message reply in ajax"""

    content_type = 'application/json; charset=utf-8'
    ctx = {}
    try:
        group_msg = GroupMessage.objects.get(id=msg_id)
    except GroupMessage.DoesNotExist:
        raise Http404

    msg = request.POST.get('message')
    msg_reply = MessageReply()
    msg_reply.reply_to = group_msg
    msg_reply.from_email = request.user.username
    msg_reply.message = msg
    msg_reply.save()

    # send signal if reply other's message
    if group_msg.from_email != request.user.username:
        grpmsg_reply_added.send(sender=MessageReply,
                                msg_id=msg_id,
                                from_email=request.user.username)
    replies = MessageReply.objects.filter(reply_to=group_msg)
    r_num = len(replies)
    ctx['r'] = msg_reply
    html = render_to_string("api2/reply.html", ctx)
    serialized_data = json.dumps({"html": html})
    return HttpResponse(serialized_data, content_type=content_type)


def repo_history_changes(request, repo_id):
    changes = {}
    content_type = 'application/json; charset=utf-8'

    if not access_to_repo(request, repo_id, ''):
        return HttpResponse(json.dumps({"err": _(u'Permission denied')}), status=400, content_type=content_type)

    repo = get_repo(repo_id)
    if not repo:
        return HttpResponse(json.dumps({"err": _(u'Library does not exist')}), status=400, content_type=content_type)

    if repo.encrypted and not is_passwd_set(repo_id, request.user.username):
        return HttpResponse(json.dumps({"err": _(u'Library is encrypted')}), status=400, content_type=content_type)

    commit_id = request.GET.get('commit_id', '')
    if not commit_id:
        return HttpResponse(json.dumps({"err": _(u'Invalid argument')}), status=400, content_type=content_type)

    changes = get_diff(repo_id, '', commit_id)

    c = get_commit(commit_id)
    if c.parent_id is None:
        # A commit is a first commit only if its parent id is None.
        changes['cmt_desc'] = repo.desc
    elif c.second_parent_id is None:
        # Normal commit only has one parent.
        if c.desc.startswith('Changed library'):
            changes['cmt_desc'] = _('Changed library name or description')
    else:
        # A commit is a merge only if it has two parents.
        changes['cmt_desc'] = _('No conflict in the merge.')
    for k in changes:
        changes[k] = [f.replace ('a href="/', 'a class="normal" href="api://') for f in changes[k] ]

    html = render_to_string('api2/event_details.html', {'changes': changes})
    return HttpResponse(json.dumps({"html": html}), content_type=content_type)


def msg_reply_new(request):
    notes = UserNotification.objects.filter(to_user=request.user.username)
    grpmsg_reply_list = [ n.detail for n in notes if n.msg_type == 'grpmsg_reply']
    group_msgs = []
    for msg_id in grpmsg_reply_list:
        try:
            m = GroupMessage.objects.get(id=msg_id)
        except GroupMessage.DoesNotExist:
            continue
        else:
            # get group name
            group = get_group(m.group_id)
            if not group:
                continue
            m.group_name = group.group_name
            
            # get attachement
            attachment = get_first_object_or_none(m.messageattachment_set.all())
            if attachment:
                path = attachment.path
                if path == '/':
                    repo = get_repo(attachment.repo_id)
                    if not repo:
                        continue
                    attachment.name = repo.name
                else:
                    attachment.name = os.path.basename(path)
                m.attachment = attachment

            # get message replies
            reply_list = MessageReply.objects.filter(reply_to=m)
            m.reply_cnt = reply_list.count()
            if m.reply_cnt > 3:
                m.replies = reply_list[m.reply_cnt - 3:]
            else:
                m.replies = reply_list

            group_msgs.append(m)

    # remove new group msg reply notification
    UserNotification.objects.filter(to_user=request.user.username,
                                    msg_type='grpmsg_reply').delete()
    
    return render_to_response("api2/new_msg_reply.html", {
            'group_msgs': group_msgs,
            }, context_instance=RequestContext(request))


class Groups(APIView):
    authentication_classes = (TokenAuthentication, )
    permission_classes = (IsAuthenticated,)
    throttle_classes = (UserRateThrottle, )

    def get(self, request, format=None):
        email = request.user.username
        group_json = []

        joined_groups = get_personal_groups_by_user(email)
        grpmsgs = {}
        for g in joined_groups:
            grpmsgs[g.id] = 0;

        notes = UserNotification.objects.filter(to_user=request.user.username)
        replynum = 0;
        for n in notes:
            if n.msg_type == 'group_msg':
                gid = int(n.detail)
                if gid not in grpmsgs:
                    continue
                grpmsgs[gid] = grpmsgs[gid] + 1;
            elif n.msg_type == 'grpmsg_reply':
                replynum = replynum + 1

        for g in joined_groups:
            msg = GroupMessage.objects.filter(group_id=g.id).order_by('-timestamp')[:1]
            mtime = 0
            if len(msg) >= 1:
                mtime = int(time.mktime(msg[0].timestamp.timetuple()))
            group = {
                "id":g.id,
                "name":g.group_name,
                "creator":g.creator_name,
                "ctime":g.timestamp,
                "mtime":mtime,
                "msgnum":grpmsgs[g.id],
                }
            group_json.append(group)
        res = {"groups": group_json, "replynum":replynum}
        return Response(res)

class AjaxEvents(APIView):
    authentication_classes = (TokenAuthentication, )
    permission_classes = (IsAuthenticated,)
    throttle_classes = (UserRateThrottle, )

    def get(self, request, format=None):
        return events(request)

class AjaxDiscussions(APIView):
    authentication_classes = (TokenAuthentication, )
    permission_classes = (IsAuthenticated,)
    throttle_classes = (UserRateThrottle, )

    def get(self, request, group_id, format=None):
        return more_discussions(request, group_id)

class ActivityHtml(APIView):
    authentication_classes = (TokenAuthentication, )
    permission_classes = (IsAuthenticated,)
    throttle_classes = (UserRateThrottle, )

    def get(self, request, format=None):
        return activity(request)

class NewReplyHtml(APIView):
    authentication_classes = (TokenAuthentication, )
    permission_classes = (IsAuthenticated,)
    throttle_classes = (UserRateThrottle, )

    def get(self, request, format=None):
        return msg_reply_new(request)

class DiscussionsHtml(APIView):
    authentication_classes = (TokenAuthentication, )
    permission_classes = (IsAuthenticated,)
    throttle_classes = (UserRateThrottle, )

    def get(self, request, group_id, format=None):
        return group_discuss(request, group_id)

    def post(self, request, group_id, format=None):
        return group_discuss(request, group_id)


class DiscussionHtml(APIView):
    authentication_classes = (TokenAuthentication, )
    permission_classes = (IsAuthenticated,)
    throttle_classes = (UserRateThrottle, )

    def get(self, request, msg_id, format=None):
        return discussion(request, msg_id)

    def post(self, request, msg_id, format=None):
        return msg_reply (request, msg_id)


class RepoHistoryChangeHtml(APIView):
    authentication_classes = (TokenAuthentication, )
    permission_classes = (IsAuthenticated,)
    throttle_classes = (UserRateThrottle, )

    def get(self, request, repo_id, format=None):
        return api_repo_history_changes (request, repo_id)


#Following is only for debug
from seahub.auth.decorators import login_required
@login_required
def activity2(request):
    return activity(request)

@login_required
def discussions2(request, group_id):
    return group_discuss(request, group_id)

@login_required
def more_discussions2(request, group_id):
    return more_discussions(request, group_id)

@login_required
def discussion2(request, msg_id):
    return discussion(request, msg_id)

@login_required
def events2(request):
    return events(request)

@login_required
def api_repo_history_changes(request, repo_id):
    return repo_history_changes(request, repo_id)

@login_required
def api_msg_reply(request, msg_id):
    return msg_reply(request, msg_id)

@login_required
def api_new_replies(request):
    return msg_reply_new(request)<|MERGE_RESOLUTION|>--- conflicted
+++ resolved
@@ -472,11 +472,7 @@
             "mtime":repo.latest_modify,
             "size":repo.size,
             "encrypted":repo.encrypted,
-<<<<<<< HEAD
-            "encversion":repo.encversion,
-=======
-            "enc_version":r.enc_version,
->>>>>>> 438fb8aa
+            "enc_version":repo.encversion,
             "root":root_id,
             "permission": check_permission(repo.id, username),
             }
