# Copyright (c) 2012-2016 Seafile Ltd.
# encoding: utf-8
import logging
import os
import stat
import json
import datetime
import posixpath
import re
from dateutil.relativedelta import relativedelta
from urllib2 import unquote, quote

from rest_framework import parsers
from rest_framework import status
from rest_framework import renderers
from rest_framework.authentication import SessionAuthentication
from rest_framework.permissions import IsAuthenticated, IsAdminUser
from rest_framework.reverse import reverse
from rest_framework.response import Response

from django.contrib.auth.hashers import check_password
from django.contrib.sites.models import RequestSite
from django.db import IntegrityError
from django.db.models import F
from django.http import HttpResponse
from django.template import RequestContext
from django.template.loader import render_to_string
from django.template.defaultfilters import filesizeformat
from django.shortcuts import render_to_response
from django.utils import timezone
from django.utils.translation import ugettext as _

from .throttling import ScopedRateThrottle, AnonRateThrottle, UserRateThrottle
from .authentication import TokenAuthentication
from .serializers import AuthTokenSerializer
from .utils import get_diff_details, \
    api_error, get_file_size, prepare_starred_files, \
    get_groups, prepare_events, \
    api_group_check, get_timestamp, json_response, is_seafile_pro

from seahub.api2.base import APIView
from seahub.api2.models import TokenV2, DESKTOP_PLATFORMS
from seahub.avatar.templatetags.avatar_tags import api_avatar_url, avatar
from seahub.avatar.templatetags.group_avatar_tags import api_grp_avatar_url, \
        grp_avatar
from seahub.base.accounts import User
from seahub.base.models import UserStarredFiles, DeviceToken
from seahub.base.templatetags.seahub_tags import email2nickname, \
    translate_seahub_time, translate_commit_desc_escape
from seahub.group.views import remove_group_common, \
    rename_group_with_new_name, is_group_staff
from seahub.group.utils import BadGroupNameError, ConflictGroupNameError, \
    validate_group_name
from seahub.thumbnail.utils import generate_thumbnail
from seahub.notifications.models import UserNotification
from seahub.options.models import UserOptions
from seahub.profile.models import Profile, DetailedProfile
from seahub.signals import (repo_created, repo_deleted)
from seahub.share.models import FileShare, OrgFileShare, UploadLinkShare
from seahub.utils import gen_file_get_url, gen_token, gen_file_upload_url, \
    check_filename_with_rename, is_valid_username, EVENTS_ENABLED, \
    get_user_events, EMPTY_SHA1, get_ccnet_server_addr_port, is_pro_version, \
    gen_block_get_url, get_file_type_and_ext, HAS_FILE_SEARCH, \
    gen_file_share_link, gen_dir_share_link, is_org_context, gen_shared_link, \
    get_org_user_events, calculate_repos_last_modify, send_perm_audit_msg, \
    gen_shared_upload_link, convert_cmmt_desc_link, \
    is_org_repo_creation_allowed, is_windows_operating_system
from seahub.utils.devices import do_unlink_device
from seahub.utils.repo import get_sub_repo_abbrev_origin_path
from seahub.utils.star import star_file, unstar_file
from seahub.utils.file_types import DOCUMENT
from seahub.utils.file_size import get_file_size_unit
from seahub.utils.timeutils import utc_to_local, datetime_to_isoformat_timestr
from seahub.views import is_registered_user, check_file_lock, \
    group_events_data, get_diff, create_default_library, \
    list_inner_pub_repos, check_folder_permission
from seahub.views.ajax import get_share_in_repo_list, get_groups_by_user, \
    get_group_repos
from seahub.views.file import get_file_view_path_and_perm, send_file_access_msg
if HAS_FILE_SEARCH:
    from seahub_extra.search.views import search_keyword
from seahub.utils import HAS_OFFICE_CONVERTER
if HAS_OFFICE_CONVERTER:
    from seahub.utils import query_office_convert_status, prepare_converted_html
import seahub.settings as settings
from seahub.settings import THUMBNAIL_EXTENSION, THUMBNAIL_ROOT, \
    FILE_LOCK_EXPIRATION_DAYS, \
    ENABLE_THUMBNAIL, ENABLE_FOLDER_PERM
try:
    from seahub.settings import CLOUD_MODE
except ImportError:
    CLOUD_MODE = False
try:
    from seahub.settings import MULTI_TENANCY
except ImportError:
    MULTI_TENANCY = False
try:
    from seahub.settings import ORG_MEMBER_QUOTA_DEFAULT
except ImportError:
    ORG_MEMBER_QUOTA_DEFAULT = None

try:
    from seahub.settings import ENABLE_OFFICE_WEB_APP
except ImportError:
    ENABLE_OFFICE_WEB_APP = False

try:
    from seahub.settings import OFFICE_WEB_APP_FILE_EXTENSION
except ImportError:
    OFFICE_WEB_APP_FILE_EXTENSION = ()

from pysearpc import SearpcError, SearpcObjEncoder
import seaserv
from seaserv import seafserv_threaded_rpc, \
    get_personal_groups_by_user, get_session_info, is_personal_repo, \
    get_repo, check_permission, get_commits, is_passwd_set,\
    check_quota, list_share_repos, get_group_repos_by_owner, get_group_repoids, \
    is_group_user, remove_share, get_group, \
    get_commit, get_file_id_by_path, MAX_DOWNLOAD_DIR_SIZE, edit_repo, \
    ccnet_threaded_rpc, get_personal_groups, seafile_api, \
    create_org, ccnet_api

from constance import config

logger = logging.getLogger(__name__)
json_content_type = 'application/json; charset=utf-8'

# Define custom HTTP status code. 4xx starts from 440, 5xx starts from 520.
HTTP_440_REPO_PASSWD_REQUIRED = 440
HTTP_441_REPO_PASSWD_MAGIC_REQUIRED = 441
HTTP_520_OPERATION_FAILED = 520

def UTF8Encode(s):
    if isinstance(s, unicode):
        return s.encode('utf-8')
    else:
        return s

def check_filename_with_rename_utf8(repo_id, parent_dir, filename):
    newname = check_filename_with_rename(repo_id, parent_dir, filename)
    return UTF8Encode(newname)

########## Test
class Ping(APIView):
    """
    Returns a simple `pong` message when client calls `api2/ping/`.
    For example:
        curl http://127.0.0.1:8000/api2/ping/
    """
    throttle_classes = (ScopedRateThrottle, )
    throttle_scope = 'ping'

    def get(self, request, format=None):
        return Response('pong')

    def head(self, request, format=None):
        return Response(headers={'foo': 'bar',})

class AuthPing(APIView):
    """
    Returns a simple `pong` message when client provided an auth token.
    For example:
        curl -H "Authorization: Token 9944b09199c62bcf9418ad846dd0e4bbdfc6ee4b" http://127.0.0.1:8000/api2/auth/ping/
    """
    authentication_classes = (TokenAuthentication, )
    permission_classes = (IsAuthenticated,)
    throttle_classes = (UserRateThrottle, )

    def get(self, request, format=None):
        return Response('pong')

########## Token
class ObtainAuthToken(APIView):
    """
    Returns auth token if username and password are valid.
    For example:
        curl -d "username=foo@example.com&password=123456" http://127.0.0.1:8000/api2/auth-token/
    """
    throttle_classes = (AnonRateThrottle, )
    permission_classes = ()
    parser_classes = (parsers.FormParser, parsers.MultiPartParser, parsers.JSONParser,)
    renderer_classes = (renderers.JSONRenderer,)

    def post(self, request):
        context = { 'request': request }
        serializer = AuthTokenSerializer(data=request.data, context=context)
        if serializer.is_valid():
            key = serializer.validated_data
            return Response({'token': key})
        headers = {}
        if serializer.two_factor_auth_failed:
            # Add a special response header so the client knows to ask the user
            # for the 2fa token.
            headers = {
                'X-Seafile-OTP': 'required',
            }

        return Response(serializer.errors,
                        status=status.HTTP_400_BAD_REQUEST,
                        headers=headers)

########## Accounts
class Accounts(APIView):
    """List all accounts.
    Administrator permission is required.
    """
    authentication_classes = (TokenAuthentication, )
    permission_classes = (IsAdminUser, )
    throttle_classes = (UserRateThrottle, )

    def get(self, request, format=None):
        # list accounts
        start = int(request.GET.get('start', '0'))
        limit = int(request.GET.get('limit', '100'))
        # reading scope user list
        scope = request.GET.get('scope', None)

        accounts_ldapimport = []
        accounts_ldap = []
        accounts_db = []
        if scope:
            scope = scope.upper()
            if scope == 'LDAP':
                accounts_ldap = ccnet_api.get_emailusers('LDAP', start, limit)
            elif scope == 'LDAPIMPORT':
                accounts_ldapimport = ccnet_api.get_emailusers('LDAPImport', start, limit)
            elif scope == 'DB':
                accounts_db = ccnet_api.get_emailusers('DB', start, limit)
            else:
                return api_error(status.HTTP_400_BAD_REQUEST, "%s is not a valid scope value" % scope)
        else:
            # old way - search first in LDAP if available then DB if no one found
            accounts_ldap = seaserv.get_emailusers('LDAP', start, limit)
            if len(accounts_ldap) == 0:
                accounts_db = seaserv.get_emailusers('DB', start, limit)

        accounts_json = []
        for account in accounts_ldap:
            accounts_json.append({'email': account.email, 'source' : 'LDAP'})

        for account in accounts_ldapimport:
            accounts_json.append({'email': account.email, 'source' : 'LDAPImport'})

        for account in accounts_db:
            accounts_json.append({'email': account.email, 'source' : 'DB'})

        return Response(accounts_json)


class AccountInfo(APIView):
    """ Show account info.
    """
    authentication_classes = (TokenAuthentication, )
    permission_classes = (IsAuthenticated,)
    throttle_classes = (UserRateThrottle, )

    def get(self, request, format=None):
        info = {}
        email = request.user.username
        p = Profile.objects.get_profile_by_user(email)
        d_p = DetailedProfile.objects.get_detailed_profile_by_user(email)

        info['email'] = email
        info['name'] = email2nickname(email)
        info['total'] = seafile_api.get_user_quota(email)
        info['usage'] = seafile_api.get_user_self_usage(email)
        info['login_id'] = p.login_id if p else ""
        info['department'] = d_p.department if d_p else ""
        info['contact_email'] = p.contact_email if p else ""
        info['institution'] = p.institution if p else ""

        return Response(info)

class RegDevice(APIView):
    """Reg device for iOS push notification.
    """
    authentication_classes = (TokenAuthentication, )
    permission_classes = (IsAuthenticated,)
    throttle_classes = (UserRateThrottle, )

    def post(self, request, format=None):
        version = request.POST.get('version')
        platform = request.POST.get('platform')
        pversion = request.POST.get('pversion')
        devicetoken = request.POST.get('deviceToken')
        if not devicetoken or not version or not platform or not pversion:
            return api_error(status.HTTP_400_BAD_REQUEST, "Missing argument")

        token, modified = DeviceToken.objects.get_or_create(
            token=devicetoken, user=request.user.username)
        if token.version != version:
            token.version = version
            modified = True
        if token.pversion != pversion:
            token.pversion = pversion
            modified = True
        if token.platform != platform:
            token.platform = platform
            modified = True

        if modified:
            token.save()
        return Response("success")


class Search(APIView):
    """ Search all the repos
    """
    authentication_classes = (TokenAuthentication, )
    permission_classes = (IsAuthenticated,)
    throttle_classes = (UserRateThrottle, )

    def get(self, request, format=None):
        if not HAS_FILE_SEARCH:
            return api_error(status.HTTP_404_NOT_FOUND, "Search not supported")

        keyword = request.GET.get('q', None)
        if not keyword:
            return api_error(status.HTTP_400_BAD_REQUEST, "Missing argument")

        results, total, has_more = search_keyword(request, keyword)
        for e in results:
            e.pop('repo', None)
            e.pop('content_highlight', None)
            e.pop('exists', None)
            e.pop('last_modified_by', None)
            e.pop('name_highlight', None)
            e.pop('score', None)
            try:
                path = e['fullpath'].encode('utf-8')
                file_id = seafile_api.get_file_id_by_path(e['repo_id'], path)
                e['oid'] = file_id
                repo = get_repo(e['repo_id'])
                e['size'] = get_file_size(repo.store_id, repo.version, file_id)
            except SearpcError, err:
                pass


        res = { "total":total, "results":results, "has_more":has_more }
        return Response(res)

########## Repo related
def repo_download_info(request, repo_id, gen_sync_token=True):
    repo = get_repo(repo_id)
    if not repo:
        return api_error(status.HTTP_404_NOT_FOUND, 'Library not found.')

    # generate download url for client
    relay_id = get_session_info().id
    addr, port = get_ccnet_server_addr_port()
    email = request.user.username
    if gen_sync_token:
        token = seafile_api.generate_repo_token(repo_id, email)
    else:
        token = ''
    repo_name = repo.name
    repo_desc = repo.desc
    repo_size = repo.size
    repo_size_formatted = filesizeformat(repo.size)
    enc = 1 if repo.encrypted else ''
    magic = repo.magic if repo.encrypted else ''
    random_key = repo.random_key if repo.random_key else ''
    enc_version = repo.enc_version
    repo_version = repo.version

    calculate_repos_last_modify([repo])

    info_json = {
        'relay_id': relay_id,
        'relay_addr': addr,
        'relay_port': port,
        'email': email,
        'token': token,
        'repo_id': repo_id,
        'repo_name': repo_name,
        'repo_desc': repo_desc,
        'repo_size': repo_size,
        'repo_size_formatted': repo_size_formatted,
        'mtime': repo.latest_modify,
        'mtime_relative': translate_seahub_time(repo.latest_modify),
        'encrypted': enc,
        'enc_version': enc_version,
        'magic': magic,
        'random_key': random_key,
        'repo_version': repo_version,
        'head_commit_id': repo.head_cmmt_id,
        }
    return Response(info_json)

class Repos(APIView):
    authentication_classes = (TokenAuthentication, SessionAuthentication)
    permission_classes = (IsAuthenticated,)
    throttle_classes = (UserRateThrottle, )

    def get(self, request, format=None):
        # parse request params
        filter_by = {
            'mine': False,
            'shared': False,
            'group': False,
            'org': False,
        }

        rtype = request.GET.get('type', "")
        if not rtype:
            # set all to True, no filter applied
            filter_by = filter_by.fromkeys(filter_by.iterkeys(), True)

        for f in rtype.split(','):
            f = f.strip()
            filter_by[f] = True

        email = request.user.username

        repos_json = []
        if filter_by['mine']:
            if is_org_context(request):
                org_id = request.user.org.org_id
                owned_repos = seafile_api.get_org_owned_repo_list(org_id,
                        email, ret_corrupted=True)
            else:
                owned_repos = seafile_api.get_owned_repo_list(email,
                        ret_corrupted=True)

            owned_repos.sort(lambda x, y: cmp(y.last_modify, x.last_modify))
            for r in owned_repos:
                # do not return virtual repos
                if r.is_virtual:
                    continue

                repo = {
                    "type": "repo",
                    "id": r.id,
                    "owner": email,
                    "name": r.name,
                    "desc": r.desc,
                    "mtime": r.last_modify,
                    "mtime_relative": translate_seahub_time(r.last_modify),
                    "size": r.size,
                    "size_formatted": filesizeformat(r.size),
                    "encrypted": r.encrypted,
                    "permission": 'rw',  # Always have read-write permission to owned repo
                    "virtual": r.is_virtual,
                    "root": r.root,
                    "head_commit_id": r.head_cmmt_id,
                    "version": r.version,
                }
                if r.encrypted:
                    repo["enc_version"] = r.enc_version
                    repo["magic"] = r.magic
                    repo["random_key"] = r.random_key
                repos_json.append(repo)

        if filter_by['shared']:
            shared_repos = get_share_in_repo_list(request, -1, -1)
            shared_repos.sort(lambda x, y: cmp(y.last_modify, x.last_modify))
            for r in shared_repos:
                r.password_need = is_passwd_set(r.repo_id, email)
                repo = {
                    "type": "srepo",
                    "id": r.repo_id,
                    "owner": r.user,
                    "name": r.repo_name,
                    "owner_nickname": email2nickname(r.user),
                    "desc": r.repo_desc,
                    "mtime": r.last_modify,
                    "mtime_relative": translate_seahub_time(r.last_modify),
                    "size": r.size,
                    "size_formatted": filesizeformat(r.size),
                    "encrypted": r.encrypted,
                    "permission": r.user_perm,
                    "share_type": r.share_type,
                    "root": r.root,
                    "head_commit_id": r.head_cmmt_id,
                    "version": r.version,
                }
                if r.encrypted:
                    repo["enc_version"] = r.enc_version
                    repo["magic"] = r.magic
                    repo["random_key"] = r.random_key
                repos_json.append(repo)

        if filter_by['group']:
            groups = get_groups_by_user(request)
            group_repos = get_group_repos(request, groups)
            group_repos.sort(lambda x, y: cmp(y.last_modify, x.last_modify))
            for r in group_repos:
                repo = {
                    "type": "grepo",
                    "id": r.id,
                    "owner": r.group.group_name,
                    "groupid": r.group.id,
                    "name": r.name,
                    "desc": r.desc,
                    "mtime": r.last_modify,
                    "size": r.size,
                    "encrypted": r.encrypted,
                    "permission": check_permission(r.id, email),
                    "root": r.root,
                    "head_commit_id": r.head_cmmt_id,
                    "version": r.version,
                }
                if r.encrypted:
                    repo["enc_version"] = r.enc_version
                    repo["magic"] = r.magic
                    repo["random_key"] = r.random_key
                repos_json.append(repo)

        if filter_by['org'] and request.user.permissions.can_view_org():
            public_repos = list_inner_pub_repos(request)
            for r in public_repos:
                repo = {
                    "type": "grepo",
                    "id": r.repo_id,
                    "name": r.repo_name,
                    "desc": r.repo_desc,
                    "owner": "Organization",
                    "mtime": r.last_modified,
                    "mtime_relative": translate_seahub_time(r.last_modified),
                    "size": r.size,
                    "size_formatted": filesizeformat(r.size),
                    "encrypted": r.encrypted,
                    "permission": r.permission,
                    "share_from": r.user,
                    "share_type": r.share_type,
                    "root": r.root,
                    "head_commit_id": r.head_cmmt_id,
                    "version": r.version,
                }
                if r.encrypted:
                    repo["enc_version"] = r.enc_version
                    repo["magic"] = r.magic
                    repo["random_key"] = r.random_key
                repos_json.append(repo)

        response = HttpResponse(json.dumps(repos_json), status=200,
                                content_type=json_content_type)
        response["enable_encrypted_library"] = config.ENABLE_ENCRYPTED_LIBRARY
        return response

    def post(self, request, format=None):

        if not request.user.permissions.can_add_repo():
            return api_error(status.HTTP_403_FORBIDDEN,
                             'You do not have permission to create library.')

        req_from = request.GET.get('from', "")
        if req_from == 'web':
            gen_sync_token = False  # Do not generate repo sync token
        else:
            gen_sync_token = True

        username = request.user.username
        repo_name = request.data.get("name", None)
        if not repo_name:
            return api_error(status.HTTP_400_BAD_REQUEST,
                             'Library name is required.')
        repo_desc = request.data.get("desc", '')
        org_id = -1
        if is_org_context(request):
            org_id = request.user.org.org_id

        repo_id = request.data.get('repo_id', '')
        try:
            if repo_id:
                # client generates magic and random key
                repo_id, error = self._create_enc_repo(request, repo_id, repo_name, repo_desc, username, org_id)
            else:
                repo_id, error = self._create_repo(request, repo_name, repo_desc, username, org_id)
        except SearpcError as e:
            logger.error(e)
            return api_error(HTTP_520_OPERATION_FAILED,
                             'Failed to create library.')
        if error is not None:
            return error
        if not repo_id:
            return api_error(HTTP_520_OPERATION_FAILED,
                             'Failed to create library.')
        else:
            library_template = request.data.get("library_template", '')
            repo_created.send(sender=None,
                              org_id=org_id,
                              creator=username,
                              repo_id=repo_id,
                              repo_name=repo_name,
                              library_template=library_template)
            resp = repo_download_info(request, repo_id,
                                      gen_sync_token=gen_sync_token)

            # FIXME: according to the HTTP spec, need to return 201 code and
            # with a corresponding location header
            # resp['Location'] = reverse('api2-repo', args=[repo_id])
            return resp

    def _create_repo(self, request, repo_name, repo_desc, username, org_id):
        passwd = request.data.get("passwd", None)

        # to avoid 'Bad magic' error when create repo, passwd should be 'None'
        # not an empty string when create unencrypted repo
        if not passwd:
            passwd = None

        if (passwd is not None) and (not config.ENABLE_ENCRYPTED_LIBRARY):
            return api_error(status.HTTP_403_FORBIDDEN,
                             'NOT allow to create encrypted library.')

        if org_id > 0:
            repo_id = seafile_api.create_org_repo(repo_name, repo_desc,
                                                  username, passwd, org_id)
        else:
            repo_id = seafile_api.create_repo(repo_name, repo_desc,
                                                username, passwd)
        return repo_id, None

    def _create_enc_repo(self, request, repo_id, repo_name, repo_desc, username, org_id):
        if not _REPO_ID_PATTERN.match(repo_id):
            return api_error(status.HTTP_400_BAD_REQUEST, 'Repo id must be a valid uuid')
        magic = request.data.get('magic', '')
        random_key = request.data.get('random_key', '')
        try:
            enc_version = int(request.data.get('enc_version', 0))
        except ValueError:
            return None, api_error(status.HTTP_400_BAD_REQUEST,
                             'Invalid enc_version param.')
        if len(magic) != 64 or len(random_key) != 96 or enc_version < 0:
            return None, api_error(status.HTTP_400_BAD_REQUEST,
                             'You must provide magic, random_key and enc_version.')

        if org_id > 0:
            repo_id = seafile_api.create_org_enc_repo(repo_id, repo_name, repo_desc,
                                                      username, magic, random_key, enc_version, org_id)
        else:
            repo_id = seafile_api.create_enc_repo(
                repo_id, repo_name, repo_desc, username,
                magic, random_key, enc_version)
        return repo_id, None


class PubRepos(APIView):
    authentication_classes = (TokenAuthentication, SessionAuthentication)
    permission_classes = (IsAuthenticated,)
    throttle_classes = (UserRateThrottle, )

    def get(self, request, format=None):
        # List public repos
        if not request.user.permissions.can_view_org():
            return api_error(status.HTTP_403_FORBIDDEN,
                             'You do not have permission to view public libraries.')

        repos_json = []
        public_repos = list_inner_pub_repos(request)
        for r in public_repos:
            repo = {
                "id": r.repo_id,
                "name": r.repo_name,
                "desc": r.repo_desc,
                "owner": r.user,
                "owner_nickname": email2nickname(r.user),
                "mtime": r.last_modified,
                "mtime_relative": translate_seahub_time(r.last_modified),
                "size": r.size,
                "size_formatted": filesizeformat(r.size),
                "encrypted": r.encrypted,
                "permission": r.permission,
                "root": r.root,
            }
            if r.encrypted:
                repo["enc_version"] = r.enc_version
                repo["magic"] = r.magic
                repo["random_key"] = r.random_key
            repos_json.append(repo)

        return Response(repos_json)

    def post(self, request, format=None):
        # Create public repo
        if not request.user.permissions.can_add_repo():
            return api_error(status.HTTP_403_FORBIDDEN,
                             'You do not have permission to create library.')

        username = request.user.username
        repo_name = request.data.get("name", None)
        if not repo_name:
            return api_error(status.HTTP_400_BAD_REQUEST,
                             'Library name is required.')
        repo_desc = request.data.get("desc", '')
        passwd = request.data.get("passwd", None)

        # to avoid 'Bad magic' error when create repo, passwd should be 'None'
        # not an empty string when create unencrypted repo
        if not passwd:
            passwd = None

        if (passwd is not None) and (not config.ENABLE_ENCRYPTED_LIBRARY):
            return api_error(status.HTTP_403_FORBIDDEN,
                             'NOT allow to create encrypted library.')

        permission = request.data.get("permission", 'r')
        if permission != 'r' and permission != 'rw':
            return api_error(status.HTTP_400_BAD_REQUEST, 'Invalid permission')

        org_id = -1
        if is_org_context(request):
            org_id = request.user.org.org_id
            repo_id = seafile_api.create_org_repo(repo_name, repo_desc,
                                                  username, passwd, org_id)
            repo = seafile_api.get_repo(repo_id)
            seaserv.seafserv_threaded_rpc.set_org_inner_pub_repo(
                org_id, repo.id, permission)
        else:
            repo_id = seafile_api.create_repo(repo_name, repo_desc,
                                              username, passwd)
            repo = seafile_api.get_repo(repo_id)
            seafile_api.add_inner_pub_repo(repo.id, permission)

        library_template = request.data.get("library_template", '')
        repo_created.send(sender=None,
                          org_id=org_id,
                          creator=username,
                          repo_id=repo_id,
                          repo_name=repo_name,
                          library_template=library_template)
        pub_repo = {
            "id": repo.id,
            "name": repo.name,
            "desc": repo.desc,
            "size": repo.size,
            "size_formatted": filesizeformat(repo.size),
            "mtime": repo.last_modify,
            "mtime_relative": translate_seahub_time(repo.last_modify),
            "encrypted": repo.encrypted,
            "permission": 'rw',  # Always have read-write permission to owned repo
            "owner": username,
            "owner_nickname": email2nickname(username),
        }

        return Response(pub_repo, status=201)

def set_repo_password(request, repo, password):
    assert password, 'password must not be none'

    try:
        seafile_api.set_passwd(repo.id, request.user.username, password)
    except SearpcError, e:
        if e.msg == 'Bad arguments':
            return api_error(status.HTTP_400_BAD_REQUEST, e.msg)
        elif e.msg == 'Repo is not encrypted':
            return api_error(status.HTTP_409_CONFLICT, e.msg)
        elif e.msg == 'Incorrect password':
            return api_error(status.HTTP_400_BAD_REQUEST, e.msg)
        elif e.msg == 'Internal server error':
            return api_error(status.HTTP_500_INTERNAL_SERVER_ERROR, e.msg)
        else:
            return api_error(status.HTTP_500_INTERNAL_SERVER_ERROR, e.msg)

def check_set_repo_password(request, repo):
    if not check_permission(repo.id, request.user.username):
        return api_error(status.HTTP_403_FORBIDDEN,
                'You do not have permission to access this library.')

    if repo.encrypted:
        password = request.REQUEST.get('password', default=None)
        if not password:
            return api_error(HTTP_440_REPO_PASSWD_REQUIRED,
                             'Library password is needed.')

        return set_repo_password(request, repo, password)


class Repo(APIView):
    authentication_classes = (TokenAuthentication, SessionAuthentication)
    permission_classes = (IsAuthenticated, )
    throttle_classes = (UserRateThrottle, )

    def get(self, request, repo_id, format=None):
        repo = get_repo(repo_id)
        if not repo:
            return api_error(status.HTTP_404_NOT_FOUND, 'Library not found.')

        username = request.user.username
        if not check_folder_permission(request, repo_id, '/'):
            return api_error(status.HTTP_403_FORBIDDEN,
                    'You do not have permission to access this library.')

        # check whether user is repo owner
        if is_org_context(request):
            repo_owner = seafile_api.get_org_repo_owner(repo.id)
        else:
            repo_owner = seafile_api.get_repo_owner(repo.id)
        owner = "self" if username == repo_owner else "share"

        last_commit = get_commits(repo.id, 0, 1)[0]
        repo.latest_modify = last_commit.ctime if last_commit else None

        # query repo infomation
        repo.size = seafile_api.get_repo_size(repo_id)
        current_commit = get_commits(repo_id, 0, 1)[0]
        root_id = current_commit.root_id if current_commit else None

        repo_json = {
            "type":"repo",
            "id":repo.id,
            "owner":owner,
            "name":repo.name,
            "desc":repo.desc,
            "mtime":repo.latest_modify,
            "size":repo.size,
            "encrypted":repo.encrypted,
            "root":root_id,
            "permission": check_permission(repo.id, username),
            }
        if repo.encrypted:
            repo_json["enc_version"] = repo.enc_version
            repo_json["magic"] = repo.magic
            repo_json["random_key"] = repo.random_key

        return Response(repo_json)

    def post(self, request, repo_id, format=None):
        repo = get_repo(repo_id)
        if not repo:
            return api_error(status.HTTP_404_NOT_FOUND, 'Library not found.')

        op = request.GET.get('op', 'setpassword')
        if op == 'checkpassword':
            magic = request.REQUEST.get('magic', default=None)
            if not magic:
                return api_error(HTTP_441_REPO_PASSWD_MAGIC_REQUIRED,
                                 'Library password magic is needed.')

            if not check_folder_permission(request, repo_id, '/'):
                return api_error(status.HTTP_403_FORBIDDEN, 'Permission denied.')

            try:
                seafile_api.check_passwd(repo.id, magic)
            except SearpcError as e:
                logger.error(e)
                return api_error(status.HTTP_500_INTERNAL_SERVER_ERROR,
                                 "SearpcError:" + e.msg)
            return Response("success")
        elif op == 'setpassword':
            resp = check_set_repo_password(request, repo)
            if resp:
                return resp
            return Response("success")
        elif op == 'rename':
            username = request.user.username
            repo_name = request.POST.get('repo_name')
            repo_desc = request.POST.get('repo_desc')

            # check permission
            if is_org_context(request):
                repo_owner = seafile_api.get_org_repo_owner(repo.id)
            else:
                repo_owner = seafile_api.get_repo_owner(repo.id)
            is_owner = True if username == repo_owner else False
            if not is_owner:
                return api_error(status.HTTP_403_FORBIDDEN,
                        'You do not have permission to rename this library.')

            if edit_repo(repo_id, repo_name, repo_desc, username):
                return Response("success")
            else:
                return api_error(status.HTTP_500_INTERNAL_SERVER_ERROR,
                                 "Unable to rename library")

        return Response("unsupported operation")

    def delete(self, request, repo_id, format=None):
        username = request.user.username
        repo = seafile_api.get_repo(repo_id)
        if not repo:
            return api_error(status.HTTP_400_BAD_REQUEST,
                             'Library does not exist.')

        # check permission
        if is_org_context(request):
            repo_owner = seafile_api.get_org_repo_owner(repo.id)
        else:
            repo_owner = seafile_api.get_repo_owner(repo.id)
        is_owner = True if username == repo_owner else False
        if not is_owner:
            return api_error(
                status.HTTP_403_FORBIDDEN,
                'You do not have permission to delete this library.'
            )

        usernames = seaserv.get_related_users_by_repo(repo_id)
        seafile_api.remove_repo(repo_id)
        repo_deleted.send(sender=None,
                          org_id=-1,
                          usernames=usernames,
                          repo_owner=repo_owner,
                          repo_id=repo_id,
                          repo_name=repo.name)
        return Response('success', status=status.HTTP_200_OK)

class RepoHistory(APIView):
    authentication_classes = (TokenAuthentication, )
    permission_classes = (IsAuthenticated,)
    throttle_classes = (UserRateThrottle, )

    def get(self, request, repo_id, format=None):
        try:
            current_page = int(request.GET.get('page', '1'))
            per_page = int(request.GET.get('per_page', '25'))
        except ValueError:
            current_page = 1
            per_page = 25

        commits_all = get_commits(repo_id, per_page * (current_page - 1),
                                  per_page + 1)
        commits = commits_all[:per_page]

        if len(commits_all) == per_page + 1:
            page_next = True
        else:
            page_next = False

        return HttpResponse(json.dumps({"commits": commits,
                                        "page_next": page_next},
                                       cls=SearpcObjEncoder),
                            status=200, content_type=json_content_type)

class RepoHistoryLimit(APIView):
    authentication_classes = (TokenAuthentication, SessionAuthentication)
    permission_classes = (IsAuthenticated,)
    throttle_classes = (UserRateThrottle, )

    def get(self, request, repo_id, format=None):

        repo = seafile_api.get_repo(repo_id)
        if not repo:
            error_msg = 'Library %s not found.' % repo_id
            return api_error(status.HTTP_404_NOT_FOUND, error_msg)

        # check permission
        if is_org_context(request):
            repo_owner = seafile_api.get_org_repo_owner(repo_id)
        else:
            repo_owner = seafile_api.get_repo_owner(repo_id)

        username = request.user.username
        # no settings for virtual repo
        if repo.is_virtual or username != repo_owner:
            error_msg = 'Permission denied.'
            return api_error(status.HTTP_403_FORBIDDEN, error_msg)

        try:
            keep_days = seafile_api.get_repo_history_limit(repo_id)
            return Response({'keep_days': keep_days})
        except SearpcError as e:
            logger.error(e)
            error_msg = 'Internal Server Error'
            return api_error(status.HTTP_500_INTERNAL_SERVER_ERROR, error_msg)

    def put(self, request, repo_id, format=None):

        repo = seafile_api.get_repo(repo_id)
        if not repo:
            error_msg = 'Library %s not found.' % repo_id
            return api_error(status.HTTP_404_NOT_FOUND, error_msg)

        # check permission
        if is_org_context(request):
            repo_owner = seafile_api.get_org_repo_owner(repo_id)
        else:
            repo_owner = seafile_api.get_repo_owner(repo_id)

        username = request.user.username
        # no settings for virtual repo
        if repo.is_virtual or \
            not config.ENABLE_REPO_HISTORY_SETTING or \
            username != repo_owner:

            error_msg = 'Permission denied.'
            return api_error(status.HTTP_403_FORBIDDEN, error_msg)

        # check arg validation
        keep_days = request.data.get('keep_days', None)
        if not keep_days:
            error_msg = 'keep_days invalid.'
            return api_error(status.HTTP_400_BAD_REQUEST, error_msg)

        try:
            keep_days = int(keep_days)
        except ValueError:
            error_msg = 'keep_days invalid.'
            return api_error(status.HTTP_400_BAD_REQUEST, error_msg)

        try:
            # days <= -1, keep full history
            # days = 0, not keep history
            # days > 0, keep a period of days
            res = seafile_api.set_repo_history_limit(repo_id, keep_days)
        except SearpcError as e:
            logger.error(e)
            error_msg = 'Internal Server Error'
            return api_error(status.HTTP_500_INTERNAL_SERVER_ERROR, error_msg)

        if res == 0:
            new_limit = seafile_api.get_repo_history_limit(repo_id)
            return Response({'keep_days': new_limit})
        else:
            error_msg = 'Failed to set library history limit.'
            return api_error(status.HTTP_520_OPERATION_FAILED, error_msg)


class DownloadRepo(APIView):
    authentication_classes = (TokenAuthentication, )
    permission_classes = (IsAuthenticated, )
    throttle_classes = (UserRateThrottle, )

    def get(self, request, repo_id, format=None):
        if not check_folder_permission(request, repo_id, '/'):
            return api_error(status.HTTP_403_FORBIDDEN,
                    'You do not have permission to access this library.')

        return repo_download_info(request, repo_id)


class RepoOwner(APIView):
    authentication_classes = (TokenAuthentication, SessionAuthentication)
    permission_classes = (IsAuthenticated, )
    throttle_classes = (UserRateThrottle, )

    def get(self, request, repo_id, format=None):
        repo = get_repo(repo_id)
        if not repo:
            error_msg = 'Library %s not found.' % repo_id
            return api_error(status.HTTP_404_NOT_FOUND, error_msg)

        org_id = None
        if is_org_context(request):
            org_id = request.user.org.org_id

        # check permission
        if org_id:
            repo_owner = seafile_api.get_org_repo_owner(repo_id)
        else:
            repo_owner = seafile_api.get_repo_owner(repo_id)

        if request.user.username != repo_owner:
            error_msg = 'Permission denied.'
            return api_error(status.HTTP_403_FORBIDDEN, error_msg)

        return HttpResponse(json.dumps({"owner": repo_owner}), status=200,
                            content_type=json_content_type)

    def put(self, request, repo_id, format=None):
        """ Currently only for transfer repo.

        Permission checking:
        1. only repo owner can transfer repo.
        """

        org_id = None
        if is_org_context(request):
            org_id = request.user.org.org_id

        # argument check
        new_owner = request.data.get('owner', '').lower()
        if not new_owner:
            error_msg = 'owner invalid.'
            return api_error(status.HTTP_400_BAD_REQUEST, error_msg)

        # resource check
        repo = seafile_api.get_repo(repo_id)
        if not repo:
            error_msg = 'Library %s not found.' % repo_id
            return api_error(status.HTTP_404_NOT_FOUND, error_msg)

        try:
            new_owner_obj = User.objects.get(email=new_owner)
        except User.DoesNotExist:
            error_msg = 'User %s not found.' % new_owner
            return api_error(status.HTTP_404_NOT_FOUND, error_msg)

        if org_id and not ccnet_api.org_user_exists(org_id, new_owner):
            error_msg = _(u'User %s not found in organization.') % new_owner
            return api_error(status.HTTP_404_NOT_FOUND, error_msg)

        # permission check
        if org_id:
            repo_owner = seafile_api.get_org_repo_owner(repo_id)
        else:
            repo_owner = seafile_api.get_repo_owner(repo_id)

        username = request.user.username
        if username != repo_owner:
            error_msg = 'Permission denied.'
            return api_error(status.HTTP_403_FORBIDDEN, error_msg)

        if not new_owner_obj.permissions.can_add_repo():
            error_msg = 'Transfer failed: role of %s is %s, can not add library.' % \
                    (new_owner, new_owner_obj.role)
            return api_error(status.HTTP_403_FORBIDDEN, error_msg)

        pub_repos = []
        if org_id:
            # get repo shared to user/group list
            shared_users = seafile_api.list_org_repo_shared_to(org_id,
                    repo_owner, repo_id)
            shared_groups = seafile_api.list_org_repo_shared_group(org_id,
                    repo_owner, repo_id)

            # get all org pub repos
            pub_repos = seaserv.seafserv_threaded_rpc.list_org_inner_pub_repos_by_owner(
                    org_id, repo_owner)
        else:
            # get repo shared to user/group list
            shared_users = seafile_api.list_repo_shared_to(
                    repo_owner, repo_id)
            shared_groups = seafile_api.list_repo_shared_group_by_user(
                    repo_owner, repo_id)

            # get all pub repos
            if not request.cloud_mode:
                pub_repos = seafile_api.list_inner_pub_repos_by_owner(repo_owner)

        # transfer repo
        try:
            if org_id:
                seafile_api.set_org_repo_owner(org_id, repo_id, new_owner)
            else:
                if ccnet_api.get_orgs_by_user(new_owner):
                    # can not transfer library to organization user %s.
                    error_msg = 'Email %s invalid.' % new_owner
                    return api_error(status.HTTP_400_BAD_REQUEST, error_msg)
                else:
                    seafile_api.set_repo_owner(repo_id, new_owner)
        except SearpcError as e:
            logger.error(e)
            error_msg = 'Internal Server Error'
            return api_error(status.HTTP_500_INTERNAL_SERVER_ERROR, error_msg)

        # reshare repo to user
        for shared_user in shared_users:
            shared_username = shared_user.user

            if new_owner == shared_username:
                continue

            if org_id:
                seaserv.seafserv_threaded_rpc.org_add_share(org_id, repo_id,
                        new_owner, shared_username, shared_user.perm)
            else:
                seafile_api.share_repo(repo_id, new_owner,
                        shared_username, shared_user.perm)

        # reshare repo to group
        for shared_group in shared_groups:
            shared_group_id = shared_group.group_id

            if not ccnet_api.is_group_user(shared_group_id, new_owner):
                continue

            if org_id:
                seafile_api.add_org_group_repo(repo_id, org_id,
                        shared_group_id, new_owner, shared_group.perm)
            else:
                seafile_api.set_group_repo(repo_id, shared_group_id,
                        new_owner, shared_group.perm)

        # check if current repo is pub-repo
        # if YES, reshare current repo to public
        for pub_repo in pub_repos:
            if repo_id != pub_repo.id:
                continue

            if org_id:
                seafile_api.set_org_inner_pub_repo(org_id, repo_id,
                        pub_repo.permission)
            else:
                seaserv.seafserv_threaded_rpc.set_inner_pub_repo(
                        repo_id, pub_repo.permission)

            break

        return HttpResponse(json.dumps({'success': True}),
                content_type=json_content_type)

########## File related
class FileBlockDownloadLinkView(APIView):
    authentication_classes = (TokenAuthentication, )
    permission_classes = (IsAuthenticated, )
    throttle_classes = (UserRateThrottle, )

    def get(self, request, repo_id, file_id, block_id, format=None):
        # recourse check
        repo = seafile_api.get_repo(repo_id)
        if not repo:
            error_msg = 'Library %s not found.' % repo_id
            return api_error(status.HTTP_404_NOT_FOUND, error_msg)

        parent_dir = request.GET.get('p', '/')
        dir_id = seafile_api.get_dir_id_by_path(repo_id, parent_dir)
        if not dir_id:
            error_msg = 'Folder %s not found.' % parent_dir
            return api_error(status.HTTP_404_NOT_FOUND, error_msg)

        # permission check
        if check_folder_permission(request, repo_id, parent_dir) is None:
            return api_error(status.HTTP_403_FORBIDDEN,
                    'You do not have permission to access this repo.')

        if check_quota(repo_id) < 0:
            return api_error(HTTP_520_OPERATION_FAILED, 'Above quota')

        token = seafile_api.get_fileserver_access_token(
                repo_id, file_id, 'downloadblks', request.user.username)
        url = gen_block_get_url(token, block_id)
        return Response(url)

class UploadLinkView(APIView):
    authentication_classes = (TokenAuthentication, SessionAuthentication)
    permission_classes = (IsAuthenticated,)
    throttle_classes = (UserRateThrottle,)

    def get(self, request, repo_id, format=None):
        # recourse check
        repo = seafile_api.get_repo(repo_id)
        if not repo:
            error_msg = 'Library %s not found.' % repo_id
            return api_error(status.HTTP_404_NOT_FOUND, error_msg)

        parent_dir = request.GET.get('p', '/')
        dir_id = seafile_api.get_dir_id_by_path(repo_id, parent_dir)
        if not dir_id:
            error_msg = 'Folder %s not found.' % parent_dir
            return api_error(status.HTTP_404_NOT_FOUND, error_msg)

        # permission check
        if check_folder_permission(request, repo_id, parent_dir) != 'rw':
            return api_error(status.HTTP_403_FORBIDDEN,
                    'You do not have permission to access this folder.')

        if check_quota(repo_id) < 0:
            return api_error(HTTP_520_OPERATION_FAILED, 'Above quota')

        token = seafile_api.get_fileserver_access_token(
            repo_id, 'dummy', 'upload', request.user.username, use_onetime = False)

        req_from = request.GET.get('from', 'api')
        if req_from == 'api':
            url = gen_file_upload_url(token, 'upload-api')
        elif req_from == 'web':
            url = gen_file_upload_url(token, 'upload-aj')
        else:
            error_msg = 'from invalid.'
            return api_error(status.HTTP_400_BAD_REQUEST, error_msg)

        return Response(url)

class UpdateLinkView(APIView):
    authentication_classes = (TokenAuthentication, SessionAuthentication)
    permission_classes = (IsAuthenticated,)
    throttle_classes = (UserRateThrottle,)

    def get(self, request, repo_id, format=None):
        # recourse check
        repo = seafile_api.get_repo(repo_id)
        if not repo:
            error_msg = 'Library %s not found.' % repo_id
            return api_error(status.HTTP_404_NOT_FOUND, error_msg)

        parent_dir = request.GET.get('p', '/')
        dir_id = seafile_api.get_dir_id_by_path(repo_id, parent_dir)
        if not dir_id:
            error_msg = 'Folder %s not found.' % parent_dir
            return api_error(status.HTTP_404_NOT_FOUND, error_msg)

        # permission check
        if check_folder_permission(request, repo_id, parent_dir) != 'rw':
            return api_error(status.HTTP_403_FORBIDDEN,
                    'You do not have permission to access this folder.')

        if check_quota(repo_id) < 0:
            return api_error(HTTP_520_OPERATION_FAILED, 'Above quota')

        token = seafile_api.get_fileserver_access_token(
            repo_id, 'dummy', 'update', request.user.username)

        req_from = request.GET.get('from', 'api')
        if req_from == 'api':
            url = gen_file_upload_url(token, 'update-api')
        elif req_from == 'web':
            url = gen_file_upload_url(token, 'update-aj')
        else:
            error_msg = 'from invalid.'
            return api_error(status.HTTP_400_BAD_REQUEST, error_msg)

        return Response(url)

class UploadBlksLinkView(APIView):
    authentication_classes = (TokenAuthentication, )
    permission_classes = (IsAuthenticated, )
    throttle_classes = (UserRateThrottle, )

    def get(self, request, repo_id, format=None):
        # recourse check
        repo = seafile_api.get_repo(repo_id)
        if not repo:
            error_msg = 'Library %s not found.' % repo_id
            return api_error(status.HTTP_404_NOT_FOUND, error_msg)

        parent_dir = request.GET.get('p', '/')
        dir_id = seafile_api.get_dir_id_by_path(repo_id, parent_dir)
        if not dir_id:
            error_msg = 'Folder %s not found.' % parent_dir
            return api_error(status.HTTP_404_NOT_FOUND, error_msg)

        # permission check
        if check_folder_permission(request, repo_id, parent_dir) != 'rw':
            return api_error(status.HTTP_403_FORBIDDEN,
                    'You do not have permission to access this folder.')

        if check_quota(repo_id) < 0:
            return api_error(HTTP_520_OPERATION_FAILED, 'Above quota')

        token = seafile_api.get_fileserver_access_token(
            repo_id, 'dummy', 'upload-blks-api', request.user.username,
            use_onetime = False)
        url = gen_file_upload_url(token, 'upload-blks-api')
        return Response(url)


    def get_blklist_missing(self, repo_id, blks):
        if not blks:
            return []

        blklist = blks.split(',')
        try:
            return json.loads(seafile_api.check_repo_blocks_missing(
                repo_id, json.dumps(blklist)))
        except Exception as e:
            pass

        return blklist

    def post(self, request, repo_id, format=None):
        # recourse check
        repo = seafile_api.get_repo(repo_id)
        if not repo:
            error_msg = 'Library %s not found.' % repo_id
            return api_error(status.HTTP_404_NOT_FOUND, error_msg)

        parent_dir = request.GET.get('p', '/')
        dir_id = seafile_api.get_dir_id_by_path(repo_id, parent_dir)
        if not dir_id:
            error_msg = 'Folder %s not found.' % parent_dir
            return api_error(status.HTTP_404_NOT_FOUND, error_msg)

        # permission check
        if check_folder_permission(request, repo_id, parent_dir) != 'rw':
            return api_error(status.HTTP_403_FORBIDDEN,
                    'You do not have permission to access this folder.')

        if check_quota(repo_id) < 0:
            return api_error(HTTP_520_OPERATION_FAILED, 'Above quota')

        token = seafile_api.get_fileserver_access_token(
            repo_id, 'dummy', 'upload', request.user.username,
            use_onetime = False)
        blksurl = gen_file_upload_url(token, 'upload-raw-blks-api')
        commiturl = '%s?commitonly=true&ret-json=true' %  gen_file_upload_url(
            token, 'upload-blks-api')
        blks = request.POST.get('blklist', None)
        blklist = self.get_blklist_missing(repo_id, blks)
        res = {
            'rawblksurl': blksurl,
            'commiturl': commiturl,
            'blklist': blklist
        }

        return HttpResponse(json.dumps(res), status=200,
                            content_type=json_content_type)


class UpdateBlksLinkView(APIView):
    authentication_classes = (TokenAuthentication, )
    permission_classes = (IsAuthenticated, )
    throttle_classes = (UserRateThrottle, )

    def get(self, request, repo_id, format=None):
        # recourse check
        repo = seafile_api.get_repo(repo_id)
        if not repo:
            error_msg = 'Library %s not found.' % repo_id
            return api_error(status.HTTP_404_NOT_FOUND, error_msg)

        parent_dir = request.GET.get('p', '/')
        dir_id = seafile_api.get_dir_id_by_path(repo_id, parent_dir)
        if not dir_id:
            error_msg = 'Folder %s not found.' % parent_dir
            return api_error(status.HTTP_404_NOT_FOUND, error_msg)

        # permission check
        if check_folder_permission(request, repo_id, parent_dir) != 'rw':
            return api_error(status.HTTP_403_FORBIDDEN,
                    'You do not have permission to access this folder.')

        if check_quota(repo_id) < 0:
            return api_error(HTTP_520_OPERATION_FAILED, 'Above quota')

        token = seafile_api.get_fileserver_access_token(
            repo_id, 'dummy', 'update-blks-api', request.user.username,
            use_onetime = False)
        url = gen_file_upload_url(token, 'update-blks-api')
        return Response(url)

def get_dir_recursively(username, repo_id, path, all_dirs):
    path_id = seafile_api.get_dir_id_by_path(repo_id, path)
    dirs = seafserv_threaded_rpc.list_dir_with_perm(repo_id, path,
            path_id, username, -1, -1)

    for dirent in dirs:
        if stat.S_ISDIR(dirent.mode):
            entry = {}
            entry["type"] = 'dir'
            entry["parent_dir"] = path
            entry["id"] = dirent.obj_id
            entry["name"] = dirent.obj_name
            entry["mtime"] = dirent.mtime
            entry["permission"] = dirent.permission
            all_dirs.append(entry)

            sub_path = posixpath.join(path, dirent.obj_name)
            get_dir_recursively(username, repo_id, sub_path, all_dirs)

    return all_dirs

def get_dir_entrys_by_id(request, repo, path, dir_id, request_type=None):
    """ Get dirents in a dir

    if request_type is 'f', only return file list,
    if request_type is 'd', only return dir list,
    else, return both.
    """
    username = request.user.username
    try:
        dirs = seafserv_threaded_rpc.list_dir_with_perm(repo.id, path, dir_id,
                username, -1, -1)
        dirs = dirs if dirs else []
    except SearpcError, e:
        logger.error(e)
        return api_error(HTTP_520_OPERATION_FAILED,
                         "Failed to list dir.")

    dir_list, file_list = [], []
    for dirent in dirs:
        dtype = "file"
        entry = {}
        if stat.S_ISDIR(dirent.mode):
            dtype = "dir"
        else:
            if repo.version == 0:
                entry["size"] = get_file_size(repo.store_id, repo.version,
                                              dirent.obj_id)
            else:
                entry["size"] = dirent.size

            if is_pro_version():
                entry["is_locked"] = dirent.is_locked
                entry["lock_owner"] = dirent.lock_owner
                entry["lock_time"] = dirent.lock_time
                if username == dirent.lock_owner:
                    entry["locked_by_me"] = True
                else:
                    entry["locked_by_me"] = False

        entry["type"] = dtype
        entry["name"] = dirent.obj_name
        entry["id"] = dirent.obj_id
        entry["mtime"] = dirent.mtime
        entry["permission"] = dirent.permission
        if dtype == 'dir':
            dir_list.append(entry)
        else:
            file_list.append(entry)

    dir_list.sort(lambda x, y: cmp(x['name'].lower(), y['name'].lower()))
    file_list.sort(lambda x, y: cmp(x['name'].lower(), y['name'].lower()))

    if request_type == 'f':
        dentrys = file_list
    elif request_type == 'd':
        dentrys = dir_list
    else:
        dentrys = dir_list + file_list

    response = HttpResponse(json.dumps(dentrys), status=200,
                            content_type=json_content_type)
    response["oid"] = dir_id
    response["dir_perm"] = seafile_api.check_permission_by_path(repo.id, path, username)
    return response

def get_shared_link(request, repo_id, path):
    l = FileShare.objects.filter(repo_id=repo_id).filter(
        username=request.user.username).filter(path=path)
    token = None
    if len(l) > 0:
        fileshare = l[0]
        token = fileshare.token
    else:
        token = gen_token(max_length=10)

        fs = FileShare()
        fs.username = request.user.username
        fs.repo_id = repo_id
        fs.path = path
        fs.token = token

        try:
            fs.save()
        except IntegrityError, e:
            return api_error(status.HTTP_500_INTERNAL_SERVER_ERROR, e.msg)

    http_or_https = request.is_secure() and 'https' or 'http'
    domain = RequestSite(request).domain
    file_shared_link = '%s://%s%sf/%s/' % (http_or_https, domain,
                                           settings.SITE_ROOT, token)
    return file_shared_link

def get_repo_file(request, repo_id, file_id, file_name, op, use_onetime=True):
    if op == 'download':
        token = seafile_api.get_fileserver_access_token(repo_id, file_id, op,
                                                        request.user.username,
                                                        use_onetime)

        redirect_url = gen_file_get_url(token, file_name)
        response = HttpResponse(json.dumps(redirect_url), status=200,
                                content_type=json_content_type)
        response["oid"] = file_id
        return response

    if op == 'downloadblks':
        blklist = []
        encrypted = False
        enc_version = 0
        if file_id != EMPTY_SHA1:
            try:
                blks = seafile_api.list_blocks_by_file_id(repo_id, file_id)
                blklist = blks.split('\n')
            except SearpcError as e:
                logger.error(e)
                return api_error(HTTP_520_OPERATION_FAILED,
                                 'Failed to get file block list')
        blklist = [i for i in blklist if len(i) == 40]
        if len(blklist) > 0:
            repo = get_repo(repo_id)
            encrypted = repo.encrypted
            enc_version = repo.enc_version

        res = {
            'file_id': file_id,
            'blklist': blklist,
            'encrypted': encrypted,
            'enc_version': enc_version,
            }
        response = HttpResponse(json.dumps(res), status=200,
                                content_type=json_content_type)
        response["oid"] = file_id
        return response

    if op == 'sharelink':
        path = request.GET.get('p', None)
        if path is None:
            return api_error(status.HTTP_400_BAD_REQUEST, 'Path is missing.')

        file_shared_link = get_shared_link(request, repo_id, path)
        return Response(file_shared_link)

def reloaddir(request, repo, parent_dir):
    try:
        dir_id = seafile_api.get_dir_id_by_path(repo.id, parent_dir)
    except SearpcError, e:
        logger.error(e)
        return api_error(HTTP_520_OPERATION_FAILED,
                         "Failed to get dir id by path")

    if not dir_id:
        return api_error(status.HTTP_404_NOT_FOUND, "Path does not exist")

    return get_dir_entrys_by_id(request, repo, parent_dir, dir_id)

def reloaddir_if_necessary (request, repo, parent_dir):

    reload_dir = False
    s = request.GET.get('reloaddir', None)
    if s and s.lower() == 'true':
        reload_dir = True

    if not reload_dir:
        return Response('success')

    return reloaddir(request, repo, parent_dir)

# deprecated
class OpDeleteView(APIView):
    """
    Delete files.
    """
    authentication_classes = (TokenAuthentication, )
    permission_classes = (IsAuthenticated, )

    def post(self, request, repo_id, format=None):
        repo = get_repo(repo_id)
        if not repo:
            return api_error(status.HTTP_404_NOT_FOUND, 'Library not found.')

        username = request.user.username
        if check_folder_permission(request, repo_id, '/') != 'rw':
            return api_error(status.HTTP_403_FORBIDDEN,
                             'You do not have permission to delete this file.')

        if not check_folder_permission(request, repo_id, '/'):
            return api_error(status.HTTP_403_FORBIDDEN, 'Permission denied.')

        parent_dir = request.GET.get('p')
        file_names = request.POST.get("file_names")

        if not parent_dir or not file_names:
            return api_error(status.HTTP_404_NOT_FOUND,
                             'File or directory not found.')

        parent_dir_utf8 = parent_dir.encode('utf-8')
        for file_name in file_names.split(':'):
            file_name = unquote(file_name.encode('utf-8'))
            try:
                seafile_api.del_file(repo_id, parent_dir_utf8,
                                     file_name, username)
            except SearpcError, e:
                return api_error(HTTP_520_OPERATION_FAILED,
                                 "Failed to delete file.")

        return reloaddir_if_necessary (request, repo, parent_dir_utf8)

class OpMoveView(APIView):
    """
    Move files.
    """
    authentication_classes = (TokenAuthentication, )
    permission_classes = (IsAuthenticated, )

    def post(self, request, repo_id, format=None):

        repo = get_repo(repo_id)
        if not repo:
            return api_error(status.HTTP_404_NOT_FOUND, 'Library not found.')

        username = request.user.username
        parent_dir = request.GET.get('p', '/')
        dst_repo = request.POST.get('dst_repo', None)
        dst_dir = request.POST.get('dst_dir', None)
        file_names = request.POST.get("file_names", None)

        if not parent_dir or not file_names or not dst_repo or not dst_dir:
            return api_error(status.HTTP_400_BAD_REQUEST,
                             'Missing argument.')

        if check_folder_permission(request, repo_id, parent_dir) != 'rw':
            return api_error(status.HTTP_403_FORBIDDEN,
                    'You do not have permission to move file in this folder.')

        if check_folder_permission(request, dst_repo, dst_dir) != 'rw':
            return api_error(status.HTTP_403_FORBIDDEN,
                    'You do not have permission to move file to destination folder.')

        if repo_id == dst_repo and parent_dir == dst_dir:
            return api_error(status.HTTP_400_BAD_REQUEST,
                             'The destination directory is the same as the source.')

        parent_dir_utf8 = parent_dir.encode('utf-8')
        for file_name in file_names.split(':'):
            file_name = unquote(file_name.encode('utf-8'))
            new_filename = check_filename_with_rename_utf8(dst_repo, dst_dir,
                                                           file_name)
            try:
                seafile_api.move_file(repo_id, parent_dir_utf8, file_name,
                                      dst_repo, dst_dir, new_filename,
                                      replace=False, username=username,
                                      need_progress=0, synchronous=1)
            except SearpcError as e:
                logger.error(e)
                return api_error(HTTP_520_OPERATION_FAILED,
                                 "Failed to move file.")

        return reloaddir_if_necessary (request, repo, parent_dir_utf8)

class OpCopyView(APIView):
    """
    Copy files.
    """
    authentication_classes = (TokenAuthentication, )
    permission_classes = (IsAuthenticated, )

    def post(self, request, repo_id, format=None):

        repo = get_repo(repo_id)
        if not repo:
            return api_error(status.HTTP_404_NOT_FOUND, 'Library not found.')

        username = request.user.username
        parent_dir = request.GET.get('p', '/')
        dst_repo = request.POST.get('dst_repo', None)
        dst_dir = request.POST.get('dst_dir', None)
        file_names = request.POST.get("file_names", None)

        if not parent_dir or not file_names or not dst_repo or not dst_dir:
            return api_error(status.HTTP_400_BAD_REQUEST,
                             'Missing argument.')

        if check_folder_permission(request, repo_id, parent_dir) is None:
            return api_error(status.HTTP_403_FORBIDDEN,
                    'You do not have permission to copy file of this folder.')

        if check_folder_permission(request, dst_repo, dst_dir) != 'rw':
            return api_error(status.HTTP_403_FORBIDDEN,
                    'You do not have permission to copy file to destination folder.')

        if not get_repo(dst_repo):
            return api_error(status.HTTP_404_NOT_FOUND, 'Library not found.')

        if seafile_api.get_dir_id_by_path(repo_id, parent_dir) is None or \
            seafile_api.get_dir_id_by_path(dst_repo, dst_dir) is None:
            return api_error(status.HTTP_400_BAD_REQUEST, 'Path does not exist.')

        parent_dir_utf8 = parent_dir.encode('utf-8')
        for file_name in file_names.split(':'):
            file_name = unquote(file_name.encode('utf-8'))
            new_filename = check_filename_with_rename_utf8(dst_repo, dst_dir,
                                                           file_name)
            try:
                seafile_api.copy_file(repo_id, parent_dir_utf8, file_name,
                                      dst_repo, dst_dir, new_filename,
                                      username, 0, synchronous=1)
            except SearpcError as e:
                logger.error(e)
                return api_error(HTTP_520_OPERATION_FAILED,
                                 "Failed to copy file.")

        return reloaddir_if_necessary(request, repo, parent_dir_utf8)


class StarredFileView(APIView):
    """
    Support uniform interface for starred file operation,
    including add/delete/list starred files.
    """

    authentication_classes = (TokenAuthentication, SessionAuthentication)
    permission_classes = (IsAuthenticated,)
    throttle_classes = (UserRateThrottle, )

    def get(self, request, format=None):
        # list starred files
        personal_files = UserStarredFiles.objects.get_starred_files_by_username(
            request.user.username)
        starred_files = prepare_starred_files(personal_files)
        return Response(starred_files)

    def post(self, request, format=None):
        # add starred file
        repo_id = request.POST.get('repo_id', '')
        path = request.POST.get('p', '')

        if not (repo_id and path):
            return api_error(status.HTTP_400_BAD_REQUEST,
                             'Library ID or path is missing.')

        if check_folder_permission(request, repo_id, path) is None:
            return api_error(status.HTTP_403_FORBIDDEN, 'Permission denied')

        try:
            file_id = seafile_api.get_file_id_by_path(repo_id, path)
        except SearpcError as e:
            logger.error(e)
            return api_error(status.HTTP_500_INTERNAL_SERVER_ERROR, 'Internal error')

        if not file_id:
            return api_error(status.HTTP_404_NOT_FOUND, "File not found")

        if path[-1] == '/':     # Should not contain '/' at the end of path.
            return api_error(status.HTTP_400_BAD_REQUEST, 'Invalid file path.')

        star_file(request.user.username, repo_id, path, is_dir=False,
                  org_id=-1)

        resp = Response('success', status=status.HTTP_201_CREATED)
        resp['Location'] = reverse('starredfiles')

        return resp

    def delete(self, request, format=None):
        # remove starred file
        repo_id = request.GET.get('repo_id', '')
        path = request.GET.get('p', '')

        if not (repo_id and path):
            return api_error(status.HTTP_400_BAD_REQUEST,
                             'Library ID or path is missing.')

        if check_folder_permission(request, repo_id, path) is None:
            return api_error(status.HTTP_403_FORBIDDEN, 'Permission denied')

        try:
            file_id = seafile_api.get_file_id_by_path(repo_id, path)
        except SearpcError as e:
            logger.error(e)
            return api_error(status.HTTP_500_INTERNAL_SERVER_ERROR, 'Internal error')

        if not file_id:
            return api_error(status.HTTP_404_NOT_FOUND, "File not found")

        if path[-1] == '/':     # Should not contain '/' at the end of path.
            return api_error(status.HTTP_400_BAD_REQUEST, 'Invalid file path.')

        unstar_file(request.user.username, repo_id, path)
        return Response('success', status=status.HTTP_200_OK)

class OwaFileView(APIView):

    authentication_classes = (TokenAuthentication, SessionAuthentication)
    permission_classes = (IsAuthenticated, )
    throttle_classes = (UserRateThrottle, )

    def get(self, request, repo_id, format=None):
        """ Get action url and access token when view file through Office Web App
        """

        # check args
        repo = get_repo(repo_id)
        if not repo:
            error_msg = 'Library %s not found.' % repo_id
            return api_error(status.HTTP_404_NOT_FOUND, error_msg)

        path = request.GET.get('path', None)
        if not path:
            error_msg = 'path invalid.'
            return api_error(status.HTTP_400_BAD_REQUEST, error_msg)

        try:
            file_id = seafile_api.get_file_id_by_path(repo_id, path)
        except SearpcError as e:
            logger.error(e)
            error_msg = 'Internal Server Error'
            return api_error(status.HTTP_500_INTERNAL_SERVER_ERROR, error_msg)

        if not file_id:
            error_msg = 'File %s not found.' % path
            return api_error(status.HTTP_404_NOT_FOUND, error_msg)

        # check permission
        if not is_pro_version():
            error_msg = 'Office Web App feature only supported in professional edition.'
            return api_error(status.HTTP_403_FORBIDDEN, error_msg)

        if check_folder_permission(request, repo_id, path) is None:
            error_msg = 'Permission denied.'
            return api_error(status.HTTP_403_FORBIDDEN, error_msg)

        if repo.encrypted:
            error_msg = 'Library encrypted.'
            return api_error(status.HTTP_403_FORBIDDEN, error_msg)

        if not ENABLE_OFFICE_WEB_APP:
            error_msg = 'Office Web App feature not enabled.'
            return api_error(status.HTTP_403_FORBIDDEN, error_msg)

        filename = os.path.basename(path)
        filetype, fileext = get_file_type_and_ext(filename)
        if fileext not in OFFICE_WEB_APP_FILE_EXTENSION:
            error_msg = 'path invalid.'
            return api_error(status.HTTP_400_BAD_REQUEST, error_msg)

        # get wopi dict
        from seahub_extra.wopi.utils import get_wopi_dict
        username = request.user.username
        wopi_dict = get_wopi_dict(username, repo_id, path)

        # send stats message
        send_file_access_msg(request, repo, path, 'api')
        return Response(wopi_dict)


class DevicesView(APIView):
    authentication_classes = (TokenAuthentication, SessionAuthentication)
    permission_classes = (IsAuthenticated,)
    throttle_classes = (UserRateThrottle, )

    def get(self, request, format=None):
        """ List user's devices.

        Permission checking:
        1. All authenticated users.
        """

        username = request.user.username
        devices = TokenV2.objects.get_user_devices(username)

        for device in devices:
            device['last_accessed'] = datetime_to_isoformat_timestr(device['last_accessed'])
            device['is_desktop_client'] = False
            if device['platform'] in DESKTOP_PLATFORMS:
                device['is_desktop_client'] = True

        return Response(devices)

    def delete(self, request, format=None):

        platform = request.data.get('platform', '')
        device_id = request.data.get('device_id', '')
        remote_wipe = request.data.get('wipe_device', '')

        if not platform:
            error_msg = 'platform invalid.'
            return api_error(status.HTTP_400_BAD_REQUEST, error_msg)

        if not device_id:
            error_msg = 'device_id invalid.'
            return api_error(status.HTTP_400_BAD_REQUEST, error_msg)

        remote_wipe = True if remote_wipe == 'true' else False

        try:
            do_unlink_device(request.user.username,
                             platform,
                             device_id,
                             remote_wipe=remote_wipe)
        except SearpcError as e:
            logger.error(e)
            error_msg = 'Internal Server Error'
            return api_error(status.HTTP_500_INTERNAL_SERVER_ERROR, error_msg)

        return Response({'success': True})


class FileView(APIView):
    """
    Support uniform interface for file related operations,
    including create/delete/rename/view, etc.
    """

    authentication_classes = (TokenAuthentication, SessionAuthentication)
    permission_classes = (IsAuthenticated, )
    throttle_classes = (UserRateThrottle, )

    def get(self, request, repo_id, format=None):
        # view file
        repo = get_repo(repo_id)
        if not repo:
            return api_error(status.HTTP_404_NOT_FOUND, 'Library not found.')

        path = request.GET.get('p', None)
        if not path:
            return api_error(status.HTTP_400_BAD_REQUEST, 'Path is missing.')

        parent_dir = os.path.dirname(path)
        if check_folder_permission(request, repo_id, parent_dir) is None:
            return api_error(status.HTTP_403_FORBIDDEN,
                    'You do not have permission to access this file.')

        file_id = None
        try:
            file_id = seafile_api.get_file_id_by_path(repo_id,
                                                      path.encode('utf-8'))
        except SearpcError as e:
            logger.error(e)
            return api_error(HTTP_520_OPERATION_FAILED,
                             "Failed to get file id by path.")

        if not file_id:
            return api_error(status.HTTP_404_NOT_FOUND, "File not found")

        # send stats message
        send_file_access_msg(request, repo, path, 'api')

        file_name = os.path.basename(path)
        op = request.GET.get('op', 'download')

        reuse = request.GET.get('reuse', '0')
        if reuse not in ('1', '0'):
            return api_error(status.HTTP_400_BAD_REQUEST,
                    "If you want to reuse file server access token for download file, you should set 'reuse' argument as '1'.")

        use_onetime = False if reuse == '1' else True
        return get_repo_file(request, repo_id, file_id,
                file_name, op, use_onetime)

    def post(self, request, repo_id, format=None):
        # rename, move, copy or create file
        repo = get_repo(repo_id)
        if not repo:
            return api_error(status.HTTP_404_NOT_FOUND, 'Library not found.')

        path = request.GET.get('p', '')
        if not path or path[0] != '/':
            return api_error(status.HTTP_400_BAD_REQUEST,
                             'Path is missing or invalid.')

        username = request.user.username
        parent_dir = os.path.dirname(path)
        operation = request.POST.get('operation', '')

        if operation.lower() == 'rename':
            if check_folder_permission(request, repo_id, parent_dir) != 'rw':
                return api_error(status.HTTP_403_FORBIDDEN,
                                 'You do not have permission to rename file.')

            newname = request.POST.get('newname', '')
            if not newname:
                return api_error(status.HTTP_400_BAD_REQUEST,
                                 'New name is missing')
            newname = newname.encode('utf-8')
            if len(newname) > settings.MAX_UPLOAD_FILE_NAME_LEN:
                return api_error(status.HTTP_400_BAD_REQUEST, 'New name is too long')

            parent_dir_utf8 = parent_dir.encode('utf-8')
            oldname = os.path.basename(path)
            if oldname == newname:
                return api_error(status.HTTP_409_CONFLICT,
                                 'The new name is the same to the old')

            newname = check_filename_with_rename_utf8(repo_id, parent_dir,
                                                      newname)
            try:
                seafile_api.rename_file(repo_id, parent_dir, oldname, newname,
                                        username)
            except SearpcError,e:
                return api_error(HTTP_520_OPERATION_FAILED,
                                 "Failed to rename file: %s" % e)

            if request.GET.get('reloaddir', '').lower() == 'true':
                return reloaddir(request, repo, parent_dir_utf8)
            else:
                resp = Response('success', status=status.HTTP_301_MOVED_PERMANENTLY)
                uri = reverse('FileView', args=[repo_id], request=request)
                resp['Location'] = uri + '?p=' + quote(parent_dir_utf8) + quote(newname)
                return resp

        elif operation.lower() == 'move':
            if check_folder_permission(request, repo_id, parent_dir) != 'rw':
                return api_error(status.HTTP_403_FORBIDDEN,
                                 'You do not have permission to move file.')

            src_dir = os.path.dirname(path)
            src_dir_utf8 = src_dir.encode('utf-8')
            src_repo_id = repo_id
            dst_repo_id = request.POST.get('dst_repo', '')
            dst_dir = request.POST.get('dst_dir', '')
            dst_dir_utf8 = dst_dir.encode('utf-8')
            if dst_dir[-1] != '/': # Append '/' to the end of directory if necessary
                dst_dir += '/'
            # obj_names   = request.POST.get('obj_names', '')

            if not (dst_repo_id and dst_dir):
                return api_error(status.HTTP_400_BAD_REQUEST, 'Missing arguments.')

            if src_repo_id == dst_repo_id and src_dir == dst_dir:
                return Response('success', status=status.HTTP_200_OK)

            if check_folder_permission(request, dst_repo_id, dst_dir) != 'rw':
                return api_error(status.HTTP_403_FORBIDDEN,
                                 'You do not have permission to move file.')

            filename = os.path.basename(path)
            filename_utf8 = filename.encode('utf-8')
            new_filename_utf8 = check_filename_with_rename_utf8(dst_repo_id,
                                                                dst_dir,
                                                                filename)
            try:
                seafile_api.move_file(src_repo_id, src_dir_utf8,
                                      filename_utf8, dst_repo_id,
                                      dst_dir_utf8, new_filename_utf8,
                                      replace=False, username=username,
                                      need_progress=0, synchronous=1)
            except SearpcError, e:
                return api_error(status.HTTP_500_INTERNAL_SERVER_ERROR,
                                 "SearpcError:" + e.msg)

            dst_repo = get_repo(dst_repo_id)
            if not dst_repo:
                return api_error(status.HTTP_404_NOT_FOUND, 'Library not found.')

            if request.GET.get('reloaddir', '').lower() == 'true':
                return reloaddir(request, dst_repo, dst_dir)
            else:
                resp = Response('success', status=status.HTTP_301_MOVED_PERMANENTLY)
                uri = reverse('FileView', args=[dst_repo_id], request=request)
                resp['Location'] = uri + '?p=' + quote(dst_dir_utf8) + quote(new_filename_utf8)
                return resp

        elif operation.lower() == 'copy':
            src_repo_id = repo_id
            src_dir = os.path.dirname(path)
            src_dir_utf8 = src_dir.encode('utf-8')
            dst_repo_id = request.POST.get('dst_repo', '')
            dst_dir = request.POST.get('dst_dir', '')
            dst_dir_utf8 = dst_dir.encode('utf-8')

            if dst_dir[-1] != '/': # Append '/' to the end of directory if necessary
                dst_dir += '/'

            if not (dst_repo_id and dst_dir):
                return api_error(status.HTTP_400_BAD_REQUEST, 'Missing arguments.')

            if src_repo_id == dst_repo_id and src_dir == dst_dir:
                return Response('success', status=status.HTTP_200_OK)

            # check src folder permission
            if check_folder_permission(request, repo_id, src_dir) is None:
                return api_error(status.HTTP_403_FORBIDDEN,
                                 'You do not have permission to copy file.')

            # check dst folder permission
            if check_folder_permission(request, dst_repo_id, dst_dir) != 'rw':
                return api_error(status.HTTP_403_FORBIDDEN,
                                 'You do not have permission to copy file.')

            filename = os.path.basename(path)
            filename_utf8 = filename.encode('utf-8')
            new_filename_utf8 = check_filename_with_rename_utf8(dst_repo_id,
                                                                dst_dir,
                                                                filename)
            try:
                seafile_api.copy_file(src_repo_id, src_dir_utf8,
                                      filename_utf8, dst_repo_id,
                                      dst_dir_utf8, new_filename_utf8,
                                      username, 0, synchronous=1)
            except SearpcError as e:
                logger.error(e)
                return api_error(status.HTTP_500_INTERNAL_SERVER_ERROR,
                                 "SearpcError:" + e.msg)

            if request.GET.get('reloaddir', '').lower() == 'true':
                return reloaddir(request, dst_repo, dst_dir)
            else:
                resp = Response('success', status=status.HTTP_200_OK)
                uri = reverse('FileView', args=[dst_repo_id], request=request)
                resp['Location'] = uri + '?p=' + quote(dst_dir_utf8) + quote(new_filename_utf8)
                return resp

        elif operation.lower() == 'create':
            if check_folder_permission(request, repo_id, parent_dir) != 'rw':
                return api_error(status.HTTP_403_FORBIDDEN,
                                 'You do not have permission to create file.')

            parent_dir_utf8 = parent_dir.encode('utf-8')
            new_file_name = os.path.basename(path)
            new_file_name_utf8 = check_filename_with_rename_utf8(repo_id,
                                                                 parent_dir,
                                                                 new_file_name)

            try:
                seafile_api.post_empty_file(repo_id, parent_dir,
                                            new_file_name_utf8, username)
            except SearpcError, e:
                return api_error(HTTP_520_OPERATION_FAILED,
                                 'Failed to create file.')

            if request.GET.get('reloaddir', '').lower() == 'true':
                return reloaddir(request, repo, parent_dir)
            else:
                resp = Response('success', status=status.HTTP_201_CREATED)
                uri = reverse('FileView', args=[repo_id], request=request)
                resp['Location'] = uri + '?p=' + quote(parent_dir_utf8) + \
                    quote(new_file_name_utf8)
                return resp
        else:
            return api_error(status.HTTP_400_BAD_REQUEST,
                             "Operation can only be rename, create or move.")

    def put(self, request, repo_id, format=None):
        repo = get_repo(repo_id)
        if not repo:
            return api_error(status.HTTP_404_NOT_FOUND, 'Library not found.')

        path = request.data.get('p', '')
        file_id = seafile_api.get_file_id_by_path(repo_id, path)
        if not path or not file_id:
            return api_error(status.HTTP_400_BAD_REQUEST,
                             'Path is missing or invalid.')

        username = request.user.username
        # check file access permission
        parent_dir = os.path.dirname(path)
        if check_folder_permission(request, repo_id, parent_dir) != 'rw':
            return api_error(status.HTTP_403_FORBIDDEN, 'Permission denied.')

        operation = request.data.get('operation', '')
        if operation.lower() == 'lock':

            is_locked, locked_by_me = check_file_lock(repo_id, path, username)
            if is_locked:
                return api_error(status.HTTP_403_FORBIDDEN, 'File is already locked')

            # lock file
            expire = request.data.get('expire', FILE_LOCK_EXPIRATION_DAYS)
            try:
                seafile_api.lock_file(repo_id, path.lstrip('/'), username, expire)
                return Response('success', status=status.HTTP_200_OK)
            except SearpcError, e:
                logger.error(e)
                return api_error(status.HTTP_500_INTERNAL_SERVER_ERROR, 'Internal error')

        if operation.lower() == 'unlock':
            is_locked, locked_by_me = check_file_lock(repo_id, path, username)
            if not is_locked:
                return api_error(status.HTTP_403_FORBIDDEN, 'File is not locked')
            if not locked_by_me:
                return api_error(status.HTTP_403_FORBIDDEN, 'You can not unlock this file')

            # unlock file
            try:
                seafile_api.unlock_file(repo_id, path.lstrip('/'))
                return Response('success', status=status.HTTP_200_OK)
            except SearpcError, e:
                logger.error(e)
                return api_error(status.HTTP_500_INTERNAL_SERVER_ERROR, 'Internal error')
        else:
            return api_error(status.HTTP_400_BAD_REQUEST,
                             "Operation can only be lock or unlock")

    def delete(self, request, repo_id, format=None):
        # delete file
        repo = get_repo(repo_id)
        if not repo:
            return api_error(status.HTTP_404_NOT_FOUND, 'Library not found.')

        path = request.GET.get('p', None)
        if not path:
            return api_error(status.HTTP_400_BAD_REQUEST, 'Path is missing.')

        parent_dir = os.path.dirname(path)
        if check_folder_permission(request, repo_id, parent_dir) != 'rw':
            return api_error(status.HTTP_403_FORBIDDEN, 'Permission denied.')

        parent_dir_utf8 = os.path.dirname(path).encode('utf-8')
        file_name_utf8 = os.path.basename(path).encode('utf-8')

        try:
            seafile_api.del_file(repo_id, parent_dir_utf8,
                                 file_name_utf8,
                                 request.user.username)
        except SearpcError as e:
            logger.error(e)
            return api_error(HTTP_520_OPERATION_FAILED,
                             "Failed to delete file.")

        return reloaddir_if_necessary(request, repo, parent_dir_utf8)

class FileDetailView(APIView):
    authentication_classes = (TokenAuthentication, )
    permission_classes = (IsAuthenticated,)
    throttle_classes = (UserRateThrottle, )

    def get(self, request, repo_id, format=None):
        repo = seafile_api.get_repo(repo_id)
        if repo is None:
            return api_error(status.HTTP_400_BAD_REQUEST, 'Library not found.')

        path = request.GET.get('p', None)
        if path is None:
            return api_error(status.HTTP_400_BAD_REQUEST, 'Path is missing.')

        commit_id = request.GET.get('commit_id', None)
        if commit_id:
            try:
                obj_id = seafserv_threaded_rpc.get_file_id_by_commit_and_path(
                    repo.id, commit_id, path)
            except SearpcError as e:
                logger.error(e)
                return api_error(status.HTTP_500_INTERNAL_SERVER_ERROR,
                                 'Failed to get file id.')
        else:
            try:
                obj_id = seafile_api.get_file_id_by_path(repo_id,
                                                         path.encode('utf-8'))
            except SearpcError as e:
                logger.error(e)
                return api_error(status.HTTP_500_INTERNAL_SERVER_ERROR,
                                 'Failed to get file id.')

        if not obj_id:
            return api_error(status.HTTP_404_NOT_FOUND, 'File not found.')

        # fetch file contributors and latest contributor
        try:
            # get real path for sub repo
            real_path = repo.origin_path + path if repo.origin_path else path
            dirent = seafile_api.get_dirent_by_path(repo.store_id, real_path)
            if dirent:
                latest_contributor, last_modified = dirent.modifier, dirent.mtime
            else:
                latest_contributor, last_modified = None, 0
        except SearpcError as e:
            logger.error(e)
            latest_contributor, last_modified = None, 0

        entry = {}
        try:
            entry["size"] = get_file_size(repo.store_id, repo.version, obj_id)
        except Exception, e:
            entry["size"] = 0

        entry["type"] = "file"
        entry["name"] = os.path.basename(path)
        entry["id"] = obj_id
        entry["mtime"] = last_modified

        return HttpResponse(json.dumps(entry), status=200,
                            content_type=json_content_type)

class FileRevert(APIView):
    authentication_classes = (TokenAuthentication, SessionAuthentication)
    permission_classes = (IsAuthenticated,)
    throttle_classes = (UserRateThrottle, )

    def put(self, request, repo_id, format=None):
        path = request.data.get('p', None)
        commit_id = request.data.get('commit_id', None)

        if not path:
            error_msg = 'path invalid.'
            return api_error(status.HTTP_400_BAD_REQUEST, error_msg)

        if not commit_id:
            error_msg = 'commit_id invalid.'
            return api_error(status.HTTP_400_BAD_REQUEST, error_msg)

        if not seafile_api.get_repo(repo_id):
            error_msg = 'library %s not found.' % repo_id
            return api_error(status.HTTP_404_NOT_FOUND, error_msg)

        if not seafile_api.get_file_id_by_commit_and_path(repo_id, commit_id, path):
            error_msg = 'file %s not found.' % path
            return api_error(status.HTTP_404_NOT_FOUND, error_msg)

        if check_folder_permission(request, repo_id, '/') != 'rw':
            error_msg = 'Permission denied.'
            return api_error(status.HTTP_403_FORBIDDEN, error_msg)

        username = request.user.username
        try:
            seafile_api.revert_file(repo_id, commit_id, path, username)
        except SearpcError as e:
            logger.error(e)
            error_msg = 'Internal Server Error'
            return api_error(status.HTTP_500_INTERNAL_SERVER_ERROR, error_msg)

        return Response({'success': True})


class FileRevision(APIView):
    authentication_classes = (TokenAuthentication, )
    permission_classes = (IsAuthenticated,)
    throttle_classes = (UserRateThrottle, )

    def get(self, request, repo_id, format=None):
        path = request.GET.get('p', None)
        if path is None:
            return api_error(status.HTTP_400_BAD_REQUEST, 'Path is missing.')

        file_name = os.path.basename(path)
        commit_id = request.GET.get('commit_id', None)

        try:
            obj_id = seafserv_threaded_rpc.get_file_id_by_commit_and_path(
                repo_id, commit_id, path)
        except:
            return api_error(status.HTTP_404_NOT_FOUND, 'Revision not found.')

        return get_repo_file(request, repo_id, obj_id, file_name, 'download')

class FileHistory(APIView):
    authentication_classes = (TokenAuthentication, )
    permission_classes = (IsAuthenticated,)
    throttle_classes = (UserRateThrottle, )

    def get(self, request, repo_id, format=None):
        path = request.GET.get('p', None)
        if path is None:
            return api_error(status.HTTP_400_BAD_REQUEST, 'Path is missing.')

        try:
            commits = seafserv_threaded_rpc.list_file_revisions(repo_id, path,
                                                                -1, -1)
        except SearpcError as e:
            logger.error(e)
            return api_error(status.HTTP_500_INTERNAL_SERVER_ERROR, "Internal error")

        if not commits:
            return api_error(status.HTTP_404_NOT_FOUND, 'File not found.')

        return HttpResponse(json.dumps({"commits": commits}, cls=SearpcObjEncoder), status=200, content_type=json_content_type)

class FileSharedLinkView(APIView):
    """
    Support uniform interface for file shared link.
    """
    authentication_classes = (TokenAuthentication, SessionAuthentication)
    permission_classes = (IsAuthenticated, )
    throttle_classes = (UserRateThrottle, )

    def put(self, request, repo_id, format=None):

        repo = seaserv.get_repo(repo_id)
        if not repo:
            return api_error(status.HTTP_404_NOT_FOUND, "Library does not exist")

        path = request.data.get('p', None)
        if not path:
            return api_error(status.HTTP_400_BAD_REQUEST, 'Path is missing')

        username = request.user.username
        password = request.data.get('password', None)
        share_type = request.data.get('share_type', 'download')

        if password and len(password) < config.SHARE_LINK_PASSWORD_MIN_LENGTH:
            return api_error(status.HTTP_400_BAD_REQUEST, 'Password is too short')

        if share_type.lower() == 'download':

            if check_folder_permission(request, repo_id, path) is None:
                return api_error(status.HTTP_403_FORBIDDEN, 'Permission denied')

            if not request.user.permissions.can_generate_share_link():
                error_msg = 'Can not generate share link.'
                return api_error(status.HTTP_403_FORBIDDEN, error_msg)

            expire = request.data.get('expire', None)
            if expire:
                try:
                    expire_days = int(expire)
                except ValueError:
                    return api_error(status.HTTP_400_BAD_REQUEST, 'Invalid expiration days')
                else:
                    expire_date = timezone.now() + relativedelta(days=expire_days)
            else:
                expire_date = None

            is_dir = False
            if path == '/':
                is_dir = True
            else:
                try:
                    real_path = repo.origin_path + path if repo.origin_path else path
                    dirent = seafile_api.get_dirent_by_path(repo.store_id, real_path)
                except SearpcError as e:
                    logger.error(e)
                    return api_error(status.HTTP_500_INTERNAL_SERVER_ERROR, "Internal error")

                if not dirent:
                    return api_error(status.HTTP_400_BAD_REQUEST, 'Invalid path')

                if stat.S_ISDIR(dirent.mode):
                    is_dir = True

            if is_dir:
                # generate dir download link
                fs = FileShare.objects.get_dir_link_by_path(username, repo_id, path)
                if fs is None:
                    fs = FileShare.objects.create_dir_link(username, repo_id, path,
                                                           password, expire_date)
                    if is_org_context(request):
                        org_id = request.user.org.org_id
                        OrgFileShare.objects.set_org_file_share(org_id, fs)

            else:
                # generate file download link
                fs = FileShare.objects.get_file_link_by_path(username, repo_id, path)
                if fs is None:
                    fs = FileShare.objects.create_file_link(username, repo_id, path,
                                                            password, expire_date)
                    if is_org_context(request):
                        org_id = request.user.org.org_id
                        OrgFileShare.objects.set_org_file_share(org_id, fs)

            token = fs.token
            shared_link = gen_shared_link(token, fs.s_type)

        elif share_type.lower() == 'upload':
            if not seafile_api.get_dir_id_by_path(repo_id, path):
                return api_error(status.HTTP_400_BAD_REQUEST, 'Invalid path')

            if check_folder_permission(request, repo_id, path) != 'rw':
                return api_error(status.HTTP_403_FORBIDDEN, 'Permission denied')

            if not request.user.permissions.can_generate_upload_link():
                error_msg = 'Can not generate upload link.'
                return api_error(status.HTTP_403_FORBIDDEN, error_msg)

            # generate upload link
            uls = UploadLinkShare.objects.get_upload_link_by_path(username, repo_id, path)
            if uls is None:
                uls = UploadLinkShare.objects.create_upload_link_share(
                    username, repo_id, path, password)

            token = uls.token
            shared_link = gen_shared_upload_link(token)

        else:
            return api_error(status.HTTP_400_BAD_REQUEST,
                             "Operation can only be download or upload.")

        resp = Response(status=status.HTTP_201_CREATED)
        resp['Location'] = shared_link
        return resp

########## Directory related
class DirView(APIView):
    """
    Support uniform interface for directory operations, including
    create/delete/rename/list, etc.
    """
    authentication_classes = (TokenAuthentication, SessionAuthentication)
    permission_classes = (IsAuthenticated, )
    throttle_classes = (UserRateThrottle, )

    def get(self, request, repo_id, format=None):
        # list dir
        repo = get_repo(repo_id)
        if not repo:
            return api_error(status.HTTP_404_NOT_FOUND, 'Library not found.')

        path = request.GET.get('p', '/')
        if path[-1] != '/':
            path = path + '/'

        if check_folder_permission(request, repo_id, path) is None:
            return api_error(status.HTTP_403_FORBIDDEN, 'Forbid to access this folder.')

        try:
            dir_id = seafile_api.get_dir_id_by_path(repo_id,
                                                    path.encode('utf-8'))
        except SearpcError as e:
            logger.error(e)
            return api_error(HTTP_520_OPERATION_FAILED,
                             "Failed to get dir id by path.")

        if not dir_id:
            return api_error(status.HTTP_404_NOT_FOUND, "Path does not exist")

        old_oid = request.GET.get('oid', None)
        if old_oid and old_oid == dir_id:
            response = HttpResponse(json.dumps("uptodate"), status=200,
                                    content_type=json_content_type)
            response["oid"] = dir_id
            return response
        else:
            request_type = request.GET.get('t', None)
            if request_type and request_type not in ('f', 'd'):
                return api_error(status.HTTP_400_BAD_REQUEST,
                        "'t'(type) should be 'f' or 'd'.")

            if request_type == 'd':
                recursive = request.GET.get('recursive', '0')
                if recursive not in ('1', '0'):
                    return api_error(status.HTTP_400_BAD_REQUEST,
                            "If you want to get recursive dir entries, you should set 'recursive' argument as '1'.")

                if recursive == '1':
                    username = request.user.username
                    dir_list = get_dir_recursively(username, repo_id, path, [])
                    dir_list.sort(lambda x, y: cmp(x['name'].lower(), y['name'].lower()))
                    response = HttpResponse(json.dumps(dir_list), status=200,
                                            content_type=json_content_type)
                    response["oid"] = dir_id
                    response["dir_perm"] = seafile_api.check_permission_by_path(repo_id, path, username)

                    return response

            return get_dir_entrys_by_id(request, repo, path, dir_id, request_type)

    def post(self, request, repo_id, format=None):
        # new dir
        repo = get_repo(repo_id)
        if not repo:
            return api_error(status.HTTP_404_NOT_FOUND, 'Library not found.')

        path = request.GET.get('p', '')

        if not path or path[0] != '/':
            return api_error(status.HTTP_400_BAD_REQUEST, "Path is missing.")
        if path == '/':         # Can not make or rename root dir.
            return api_error(status.HTTP_400_BAD_REQUEST, "Path is invalid.")
        if path[-1] == '/':     # Cut out last '/' if possible.
            path = path[:-1]

        username = request.user.username
        operation = request.POST.get('operation', '')
        parent_dir = os.path.dirname(path)
        parent_dir_utf8 = parent_dir.encode('utf-8')

        if operation.lower() == 'mkdir':
            parent_dir = os.path.dirname(path)
            if check_folder_permission(request, repo_id, parent_dir) != 'rw':
                return api_error(status.HTTP_403_FORBIDDEN, 'You do not have permission to access this folder.')

            create_parents = request.POST.get('create_parents', '').lower() in ('true', '1')
            if not create_parents:
                # check whether parent dir exists
                if not seafile_api.get_dir_id_by_path(repo_id, parent_dir):
                    return api_error(status.HTTP_400_BAD_REQUEST,
                                     'Parent dir does not exist')

                new_dir_name = os.path.basename(path)
                new_dir_name_utf8 = check_filename_with_rename_utf8(repo_id,
                                                                    parent_dir,
                                                                    new_dir_name)
                try:
                    seafile_api.post_dir(repo_id, parent_dir,
                                         new_dir_name_utf8, username)
                except SearpcError as e:
                    logger.error(e)
                    return api_error(HTTP_520_OPERATION_FAILED,
                                     'Failed to make directory.')
            else:
                if not is_seafile_pro():
                    return api_error(status.HTTP_400_BAD_REQUEST,
                                     'Feature not supported.')
                try:
                    seafile_api.mkdir_with_parents(repo_id, '/',
                                                   path[1:], username)
                except SearpcError as e:
                    logger.error(e)
                    return api_error(HTTP_520_OPERATION_FAILED,
                                     'Failed to make directory.')
                new_dir_name_utf8 = os.path.basename(path).encode('utf-8')

            if request.GET.get('reloaddir', '').lower() == 'true':
                resp = reloaddir(request, repo, parent_dir)
            else:
                resp = Response('success', status=status.HTTP_201_CREATED)
                uri = reverse('DirView', args=[repo_id], request=request)
                resp['Location'] = uri + '?p=' + quote(parent_dir_utf8) + \
                    quote(new_dir_name_utf8)
            return resp
        elif operation.lower() == 'rename':
            if check_folder_permission(request, repo.id, path) != 'rw':
                return api_error(status.HTTP_403_FORBIDDEN, 'You do not have permission to access this folder.')

            parent_dir = os.path.dirname(path)
            old_dir_name = os.path.basename(path)

            newname = request.POST.get('newname', '')
            if not newname:
                return api_error(status.HTTP_400_BAD_REQUEST, "New name is mandatory.")

            if newname == old_dir_name:
                return Response('success', status=status.HTTP_200_OK)

            try:
                # rename duplicate name
                checked_newname = check_filename_with_rename(
                    repo_id, parent_dir, newname)
                # rename dir
                seafile_api.rename_file(repo_id, parent_dir, old_dir_name,
                                        checked_newname, username)
                return Response('success', status=status.HTTP_200_OK)
            except SearpcError, e:
                logger.error(e)
                return api_error(HTTP_520_OPERATION_FAILED,
                                 'Failed to rename folder.')
        # elif operation.lower() == 'move':
        #     pass
        else:
            return api_error(status.HTTP_400_BAD_REQUEST,
                             "Operation not supported.")

    def delete(self, request, repo_id, format=None):
        # delete dir or file
        repo = get_repo(repo_id)
        if not repo:
            return api_error(status.HTTP_404_NOT_FOUND, 'Library not found.')

        path = request.GET.get('p', None)
        if not path:
            return api_error(status.HTTP_400_BAD_REQUEST, 'Path is missing.')

        if check_folder_permission(request, repo_id, path) != 'rw':
            return api_error(status.HTTP_403_FORBIDDEN, 'You do not have permission to access this folder.')

        if path == '/':         # Can not delete root path.
            return api_error(status.HTTP_400_BAD_REQUEST, 'Path is invalid.')

        if path[-1] == '/':     # Cut out last '/' if possible.
            path = path[:-1]

        parent_dir = os.path.dirname(path)
        parent_dir_utf8 = os.path.dirname(path).encode('utf-8')
        file_name_utf8 = os.path.basename(path).encode('utf-8')

        username = request.user.username
        try:
            seafile_api.del_file(repo_id, parent_dir_utf8,
                                 file_name_utf8, username)
        except SearpcError as e:
            logger.error(e)
            return api_error(HTTP_520_OPERATION_FAILED,
                             "Failed to delete file.")

        return reloaddir_if_necessary(request, repo, parent_dir_utf8)

class DirRevert(APIView):
    authentication_classes = (TokenAuthentication, SessionAuthentication)
    permission_classes = (IsAuthenticated,)
    throttle_classes = (UserRateThrottle, )

    def put(self, request, repo_id):
        path = request.data.get('p', None)
        commit_id = request.data.get('commit_id', None)

        if not path:
            error_msg = 'path invalid.'
            return api_error(status.HTTP_400_BAD_REQUEST, error_msg)

        if not commit_id:
            error_msg = 'commit_id invalid.'
            return api_error(status.HTTP_400_BAD_REQUEST, error_msg)

        if not seafile_api.get_repo(repo_id):
            error_msg = 'library %s not found.' % repo_id
            return api_error(status.HTTP_404_NOT_FOUND, error_msg)

        if not seafile_api.get_dir_id_by_commit_and_path(repo_id, commit_id, path):
            error_msg = 'folder %s not found.' % path
            return api_error(status.HTTP_404_NOT_FOUND, error_msg)

        if check_folder_permission(request, repo_id, '/') != 'rw':
            error_msg = 'Permission denied.'
            return api_error(status.HTTP_403_FORBIDDEN, error_msg)

        username = request.user.username
        try:
            seafile_api.revert_dir(repo_id, commit_id, path, username)
        except SearpcError as e:
            logger.error(e)
            error_msg = 'Internal Server Error'
            return api_error(status.HTTP_500_INTERNAL_SERVER_ERROR, error_msg)

        return Response({'success': True})


class DirSubRepoView(APIView):
    authentication_classes = (TokenAuthentication, SessionAuthentication)
    permission_classes = (IsAuthenticated,)
    throttle_classes = (UserRateThrottle,)

    def get(self, request, repo_id, format=None):
        """ Create sub-repo for folder

        Permission checking:
        1. user with `r` or `rw` permission.
        2. password correct for encrypted repo.
        """

        # argument check
        path = request.GET.get('p', None)
        if not path:
            error_msg = 'p invalid.'
            return api_error(status.HTTP_400_BAD_REQUEST, error_msg)

        name = request.GET.get('name', None)
        if not name:
            error_msg = 'name invalid.'
            return api_error(status.HTTP_400_BAD_REQUEST, error_msg)

        # recourse check
        repo = get_repo(repo_id)
        if not repo:
            error_msg = 'Library %s not found.' % repo_id
            return api_error(status.HTTP_404_NOT_FOUND, error_msg)

        # permission check
        if not check_folder_permission(request, repo_id, path) or \
                not request.user.permissions.can_add_repo():
            error_msg = 'Permission denied.'
            return api_error(status.HTTP_403_FORBIDDEN, error_msg)

        username = request.user.username
        password = request.GET.get('password', '')
        if repo.encrypted:
            # check password for encrypted repo
            if not password:
                error_msg = 'password invalid.'
                return api_error(status.HTTP_400_BAD_REQUEST, error_msg)
            else:
                try:
                    seafile_api.set_passwd(repo_id, username, password)
                except SearpcError as e:
                    if e.msg == 'Bad arguments':
                        error_msg = 'Bad arguments'
                        return api_error(status.HTTP_400_BAD_REQUEST, error_msg)
                    elif e.msg == 'Incorrect password':
                        error_msg = _(u'Wrong password')
                        return api_error(status.HTTP_400_BAD_REQUEST, error_msg)
                    elif e.msg == 'Internal server error':
                        error_msg = _(u'Internal server error')
                        return api_error(status.HTTP_500_INTERNAL_SERVER_ERROR, error_msg)
                    else:
                        error_msg = _(u'Decrypt library error')
                        return api_error(status.HTTP_500_INTERNAL_SERVER_ERROR, error_msg)

            # create sub-lib for encrypted repo
            try:
                if is_org_context(request):
                    org_id = request.user.org.org_id
                    sub_repo_id = seafile_api.create_org_virtual_repo(
                            org_id, repo_id, path, name, name, username, password)
                else:
                    sub_repo_id = seafile_api.create_virtual_repo(
                            repo_id, path, name, name, username, password)
            except SearpcError as e:
                logger.error(e)
                error_msg = 'Internal Server Error'
                return api_error(status.HTTP_500_INTERNAL_SERVER_ERROR, error_msg)
        else:
            # create sub-lib for common repo
            try:
                if is_org_context(request):
                    org_id = request.user.org.org_id
                    sub_repo_id = seafile_api.create_org_virtual_repo(
                            org_id, repo_id, path, name, name, username)
                else:
                    sub_repo_id = seafile_api.create_virtual_repo(
                            repo_id, path, name, name, username)
            except SearpcError as e:
                logger.error(e)
                error_msg = 'Internal Server Error'
                return api_error(status.HTTP_500_INTERNAL_SERVER_ERROR, error_msg)

        return Response({'sub_repo_id': sub_repo_id})

########## Sharing
class SharedRepos(APIView):
    """
    List repos that a user share to others/groups/public.
    """
    authentication_classes = (TokenAuthentication, )
    permission_classes = (IsAuthenticated, )
    throttle_classes = (UserRateThrottle, )

    def get(self, request, format=None):
        username = request.user.username
        shared_repos = []

        shared_repos += list_share_repos(username, 'from_email', -1, -1)
        shared_repos += get_group_repos_by_owner(username)
        if not CLOUD_MODE:
            shared_repos += seafile_api.list_inner_pub_repos_by_owner(username)

        return HttpResponse(json.dumps(shared_repos, cls=SearpcObjEncoder),
                            status=200, content_type=json_content_type)

class BeSharedRepos(APIView):
    """
    List repos that others/groups share to user.
    """
    authentication_classes = (TokenAuthentication, SessionAuthentication )
    permission_classes = (IsAuthenticated, )
    throttle_classes = (UserRateThrottle, )

    def get(self, request, format=None):
        username = request.user.username
        shared_repos = []
        shared_repos += seafile_api.get_share_in_repo_list(username, -1, -1)

        joined_groups = get_personal_groups_by_user(username)
        for grp in joined_groups:
            # Get group repos, and for each group repos...
            for r_id in get_group_repoids(grp.id):
                # No need to list my own repo
                if seafile_api.is_repo_owner(username, r_id):
                    continue
                # Convert repo properties due to the different collumns in Repo
                # and SharedRepo
                r = get_repo(r_id)
                if not r:
                    continue
                r.repo_id = r.id
                r.repo_name = r.name
                r.repo_desc = r.desc
                cmmts = get_commits(r_id, 0, 1)
                last_commit = cmmts[0] if cmmts else None
                r.last_modified = last_commit.ctime if last_commit else 0
                r._dict['share_type'] = 'group'
                r.user = seafile_api.get_repo_owner(r_id)
                r.user_perm = check_permission(r_id, username)
                shared_repos.append(r)

        if not CLOUD_MODE:
            shared_repos += seaserv.list_inner_pub_repos(username)

        return HttpResponse(json.dumps(shared_repos, cls=SearpcObjEncoder),
                            status=200, content_type=json_content_type)


class SharedFileView(APIView):
    # Anyone should be able to access a Shared File assuming they have the token
    throttle_classes = (UserRateThrottle, )

    def get(self, request, token, format=None):
        assert token is not None    # Checked by URLconf

        try:
            fileshare = FileShare.objects.get(token=token)
        except FileShare.DoesNotExist:
            return api_error(status.HTTP_404_NOT_FOUND, "Token not found")

        repo_id = fileshare.repo_id
        repo = get_repo(repo_id)
        if not repo:
            return api_error(status.HTTP_404_NOT_FOUND, "Library not found")

        path = fileshare.path.rstrip('/') # Normalize file path
        file_name = os.path.basename(path)

        file_id = None
        try:
            file_id = seafserv_threaded_rpc.get_file_id_by_path(repo_id,
                                                                path.encode('utf-8'))
        except SearpcError, e:
            return api_error(HTTP_520_OPERATION_FAILED,
                             "Failed to get file id by path.")

        if not file_id:
            return api_error(status.HTTP_404_NOT_FOUND, "File not found")

        # Increase file shared link view_cnt, this operation should be atomic
        fileshare.view_cnt = F('view_cnt') + 1
        fileshare.save()

        op = request.GET.get('op', 'download')
        return get_repo_file(request, repo_id, file_id, file_name, op)

class SharedFileDetailView(APIView):
    throttle_classes = (UserRateThrottle, )

    def get(self, request, token, format=None):
        assert token is not None    # Checked by URLconf

        try:
            fileshare = FileShare.objects.get(token=token)
        except FileShare.DoesNotExist:
            return api_error(status.HTTP_404_NOT_FOUND, "Token not found")

        if fileshare.is_encrypted():
            password = request.GET.get('password', '')

            if not password:
                return api_error(status.HTTP_403_FORBIDDEN, "Password is required")

            if not check_password(password, fileshare.password):
                return api_error(status.HTTP_403_FORBIDDEN, "Invalid Password")

        repo_id = fileshare.repo_id
        repo = get_repo(repo_id)
        if not repo:
            return api_error(status.HTTP_404_NOT_FOUND, "Library not found")

        path = fileshare.path.rstrip('/') # Normalize file path
        file_name = os.path.basename(path)

        file_id = None
        try:
            file_id = seafserv_threaded_rpc.get_file_id_by_path(repo_id,
                                                                path.encode('utf-8'))
            commits = seafserv_threaded_rpc.list_file_revisions(repo_id, path,
                                                                -1, -1)
            c = commits[0]
        except SearpcError, e:
            return api_error(HTTP_520_OPERATION_FAILED,
                             "Failed to get file id by path.")

        if not file_id:
            return api_error(status.HTTP_404_NOT_FOUND, "File not found")

        entry = {}
        try:
            entry["size"] = get_file_size(repo.store_id, repo.version, file_id)
        except Exception as e:
            logger.error(e)
            entry["size"] = 0

        entry["type"] = "file"
        entry["name"] = file_name
        entry["id"] = file_id
        entry["mtime"] = c.ctime
        entry["repo_id"] = repo_id
        entry["path"] = path

        return HttpResponse(json.dumps(entry), status=200,
                            content_type=json_content_type)


class FileShareEncoder(json.JSONEncoder):
    def default(self, obj):
        if not isinstance(obj, FileShare):
            return None
        return {'username':obj.username, 'repo_id':obj.repo_id,
                'path':obj.path, 'token':obj.token,
                'ctime':obj.ctime, 'view_cnt':obj.view_cnt,
                's_type':obj.s_type}

class SharedLinksView(APIView):
    authentication_classes = (TokenAuthentication, SessionAuthentication )
    permission_classes = (IsAuthenticated,)
    throttle_classes = (UserRateThrottle, )

    def get(self, request, format=None):
        username = request.user.username

        fileshares = FileShare.objects.filter(username=username)
        p_fileshares = []           # personal file share
        for fs in fileshares:
            if is_personal_repo(fs.repo_id):  # only list files in personal repos
                r = seafile_api.get_repo(fs.repo_id)
                if not r:
                    fs.delete()
                    continue

                if fs.s_type == 'f':
                    if seafile_api.get_file_id_by_path(r.id, fs.path) is None:
                        fs.delete()
                        continue
                    fs.filename = os.path.basename(fs.path)
                    fs.shared_link = gen_file_share_link(fs.token)
                else:
                    if seafile_api.get_dir_id_by_path(r.id, fs.path) is None:
                        fs.delete()
                        continue
                    fs.filename = os.path.basename(fs.path.rstrip('/'))
                    fs.shared_link = gen_dir_share_link(fs.token)
                fs.repo = r
                p_fileshares.append(fs)
        return HttpResponse(json.dumps({"fileshares": p_fileshares}, cls=FileShareEncoder), status=200, content_type=json_content_type)

    def delete(self, request, format=None):
        token = request.GET.get('t', None)
        if not token:
            return api_error(status.HTTP_400_BAD_REQUEST, 'Token is missing')

        username = request.user.username
        share = FileShare.objects.filter(token=token).filter(username=username) or \
                UploadLinkShare.objects.filter(token=token).filter(username=username)

        if not share:
            return api_error(status.HTTP_400_BAD_REQUEST, 'Invalid token')

        share.delete()

        return HttpResponse(json.dumps({}), status=200, content_type=json_content_type)

class SharedDirView(APIView):
    throttle_classes = (UserRateThrottle, )

    def get(self, request, token, format=None):
        """List dirents in dir download shared link
        """
        fileshare = FileShare.objects.get_valid_dir_link_by_token(token)
        if not fileshare:
            return api_error(status.HTTP_400_BAD_REQUEST, "Invalid token")

        repo_id = fileshare.repo_id
        repo = get_repo(repo_id)
        if not repo:
            return api_error(status.HTTP_400_BAD_REQUEST, "Invalid token")

        if fileshare.is_encrypted():
            password = request.GET.get('password', '')

            if not password:
                return api_error(status.HTTP_403_FORBIDDEN, "Password is required")

            if not check_password(password, fileshare.password):
                return api_error(status.HTTP_403_FORBIDDEN, "Invalid Password")

        req_path = request.GET.get('p', '/')

        if req_path[-1] != '/':
            req_path += '/'

        if req_path == '/':
            real_path = fileshare.path
        else:
            real_path = posixpath.join(fileshare.path, req_path.lstrip('/'))

        if real_path[-1] != '/':         # Normalize dir path
            real_path += '/'

        dir_id = seafile_api.get_dir_id_by_path(repo_id, real_path)
        if not dir_id:
            return api_error(status.HTTP_400_BAD_REQUEST, "Invalid path")

        username = fileshare.username
        try:
            dirs = seafserv_threaded_rpc.list_dir_with_perm(repo_id, real_path, dir_id,
                    username, -1, -1)
            dirs = dirs if dirs else []
        except SearpcError, e:
            logger.error(e)
            return api_error(HTTP_520_OPERATION_FAILED, "Failed to list dir.")

        dir_list, file_list = [], []
        for dirent in dirs:
            dtype = "file"
            entry = {}
            if stat.S_ISDIR(dirent.mode):
                dtype = "dir"
            else:
                if repo.version == 0:
                    entry["size"] = get_file_size(repo.store_id, repo.version,
                                                  dirent.obj_id)
                else:
                    entry["size"] = dirent.size

            entry["type"] = dtype
            entry["name"] = dirent.obj_name
            entry["id"] = dirent.obj_id
            entry["mtime"] = dirent.mtime
            if dtype == 'dir':
                dir_list.append(entry)
            else:
                file_list.append(entry)

        dir_list.sort(lambda x, y: cmp(x['name'].lower(), y['name'].lower()))
        file_list.sort(lambda x, y: cmp(x['name'].lower(), y['name'].lower()))
        dentrys = dir_list + file_list

        content_type = 'application/json; charset=utf-8'
        return HttpResponse(json.dumps(dentrys), status=200, content_type=content_type)

class DefaultRepoView(APIView):
    """
    Get user's default library.
    """
    authentication_classes = (TokenAuthentication, SessionAuthentication)
    permission_classes = (IsAuthenticated, )
    throttle_classes = (UserRateThrottle, )

    def get(self, request, format=None):
        username = request.user.username
        repo_id = UserOptions.objects.get_default_repo(username)
        if repo_id is None or (get_repo(repo_id) is None):
            json = {
                'exists': False,
            }
            return Response(json)
        else:
            return self.default_repo_info(repo_id)

    def default_repo_info(self, repo_id):
        repo_json = {
            'exists': False,
        }

        if repo_id is not None:
            repo_json['exists'] = True
            repo_json['repo_id'] = repo_id

        return Response(repo_json)

    def post(self, request):
        if not request.user.permissions.can_add_repo():
            return api_error(status.HTTP_403_FORBIDDEN,
                             'You do not have permission to create library.')

        username = request.user.username

        repo_id = UserOptions.objects.get_default_repo(username)
        if repo_id and (get_repo(repo_id) is not None):
            return self.default_repo_info(repo_id)

        repo_id = create_default_library(request)

        return self.default_repo_info(repo_id)

class SharedRepo(APIView):
    """
    Support uniform interface for shared libraries.
    """
    authentication_classes = (TokenAuthentication, SessionAuthentication )
    permission_classes = (IsAuthenticated, )
    throttle_classes = (UserRateThrottle, )

    def delete(self, request, repo_id, format=None):
        """
        Unshare a library.
        Repo owner and system admin can perform this operation.
        """
        repo = get_repo(repo_id)
        if not repo:
            return api_error(status.HTTP_404_NOT_FOUND, 'Library not found.')

        username = request.user.username
        if is_org_context(request):
            repo_owner = seafile_api.get_org_repo_owner(repo_id)
        else:
            repo_owner = seafile_api.get_repo_owner(repo_id)

        if not request.user.is_staff and not username == repo_owner:
            return api_error(status.HTTP_403_FORBIDDEN,
                             'You do not have permission to unshare library.')

        share_type = request.GET.get('share_type', '')
        if not share_type:
            return api_error(status.HTTP_400_BAD_REQUEST,
                             'Share type is required.')

        if share_type == 'personal':
            user = request.GET.get('user', '')
            if not user:
                return api_error(status.HTTP_400_BAD_REQUEST,
                                 'User is required.')

            if not is_valid_username(user):
                return api_error(status.HTTP_400_BAD_REQUEST,
                                 'User is not valid')

            remove_share(repo_id, username, user)
        elif share_type == 'group':
            group_id = request.GET.get('group_id', '')
            if not group_id:
                return api_error(status.HTTP_400_BAD_REQUEST,
                                 'Group ID is required.')

            try:
                group_id = int(group_id)
            except ValueError:
                return api_error(status.HTTP_400_BAD_REQUEST,
                                 'Group ID is not valid.')

            seafile_api.unset_group_repo(repo_id, int(group_id), username)
        elif share_type == 'public':
            if is_org_context(request):
                org_id = request.user.org.org_id
                seaserv.seafserv_threaded_rpc.unset_org_inner_pub_repo(org_id, repo_id)
            else:
                seafile_api.remove_inner_pub_repo(repo_id)
        else:
            return api_error(status.HTTP_400_BAD_REQUEST,
                             'Share type can only be personal or group or public.')

        return Response('success', status=status.HTTP_200_OK)

    def put(self, request, repo_id, format=None):
        """
        Share a repo to users/groups/public.
        """
        username = request.user.username

        if is_org_context(request):
            repo_owner = seafile_api.get_org_repo_owner(repo_id)
        else:
            repo_owner = seafile_api.get_repo_owner(repo_id)

        if username != repo_owner:
            return api_error(status.HTTP_403_FORBIDDEN,
                             'You do not have permission to share library.')

        share_type = request.GET.get('share_type')
        user = request.GET.get('user')
        users = request.GET.get('users')
        group_id = request.GET.get('group_id')
        permission = request.GET.get('permission')

        if permission != 'rw' and permission != "r":
            return api_error(status.HTTP_400_BAD_REQUEST,
                             'Permission need to be rw or r.')

        if share_type == 'personal':
            from_email = seafile_api.get_repo_owner(repo_id)
            shared_users = []
            invalid_users = []
            notexistent_users = []
            notsharable_errors = []

            usernames = []
            if user:
                usernames += user.split(",")
            if users:
                usernames += users.split(",")
            if not user and not users:
                return api_error(status.HTTP_400_BAD_REQUEST,
                                 'User or users (comma separated are mandatory) are not provided')
            for u in usernames:
                if not u:
                    continue

                if not is_valid_username(u):
                    invalid_users.append(u)
                    continue

                if not is_registered_user(u):
                    notexistent_users.append(u)
                    continue

                try:
                    seafile_api.share_repo(repo_id, from_email, u, permission)
                    shared_users.append(u)
                except SearpcError, e:
                    logger.error(e)
                    notsharable_errors.append(e)

            if invalid_users or notexistent_users or notsharable_errors:
                # removing already created share
                for s_user in shared_users:
                    try:
                        remove_share(repo_id, from_email, s_user)
                    except SearpcError, e:
                        # ignoring this error, go to next unsharing
                        continue

            if invalid_users:
                return api_error(status.HTTP_400_BAD_REQUEST,
                                 'Some users are not valid, sharing rolled back')
            if notexistent_users:
                return api_error(status.HTTP_400_BAD_REQUEST,
                                 'Some users are not existent, sharing rolled back')
            if notsharable_errors:
                # show the first sharing error
                return api_error(status.HTTP_500_INTERNAL_SERVER_ERROR,
                                 'Internal error occurs, sharing rolled back')

        elif share_type == 'group':
            try:
                group_id = int(group_id)
            except ValueError:
                return api_error(status.HTTP_400_BAD_REQUEST,
                                 'Group ID must be integer.')

            from_email = seafile_api.get_repo_owner(repo_id)
            group = get_group(group_id)
            if not group:
                return api_error(status.HTTP_400_BAD_REQUEST,
                                 'Group does not exist .')
            try:
                seafile_api.set_group_repo(repo_id, int(group_id),
                                           from_email, permission)
            except SearpcError, e:
                return api_error(status.HTTP_500_INTERNAL_SERVER_ERROR,
                                 "Searpc Error: " + e.msg)

        elif share_type == 'public':
            if not CLOUD_MODE:
                if not is_org_repo_creation_allowed(request):
                    return api_error(status.HTTP_403_FORBIDDEN,
                                     'Failed to share library to public: permission denied.')

                try:
                    seafile_api.add_inner_pub_repo(repo_id, permission)
                except SearpcError, e:
                    logger.error(e)
                    return api_error(status.HTTP_500_INTERNAL_SERVER_ERROR,
                                     'Failed to share library to public.')
            else:
                if is_org_context(request):
                    org_id = request.user.org.org_id
                    try:
                        seaserv.seafserv_threaded_rpc.set_org_inner_pub_repo(org_id, repo_id, permission)
                        send_perm_audit_msg('add-repo-perm', username, 'all', repo_id, '/', permission)
                    except SearpcError, e:
                        logger.error(e)
                        return api_error(status.HTTP_500_INTERNAL_SERVER_ERROR,
                                         'Failed to share library to public.')
                else:
                    return api_error(status.HTTP_403_FORBIDDEN,
                                     'Failed to share library to public.')
        else:
            return api_error(status.HTTP_400_BAD_REQUEST,
                    'Share type can only be personal or group or public.')

        return Response('success', status=status.HTTP_200_OK)

class EventsView(APIView):
    authentication_classes = (TokenAuthentication, SessionAuthentication)
    permission_classes = (IsAuthenticated,)
    throttle_classes = (UserRateThrottle, )

    def get(self, request, format=None):
        if not EVENTS_ENABLED:
            events = None
            return api_error(status.HTTP_404_NOT_FOUND, 'Events not enabled.')

        start = request.GET.get('start', '')

        if not start:
            start = 0
        else:
            try:
                start = int(start)
            except ValueError:
                return api_error(status.HTTP_400_BAD_REQUEST, 'Start id must be integer')

        email = request.user.username
        events_count = 15

        if is_org_context(request):
            org_id = request.user.org.org_id
            events, events_more_offset = get_org_user_events(org_id, email,
                                                             start,
                                                             events_count)
        else:
            events, events_more_offset = get_user_events(email, start,
                                                         events_count)
        events_more = True if len(events) == events_count else False

        l = []
        for e in events:
            d = dict(etype=e.etype)
            l.append(d)
            if e.etype == 'repo-update':
                d['author'] = e.commit.creator_name
                d['time'] = e.commit.ctime
                d['desc'] = e.commit.desc
                d['repo_id'] = e.repo.id
                d['repo_name'] = e.repo.name
                d['commit_id'] = e.commit.id
                d['converted_cmmt_desc'] = translate_commit_desc_escape(convert_cmmt_desc_link(e.commit))
                d['more_files'] = e.commit.more_files
                d['repo_encrypted'] = e.repo.encrypted
            else:
                d['repo_id'] = e.repo_id
                d['repo_name'] = e.repo_name
                if e.etype == 'repo-create':
                    d['author'] = e.creator
                else:
                    d['author'] = e.repo_owner

                epoch = datetime.datetime(1970, 1, 1)
                local = utc_to_local(e.timestamp)
                time_diff = local - epoch
                d['time'] = time_diff.seconds + (time_diff.days * 24 * 3600)

            size = request.GET.get('size', 36)
            url, is_default, date_uploaded = api_avatar_url(d['author'], size)
            d['nick'] = email2nickname(d['author'])
            d['name'] = email2nickname(d['author'])
            d['avatar'] = avatar(d['author'], size)
            d['avatar_url'] = request.build_absolute_uri(url)
            d['time_relative'] = translate_seahub_time(utc_to_local(e.timestamp))
            d['date'] = utc_to_local(e.timestamp).strftime("%Y-%m-%d")

        ret = {
            'events': l,
            'more': events_more,
            'more_offset': events_more_offset,
            }
        return Response(ret)

class UnseenMessagesCountView(APIView):
    authentication_classes = (TokenAuthentication, )
    permission_classes = (IsAuthenticated,)
    throttle_classes = (UserRateThrottle, )

    def get(self, request, format=None):
        username = request.user.username
        ret = { 'count' : UserNotification.objects.count_unseen_user_notifications(username)
                }
        return Response(ret)

########## Groups related
class Groups(APIView):
    authentication_classes = (TokenAuthentication, SessionAuthentication)
    permission_classes = (IsAuthenticated,)
    throttle_classes = (UserRateThrottle, )

    def get(self, request, format=None):

        size = request.GET.get('size', 36)
        limit = int(request.GET.get('limit', 8))
        with_msg = request.GET.get('with_msg', 'true')

        # To not broken the old API, we need to make with_msg default
        if with_msg == 'true':
            group_json, replynum = get_groups(request.user.username)
            res = {"groups": group_json, "replynum": replynum}
            return Response(res)
        else:
            groups_json = []
            joined_groups = get_personal_groups_by_user(request.user.username)

            for g in joined_groups:

                if limit <= 0:
                    break;

                group = {
                    "id": g.id,
                    "name": g.group_name,
                    "creator": g.creator_name,
                    "ctime": g.timestamp,
                    "avatar": grp_avatar(g.id, int(size)),
                }
                groups_json.append(group)
                limit = limit - 1

            return Response(groups_json)

    def put(self, request, format=None):
        # modified slightly from groups/views.py::group_list
        """
        Add a new group.
        """
        result = {}
        content_type = 'application/json; charset=utf-8'
        username = request.user.username

        if not request.user.permissions.can_add_group():
            return api_error(status.HTTP_403_FORBIDDEN,
                             'You do not have permission to create group.')

        # check plan
        num_of_groups = getattr(request.user, 'num_of_groups', -1)
        if num_of_groups > 0:
            current_groups = len(get_personal_groups_by_user(username))
            if current_groups > num_of_groups:
                result['error'] = 'You can only create %d groups.' % num_of_groups
                return HttpResponse(json.dumps(result), status=500,
                                    content_type=content_type)

        group_name = request.data.get('group_name', None)
        group_name = group_name.strip()
        if not validate_group_name(group_name):
            result['error'] = 'Failed to rename group, group name can only contain letters, numbers, blank, hyphen or underscore.'
            return HttpResponse(json.dumps(result), status=403,
                                content_type=content_type)

        # Check whether group name is duplicated.
        if request.cloud_mode:
            checked_groups = get_personal_groups_by_user(username)
        else:
            checked_groups = get_personal_groups(-1, -1)
        for g in checked_groups:
            if g.group_name == group_name:
                result['error'] = 'There is already a group with that name.'
                return HttpResponse(json.dumps(result), status=400,
                                    content_type=content_type)

        # Group name is valid, create that group.
        try:
            group_id = ccnet_threaded_rpc.create_group(group_name.encode('utf-8'),
                                                       username)
            return HttpResponse(json.dumps({'success': True, 'group_id': group_id}),
                                content_type=content_type)
        except SearpcError, e:
            result['error'] = e.msg
            return HttpResponse(json.dumps(result), status=500,
                                content_type=content_type)

    def delete(self, request, group_id, format=None):
        try:
            group_id = int(group_id)
        except ValueError:
            return api_error(status.HTTP_400_BAD_REQUEST, 'Bad group id format')

        group = seaserv.get_group(group_id)
        if not group:
            return api_error(status.HTTP_404_NOT_FOUND, 'Group not found')

        # permission check
        username = request.user.username
        if not seaserv.check_group_staff(group_id, username):
            return api_error(status.HTTP_403_FORBIDDEN, 'You do not have permission to delete group')

        # delete group
        if is_org_context(request):
            org_id = request.user.org.org_id
        else:
            org_id = None

        try:
            remove_group_common(group.id, username, org_id=org_id)
        except SearpcError as e:
            logger.error(e)
            return api_error(HTTP_520_OPERATION_FAILED,
                             'Failed to remove group.')

        return Response('success', status=status.HTTP_200_OK)

    def post(self, request, group_id, format=None):
        group = seaserv.get_group(group_id)
        if not group:
            return api_error(status.HTTP_404_NOT_FOUND, 'Group not found')

        # permission check
        username = request.user.username
        if not seaserv.check_group_staff(group.id, username):
            return api_error(status.HTTP_403_FORBIDDEN, 'You do not have permission to rename group')

        operation = request.POST.get('operation', '')
        if operation.lower() == 'rename':
            newname = request.POST.get('newname', '')
            if not newname:
                return api_error(status.HTTP_400_BAD_REQUEST,
                                 'New name is missing')

            try:
                rename_group_with_new_name(request, group.id, newname)
            except BadGroupNameError:
                return api_error(status.HTTP_400_BAD_REQUEST,
                                 'Group name is not valid.')
            except ConflictGroupNameError:
                return api_error(status.HTTP_400_BAD_REQUEST,
                                 'There is already a group with that name.')

            return Response('success', status=status.HTTP_200_OK)
        else:
            return api_error(status.HTTP_400_BAD_REQUEST,
                             "Operation can only be rename.")

class GroupMembers(APIView):
    authentication_classes = (TokenAuthentication, SessionAuthentication)
    permission_classes = (IsAuthenticated,)
    throttle_classes = (UserRateThrottle,)

    def put(self, request, group_id, format=None):
        """
        Add group members.
        """
        try:
            group_id_int = int(group_id)
        except ValueError:
            return api_error(status.HTTP_400_BAD_REQUEST, 'Invalid group ID')

        group = get_group(group_id_int)
        if not group:
            return api_error(status.HTTP_404_NOT_FOUND, 'Group not found')

        if not is_group_staff(group, request.user):
            return api_error(status.HTTP_403_FORBIDDEN, 'Only administrators can add group members')

        user_name = request.data.get('user_name', None)
        if not is_registered_user(user_name):
            return api_error(status.HTTP_400_BAD_REQUEST, 'Not a valid user')

        try:
            ccnet_threaded_rpc.group_add_member(group.id, request.user.username, user_name)
        except SearpcError, e:
            return api_error(status.HTTP_500_INTERNAL_SERVER_ERROR, 'Unable to add user to group')

        return HttpResponse(json.dumps({'success': True}), status=200, content_type=json_content_type)

    def delete(self, request, group_id, format=None):
        """
        Delete group members.
        """
        try:
            group_id_int = int(group_id)
        except ValueError:
            return api_error(status.HTTP_400_BAD_REQUEST, 'Invalid group ID')

        group = get_group(group_id_int)
        if not group:
            return api_error(status.HTTP_404_NOT_FOUND, 'Group not found')

        if not is_group_staff(group, request.user):
            return api_error(status.HTTP_403_FORBIDDEN, 'Only administrators can remove group members')

        user_name = request.data.get('user_name', None)

        try:
            ccnet_threaded_rpc.group_remove_member(group.id, request.user.username, user_name)
        except SearpcError, e:
            return api_error(status.HTTP_500_INTERNAL_SERVER_ERROR, 'Unable to add user to group')

        return HttpResponse(json.dumps({'success': True}), status=200, content_type=json_content_type)

class GroupRepos(APIView):
    authentication_classes = (TokenAuthentication, SessionAuthentication)
    permission_classes = (IsAuthenticated,)
    throttle_classes = (UserRateThrottle, )

    @api_group_check
    def post(self, request, group, format=None):
        # add group repo
        username = request.user.username
        repo_name = request.data.get("name", None)
        repo_desc = request.data.get("desc", '')
        passwd = request.data.get("passwd", None)

        # to avoid 'Bad magic' error when create repo, passwd should be 'None'
        # not an empty string when create unencrypted repo
        if not passwd:
            passwd = None

        if (passwd is not None) and (not config.ENABLE_ENCRYPTED_LIBRARY):
            return api_error(status.HTTP_403_FORBIDDEN,
                             'NOT allow to create encrypted library.')

        permission = request.data.get("permission", 'r')
        if permission != 'r' and permission != 'rw':
            return api_error(status.HTTP_400_BAD_REQUEST, 'Invalid permission')

        org_id = -1
        if is_org_context(request):
            org_id = request.user.org.org_id
            repo_id = seafile_api.create_org_repo(repo_name, repo_desc,
                                                  username, passwd, org_id)
            repo = seafile_api.get_repo(repo_id)
            seafile_api.add_org_group_repo(repo_id, org_id, group.id,
                                           username, permission)
        else:
            repo_id = seafile_api.create_repo(repo_name, repo_desc,
                                              username, passwd)
            repo = seafile_api.get_repo(repo_id)
            seafile_api.set_group_repo(repo.id, group.id, username, permission)

        library_template = request.data.get("library_template", '')
        repo_created.send(sender=None,
                          org_id=org_id,
                          creator=username,
                          repo_id=repo_id,
                          repo_name=repo_name,
                          library_template=library_template)
        group_repo = {
            "id": repo.id,
            "name": repo.name,
            "desc": repo.desc,
            "size": repo.size,
            "size_formatted": filesizeformat(repo.size),
            "mtime": repo.last_modified,
            "mtime_relative": translate_seahub_time(repo.last_modified),
            "encrypted": repo.encrypted,
            "permission": permission,
            "owner": username,
            "owner_nickname": email2nickname(username),
            "share_from_me": True,
        }

        return Response(group_repo, status=200)

    @api_group_check
    def get(self, request, group, format=None):
        username = request.user.username

        if group.is_pub:
            if not request.user.is_staff and not is_group_user(group.id, username):
                return api_error(status.HTTP_403_FORBIDDEN, 'Permission denied.')

        if is_org_context(request):
            org_id = request.user.org.org_id
            repos = seafile_api.get_org_group_repos(org_id, group.id)
        else:
            repos = seafile_api.get_repos_by_group(group.id)

        repos.sort(lambda x, y: cmp(y.last_modified, x.last_modified))
        group.is_staff = is_group_staff(group, request.user)

        repos_json = []
        for r in repos:
            repo = {
                "id": r.id,
                "name": r.name,
                "desc": r.desc,
                "size": r.size,
                "size_formatted": filesizeformat(r.size),
                "mtime": r.last_modified,
                "mtime_relative": translate_seahub_time(r.last_modified),
                "encrypted": r.encrypted,
                "permission": r.permission,
                "owner": r.user,
                "owner_nickname": email2nickname(r.user),
                "share_from_me": True if username == r.user else False,
            }
            repos_json.append(repo)

        req_from = request.GET.get('from', "")
        if req_from == 'web':
            return Response({"is_staff": group.is_staff, "repos": repos_json})
        else:
            return Response(repos_json)

class GroupRepo(APIView):
    authentication_classes = (TokenAuthentication, SessionAuthentication)
    permission_classes = (IsAuthenticated,)
    throttle_classes = (UserRateThrottle, )

    @api_group_check
    def delete(self, request, group, repo_id, format=None):
        username = request.user.username
        group_id = group.id

        if not group.is_staff and not seafile_api.is_repo_owner(username, repo_id):
            return api_error(status.HTTP_403_FORBIDDEN, 'Permission denied.')

        if seaserv.is_org_group(group_id):
            org_id = seaserv.get_org_id_by_group(group_id)
            seaserv.del_org_group_repo(repo_id, org_id, group_id)
        else:
            seafile_api.unset_group_repo(repo_id, group_id, username)

        return HttpResponse(json.dumps({'success': True}), status=200,
                            content_type=json_content_type)

class UserAvatarView(APIView):
    authentication_classes = (TokenAuthentication, )
    permission_classes = (IsAuthenticated,)
    throttle_classes = (UserRateThrottle, )

    def get(self, request, user, size, format=None):
        url, is_default, date_uploaded = api_avatar_url(user, int(size))
        ret = {
            "url": request.build_absolute_uri(url),
            "is_default": is_default,
            "mtime": get_timestamp(date_uploaded) }
        return Response(ret)

class GroupAvatarView(APIView):
    authentication_classes = (TokenAuthentication, )
    permission_classes = (IsAuthenticated,)
    throttle_classes = (UserRateThrottle, )

    def get(self, request, group_id, size, format=None):
        url, is_default, date_uploaded = api_grp_avatar_url(group_id, int(size))
        ret = {
            "url": request.build_absolute_uri(url),
            "is_default": is_default,
            "mtime": get_timestamp(date_uploaded)}
        return Response(ret)

class RepoHistoryChange(APIView):
    authentication_classes = (TokenAuthentication, )
    permission_classes = (IsAuthenticated,)
    throttle_classes = (UserRateThrottle, )

    def get(self, request, repo_id, format=None):
        repo = get_repo(repo_id)
        if not repo:
            return HttpResponse(json.dumps({"err": 'Library does not exist'}),
                                status=400,
                                content_type=json_content_type)

        if not check_folder_permission(request, repo_id, '/'):
            return api_error(status.HTTP_403_FORBIDDEN, 'Permission denied.')

        commit_id = request.GET.get('commit_id', '')
        if not commit_id:
            return HttpResponse(json.dumps({"err": 'Invalid argument'}),
                                status=400,
                                content_type=json_content_type)

        details = get_diff_details(repo_id, '', commit_id)

        return HttpResponse(json.dumps(details),
                            content_type=json_content_type)


# based on views/file.py::office_convert_query_status
class OfficeConvertQueryStatus(APIView):
    authentication_classes = (TokenAuthentication, )
    permission_classes = (IsAuthenticated, )
    throttle_classes = (UserRateThrottle, )

    def get(self, request, format=None):
        if not HAS_OFFICE_CONVERTER:
            return api_error(status.HTTP_404_NOT_FOUND, 'Office converter not enabled.')

        content_type = 'application/json; charset=utf-8'

        ret = {'success': False}

        file_id = request.GET.get('file_id', '')
        if len(file_id) != 40:
            ret['error'] = 'invalid param'
        else:
            try:
                d = query_office_convert_status(file_id)
                if d.error:
                    ret['error'] = d.error
                else:
                    ret['success'] = True
                    ret['status'] = d.status
            except Exception, e:
                logging.exception('failed to call query_office_convert_status')
                ret['error'] = str(e)

        return HttpResponse(json.dumps(ret), content_type=content_type)

# based on views/file.py::view_file and views/file.py::handle_document
class OfficeGenerateView(APIView):
    authentication_classes = (TokenAuthentication, )
    permission_classes = (IsAuthenticated, )
    throttle_classes = (UserRateThrottle, )

    def get(self, request, repo_id, format=None):
        username = request.user.username
        # check arguments
        repo = get_repo(repo_id)
        if not repo:
            return api_error(status.HTTP_404_NOT_FOUND, 'Library not found.')


        path = request.GET.get('p', '/').rstrip('/')
        commit_id = request.GET.get('commit_id', None)

        if commit_id:
            try:
                obj_id = seafserv_threaded_rpc.get_file_id_by_commit_and_path(
                    repo.id, commit_id, path)
            except:
                return api_error(status.HTTP_404_NOT_FOUND, 'Revision not found.')
        else:
            try:
                obj_id = seafile_api.get_file_id_by_path(repo_id,
                                                      path.encode('utf-8'))
            except:
                return api_error(status.HTTP_404_NOT_FOUND, 'File not found.')

        if not obj_id:
            return api_error(status.HTTP_404_NOT_FOUND, 'File not found.')

        # Check whether user has permission to view file and get file raw path,
        # render error page if permission deny.
        raw_path, inner_path, user_perm = get_file_view_path_and_perm(request,
                                                                      repo_id,
                                                                      obj_id, path)

        if not user_perm:
            return api_error(status.HTTP_403_FORBIDDEN, 'You do not have permission to view this file.')

        u_filename = os.path.basename(path)
        filetype, fileext = get_file_type_and_ext(u_filename)
        if filetype != DOCUMENT:
            return api_error(status.HTTP_400_BAD_REQUEST, 'File is not a convertable document')

        ret_dict = {}
        if HAS_OFFICE_CONVERTER:
            err = prepare_converted_html(inner_path, obj_id, fileext, ret_dict)
            # populate return value dict
            ret_dict['err'] = err
            ret_dict['obj_id'] = obj_id
        else:
            ret_dict['filetype'] = 'Unknown'

        return HttpResponse(json.dumps(ret_dict), status=200, content_type=json_content_type)

class ThumbnailView(APIView):
    authentication_classes = (TokenAuthentication,)
    permission_classes = (IsAuthenticated,)
    throttle_classes = (UserRateThrottle, )

    def get(self, request, repo_id):

        repo = get_repo(repo_id)
        if not repo:
            return api_error(status.HTTP_404_NOT_FOUND, 'Library not found.')

        size = request.GET.get('size', None)
        if size is None:
            return api_error(status.HTTP_400_BAD_REQUEST, 'Size is missing.')

        try:
            size = int(size)
        except ValueError as e:
            logger.error(e)
            return api_error(status.HTTP_400_BAD_REQUEST, 'Invalid size.')

        path = request.GET.get('p', None)
        obj_id = get_file_id_by_path(repo_id, path)
        if path is None or obj_id is None:
            return api_error(status.HTTP_400_BAD_REQUEST, 'Wrong path.')

        if repo.encrypted or not ENABLE_THUMBNAIL or \
            check_folder_permission(request, repo_id, path) is None:
            return api_error(status.HTTP_403_FORBIDDEN, 'Permission denied.')

        success, status_code = generate_thumbnail(request, repo_id, size, path)
        if success:
            thumbnail_dir = os.path.join(THUMBNAIL_ROOT, str(size))
            thumbnail_file = os.path.join(thumbnail_dir, obj_id)
            try:
                with open(thumbnail_file, 'rb') as f:
                    thumbnail = f.read()
                return HttpResponse(thumbnail, 'image/' + THUMBNAIL_EXTENSION)
            except IOError as e:
                logger.error(e)
                return api_error(status.HTTP_500_INTERNAL_SERVER_ERROR, 'Failed to get thumbnail.')
        else:
            if status_code == 400:
                return api_error(status.HTTP_400_BAD_REQUEST, "Invalid argument")
            if status_code == 403:
                return api_error(status.HTTP_403_FORBIDDEN, 'Forbidden')
            if status_code == 500:
                return api_error(status.HTTP_500_INTERNAL_SERVER_ERROR, 'Failed to generate thumbnail.')

_REPO_ID_PATTERN = re.compile(r'[-0-9a-f]{36}')

class RepoTokensView(APIView):
    authentication_classes = (TokenAuthentication,)
    permission_classes = (IsAuthenticated,)
    throttle_classes = (UserRateThrottle,)

    @json_response
    def get(self, request, format=None):
        repos_id_str = request.GET.get('repos', None)
        if not repos_id_str:
            return api_error(status.HTTP_400_BAD_REQUEST, "You must specify libaries ids")

        repos_id = [repo_id for repo_id in repos_id_str.split(',') if repo_id]
        if any([not _REPO_ID_PATTERN.match(repo_id) for repo_id in repos_id]):
            return api_error(status.HTTP_400_BAD_REQUEST, "Libraries ids are invalid")

        tokens = {}
        for repo_id in repos_id:
            repo = seafile_api.get_repo(repo_id)
            if not repo:
                continue

            if not check_folder_permission(request, repo.id, '/'):
                continue

            tokens[repo_id] = seafile_api.generate_repo_token(repo_id, request.user.username)

        return tokens

class OrganizationView(APIView):
    authentication_classes = (TokenAuthentication, )
    permission_classes = (IsAdminUser, )
    throttle_classes = (UserRateThrottle, )

    def post(self, request, format=None):

        if not CLOUD_MODE or not MULTI_TENANCY:
            return api_error(status.HTTP_403_FORBIDDEN, 'Permission denied')

        username = request.POST.get('username', None)
        password = request.POST.get('password', None)
        org_name = request.POST.get('org_name', None)
        prefix = request.POST.get('prefix', None)
        quota = request.POST.get('quota', None)
        member_limit = request.POST.get('member_limit', ORG_MEMBER_QUOTA_DEFAULT)

        if not org_name or not username or not password or \
                not prefix or not quota or not member_limit:
            return api_error(status.HTTP_400_BAD_REQUEST, "Missing argument")

        if not is_valid_username(username):
            return api_error(status.HTTP_400_BAD_REQUEST, "Email is not valid")

        try:
            quota_mb = int(quota)
        except ValueError as e:
            logger.error(e)
            return api_error(status.HTTP_400_BAD_REQUEST, "Quota is not valid")

        try:
            User.objects.get(email = username)
            user_exist = True
        except User.DoesNotExist:
            user_exist = False

        if user_exist:
            return api_error(status.HTTP_400_BAD_REQUEST, "A user with this email already exists")

        slug_re = re.compile(r'^[-a-zA-Z0-9_]+$')
        if not slug_re.match(prefix):
            return api_error(status.HTTP_400_BAD_REQUEST, "URL prefix can only be letters(a-z), numbers, and the underscore character")

        if ccnet_threaded_rpc.get_org_by_url_prefix(prefix):
            return api_error(status.HTTP_400_BAD_REQUEST, "An organization with this prefix already exists")

        try:
            User.objects.create_user(username, password, is_staff=False, is_active=True)
            create_org(org_name, prefix, username)

            new_org = ccnet_threaded_rpc.get_org_by_url_prefix(prefix)

            # set member limit
            from seahub_extra.organizations.models import OrgMemberQuota
            OrgMemberQuota.objects.set_quota(new_org.org_id, member_limit)

            # set quota
            quota = quota_mb * get_file_size_unit('MB')
            seafserv_threaded_rpc.set_org_quota(new_org.org_id, quota)

            return Response('success', status=status.HTTP_201_CREATED)
        except Exception as e:
            logger.error(e)
            return api_error(status.HTTP_500_INTERNAL_SERVER_ERROR, "Internal error")

class RepoDownloadSharedLinks(APIView):
    authentication_classes = (TokenAuthentication, SessionAuthentication)
    permission_classes = (IsAuthenticated, )
    throttle_classes = (UserRateThrottle, )

    def get(self, request, repo_id, format=None):
        repo = get_repo(repo_id)
        if not repo:
            error_msg = 'Library %s not found.' % repo_id
            return api_error(status.HTTP_404_NOT_FOUND, error_msg)

        org_id = None
        if is_org_context(request):
            org_id = request.user.org.org_id

        # check permission
        if org_id:
            repo_owner = seafile_api.get_org_repo_owner(repo_id)
        else:
            repo_owner = seafile_api.get_repo_owner(repo_id)

        if request.user.username != repo_owner or repo.is_virtual:
            error_msg = 'Permission denied.'
            return api_error(status.HTTP_403_FORBIDDEN, error_msg)

        shared_links = []
        fileshares = FileShare.objects.filter(repo_id=repo_id)
        for fs in fileshares:
            size = None
            shared_link = {}
            if fs.is_file_share_link():
                path = fs.path.rstrip('/') # Normalize file path
                if seafile_api.get_file_id_by_path(repo.id, fs.path) is None:
                    continue

                obj_id = seafile_api.get_file_id_by_path(repo_id, path)
                size = seafile_api.get_file_size(repo.store_id, repo.version, obj_id)
            else:
                path = fs.path
                if path[-1] != '/': # Normalize dir path
                    path += '/'

                if seafile_api.get_dir_id_by_path(repo.id, fs.path) is None:
                    continue

            shared_link['create_by'] = fs.username
            shared_link['creator_name'] = email2nickname(fs.username)
            shared_link['create_time'] = datetime_to_isoformat_timestr(fs.ctime)
            shared_link['token'] = fs.token
            shared_link['path'] = path
            shared_link['name'] = os.path.basename(path.rstrip('/')) if path != '/' else '/'
            shared_link['view_count'] = fs.view_cnt
            shared_link['share_type'] = fs.s_type
            shared_link['size'] = size if size else ''
            shared_links.append(shared_link)

        return Response(shared_links)

class RepoDownloadSharedLink(APIView):
    authentication_classes = (TokenAuthentication, SessionAuthentication)
    permission_classes = (IsAuthenticated, )
    throttle_classes = (UserRateThrottle, )

    def delete(self, request, repo_id, token, format=None):
        repo = get_repo(repo_id)
        if not repo:
            error_msg = 'Library %s not found.' % repo_id
            return api_error(status.HTTP_404_NOT_FOUND, error_msg)

        org_id = None
        if is_org_context(request):
            org_id = request.user.org.org_id

        # check permission
        if org_id:
            repo_owner = seafile_api.get_org_repo_owner(repo_id)
        else:
            repo_owner = seafile_api.get_repo_owner(repo_id)

        if request.user.username != repo_owner or repo.is_virtual:
            error_msg = 'Permission denied.'
            return api_error(status.HTTP_403_FORBIDDEN, error_msg)

        try:
            link = FileShare.objects.get(token=token)
        except FileShare.DoesNotExist:
            error_msg = 'Link %s not found.' % token
            return api_error(status.HTTP_404_NOT_FOUND, error_msg)

        link.delete()
        result = {'success': True}
        return Response(result)

class RepoUploadSharedLinks(APIView):
    authentication_classes = (TokenAuthentication, SessionAuthentication)
    permission_classes = (IsAuthenticated, )
    throttle_classes = (UserRateThrottle, )

    def get(self, request, repo_id, format=None):
        repo = get_repo(repo_id)
        if not repo:
            error_msg = 'Library %s not found.' % repo_id
            return api_error(status.HTTP_404_NOT_FOUND, error_msg)

        org_id = None
        if is_org_context(request):
            org_id = request.user.org.org_id

        # check permission
        if org_id:
            repo_owner = seafile_api.get_org_repo_owner(repo_id)
        else:
            repo_owner = seafile_api.get_repo_owner(repo_id)

        if request.user.username != repo_owner or repo.is_virtual:
            error_msg = 'Permission denied.'
            return api_error(status.HTTP_403_FORBIDDEN, error_msg)

        shared_links = []
        fileshares = UploadLinkShare.objects.filter(repo_id=repo_id)
        for fs in fileshares:
            shared_link = {}
            path = fs.path
            if path[-1] != '/': # Normalize dir path
                path += '/'

            if seafile_api.get_dir_id_by_path(repo.id, fs.path) is None:
                continue

            shared_link['create_by'] = fs.username
            shared_link['creator_name'] = email2nickname(fs.username)
            shared_link['create_time'] = datetime_to_isoformat_timestr(fs.ctime)
            shared_link['token'] = fs.token
            shared_link['path'] = path
            shared_link['name'] = os.path.basename(path.rstrip('/')) if path != '/' else '/'
            shared_link['view_count'] = fs.view_cnt
            shared_links.append(shared_link)

        return Response(shared_links)

class RepoUploadSharedLink(APIView):
    authentication_classes = (TokenAuthentication, SessionAuthentication)
    permission_classes = (IsAuthenticated, )
    throttle_classes = (UserRateThrottle, )

    def delete(self, request, repo_id, token, format=None):
        repo = get_repo(repo_id)
        if not repo:
            error_msg = 'Library %s not found.' % repo_id
            return api_error(status.HTTP_404_NOT_FOUND, error_msg)

        org_id = None
        if is_org_context(request):
            org_id = request.user.org.org_id

        # check permission
        if org_id:
            repo_owner = seafile_api.get_org_repo_owner(repo_id)
        else:
            repo_owner = seafile_api.get_repo_owner(repo_id)

        if request.user.username != repo_owner or repo.is_virtual:
            error_msg = 'Permission denied.'
            return api_error(status.HTTP_403_FORBIDDEN, error_msg)

        try:
            link = UploadLinkShare.objects.get(token=token)
        except FileShare.DoesNotExist:
            error_msg = 'Link %s not found.' % token
            return api_error(status.HTTP_404_NOT_FOUND, error_msg)

        link.delete()
        result = {'success': True}
        return Response(result)

class RepoUserFolderPerm(APIView):
    authentication_classes = (TokenAuthentication, SessionAuthentication)
    permission_classes = (IsAuthenticated,)
    throttle_classes = (UserRateThrottle,)

    def _get_user_folder_perm_info(self, email, repo_id, path, perm):
        result = {}
        if email and repo_id and path and perm:
            result['repo_id'] = repo_id
            result['user_email'] = email
            result['user_name'] = email2nickname(email)
            result['folder_path'] = path
            result['folder_name'] = path if path == '/' else os.path.basename(path.rstrip('/'))
            result['permission'] = perm

        return result

    def get(self, request, repo_id, format=None):
        """ List repo user folder perms (by folder_path).

        Permission checking:
        1. repo owner & pro edition.
        """

        # resource check
        repo = seafile_api.get_repo(repo_id)
        if not repo:
            error_msg = 'Library %s not found.' % repo_id
            return api_error(status.HTTP_404_NOT_FOUND, error_msg)

        # permission check
        if is_org_context(request):
            repo_owner = seafile_api.get_org_repo_owner(repo_id)
        else:
            repo_owner = seafile_api.get_repo_owner(repo_id)

        username = request.user.username
        if not (is_pro_version() and ENABLE_FOLDER_PERM and username == repo_owner):
            error_msg = 'Permission denied.'
            return api_error(status.HTTP_403_FORBIDDEN, error_msg)

        # get perm list
        results = []
        path = request.GET.get('folder_path', None)
        folder_perms = seafile_api.list_folder_user_perm_by_repo(repo_id)
        for perm in folder_perms:
            result = {}
            if path:
                if path == perm.path:
                    result = self._get_user_folder_perm_info(
                            perm.user, perm.repo_id, perm.path, perm.permission)
            else:
                result = self._get_user_folder_perm_info(
                        perm.user, perm.repo_id, perm.path, perm.permission)

            if result:
                results.append(result)

        return Response(results)

    def post(self, request, repo_id, format=None):
        """ Add repo user folder perm.

        Permission checking:
        1. repo owner & pro edition & enable folder perm.
        """

        # argument check
        path = request.data.get('folder_path', None)
        if not path:
            error_msg = 'folder_path invalid.'
            return api_error(status.HTTP_400_BAD_REQUEST, error_msg)

        perm = request.data.get('permission', None)
        if not perm or perm not in ('r', 'rw'):
            error_msg = 'permission invalid.'
            return api_error(status.HTTP_400_BAD_REQUEST, error_msg)

        # resource check
        repo = seafile_api.get_repo(repo_id)
        if not repo:
            error_msg = 'Library %s not found.' % repo_id
            return api_error(status.HTTP_404_NOT_FOUND, error_msg)

        path = path.rstrip('/') if path != '/' else path
        if not seafile_api.get_dir_id_by_path(repo_id, path):
            error_msg = 'Folder %s not found.' % path
            return api_error(status.HTTP_404_NOT_FOUND, error_msg)

        # permission check
        if is_org_context(request):
            repo_owner = seafile_api.get_org_repo_owner(repo_id)
        else:
            repo_owner = seafile_api.get_repo_owner(repo_id)

        username = request.user.username
        if not (is_pro_version() and ENABLE_FOLDER_PERM and username == repo_owner):
            error_msg = 'Permission denied.'
            return api_error(status.HTTP_403_FORBIDDEN, error_msg)

        # add repo user folder perm
        result = {}
        result['failed'] = []
        result['success'] = []

        users = request.data.getlist('user_email')
        for user in users:
            if not is_valid_username(user):
                result['failed'].append({
                    'user_email': user,
                    'error_msg': 'user_email invalid.'
                })
                continue

            try:
                User.objects.get(email=user)
            except User.DoesNotExist:
                result['failed'].append({
                    'user_email': user,
                    'error_msg': 'User %s not found.' % user
                })
                continue

            permission = seafile_api.get_folder_user_perm(repo_id, path, user)
            if permission:
                result['failed'].append({
                    'user_email': user,
                    'error_msg': 'Permission already exists.'
                })
                continue

            try:
                seafile_api.add_folder_user_perm(repo_id, path, perm, user)
                send_perm_audit_msg('add-repo-perm', username, user, repo_id, path, perm)
            except SearpcError as e:
                logger.error(e)
                result['failed'].append({
                    'user_email': user,
                    'error_msg': 'Internal Server Error'
                })

            new_perm = seafile_api.get_folder_user_perm(repo_id, path, user)
            new_perm_info = self._get_user_folder_perm_info(
                    user, repo_id, path, new_perm)
            result['success'].append(new_perm_info)

        return Response(result)

    def put(self, request, repo_id, format=None):
        """ Modify repo user folder perm.

        Permission checking:
        1. repo owner & pro edition & enable folder perm.
        """

        # argument check
        path = request.data.get('folder_path', None)
        if not path:
            error_msg = 'folder_path invalid.'
            return api_error(status.HTTP_400_BAD_REQUEST, error_msg)

        perm = request.data.get('permission', None)
        if not perm or perm not in ('r', 'rw'):
            error_msg = 'permission invalid.'
            return api_error(status.HTTP_400_BAD_REQUEST, error_msg)

        user = request.data.get('user_email', None)
        if not user:
            error_msg = 'user_email invalid.'
            return api_error(status.HTTP_400_BAD_REQUEST, error_msg)

        # resource check
        repo = seafile_api.get_repo(repo_id)
        if not repo:
            error_msg = 'Library %s not found.' % repo_id
            return api_error(status.HTTP_404_NOT_FOUND, error_msg)

        path = path.rstrip('/') if path != '/' else path
        if not seafile_api.get_dir_id_by_path(repo_id, path):
            error_msg = 'Folder %s not found.' % path
            return api_error(status.HTTP_404_NOT_FOUND, error_msg)

        try:
            User.objects.get(email=user)
        except User.DoesNotExist:
            error_msg = 'User %s not found.' % user
            return api_error(status.HTTP_404_NOT_FOUND, error_msg)

        # permission check
        if is_org_context(request):
            repo_owner = seafile_api.get_org_repo_owner(repo_id)
        else:
            repo_owner = seafile_api.get_repo_owner(repo_id)

        username = request.user.username
        if not (is_pro_version() and ENABLE_FOLDER_PERM and username == repo_owner):
            error_msg = 'Permission denied.'
            return api_error(status.HTTP_403_FORBIDDEN, error_msg)

        permission = seafile_api.get_folder_user_perm(repo_id, path, user)
        if not permission:
            error_msg = 'Folder permission not found.'
            return api_error(status.HTTP_404_NOT_FOUND, error_msg)

        # modify permission
        try:
            seafile_api.set_folder_user_perm(repo_id, path, perm, user)
            send_perm_audit_msg('modify-repo-perm', username, user, repo_id, path, perm)
            new_perm = seafile_api.get_folder_user_perm(repo_id, path, user)
            result = self._get_user_folder_perm_info(user, repo_id, path, new_perm)
            return Response(result)
        except SearpcError as e:
            logger.error(e)
            error_msg = 'Internal Server Error'
            return api_error(status.HTTP_500_INTERNAL_SERVER_ERROR, error_msg)

    def delete(self, request, repo_id, format=None):
        """ Delete repo user folder perm.

<<<<<<< HEAD
        Permission checking:
        1. repo owner & pro edition & enable folder perm.
        """

        # argument check
        path = request.data.get('folder_path', None)
        if not path:
            error_msg = 'folder_path invalid.'
            return api_error(status.HTTP_400_BAD_REQUEST, error_msg)

        perm = request.data.get('permission', None)
        if not perm or perm not in ('r', 'rw'):
            error_msg = 'permission invalid.'
            return api_error(status.HTTP_400_BAD_REQUEST, error_msg)

        user = request.data.get('user_email', None)
=======
        # argument check
        user = request.data.get('user_email', None)
        path = request.data.get('folder_path', None)

>>>>>>> 08ce98ec
        if not user:
            error_msg = 'user_email invalid.'
            return api_error(status.HTTP_400_BAD_REQUEST, error_msg)

<<<<<<< HEAD
=======
        if not path:
            error_msg = 'folder_path invalid.'
            return api_error(status.HTTP_400_BAD_REQUEST, error_msg)

>>>>>>> 08ce98ec
        # resource check
        repo = seafile_api.get_repo(repo_id)
        if not repo:
            error_msg = 'Library %s not found.' % repo_id
            return api_error(status.HTTP_404_NOT_FOUND, error_msg)
<<<<<<< HEAD

        path = path.rstrip('/') if path != '/' else path
        if not seafile_api.get_dir_id_by_path(repo_id, path):
            error_msg = 'Folder %s not found.' % path
            return api_error(status.HTTP_404_NOT_FOUND, error_msg)

        try:
            User.objects.get(email=user)
        except User.DoesNotExist:
            error_msg = 'User %s not found.' % user
            return api_error(status.HTTP_404_NOT_FOUND, error_msg)

        # permission check
        if is_org_context(request):
            repo_owner = seafile_api.get_org_repo_owner(repo_id)
        else:
            repo_owner = seafile_api.get_repo_owner(repo_id)

        username = request.user.username
        if not (is_pro_version() and ENABLE_FOLDER_PERM and username == repo_owner):
            error_msg = 'Permission denied.'
            return api_error(status.HTTP_403_FORBIDDEN, error_msg)

=======

        try:
            User.objects.get(email=user)
        except User.DoesNotExist:
            error_msg = 'User %s not found.' % user
            return api_error(status.HTTP_404_NOT_FOUND, error_msg)

        # permission check
        if is_org_context(request):
            repo_owner = seafile_api.get_org_repo_owner(repo_id)
        else:
            repo_owner = seafile_api.get_repo_owner(repo_id)

        username = request.user.username
        if not (is_pro_version() and ENABLE_FOLDER_PERM) or \
                repo.is_virtual or username != repo_owner:
            error_msg = 'Permission denied.'
            return api_error(status.HTTP_403_FORBIDDEN, error_msg)

        # delete permission
        path = path.rstrip('/') if path != '/' else path
>>>>>>> 08ce98ec
        permission = seafile_api.get_folder_user_perm(repo_id, path, user)
        if not permission:
            return Response({'success': True})

<<<<<<< HEAD
        # delete permission
=======
>>>>>>> 08ce98ec
        try:
            seafile_api.rm_folder_user_perm(repo_id, path, user)
            send_perm_audit_msg('delete-repo-perm', username,
                    user, repo_id, path, permission)
            return Response({'success': True})
        except SearpcError as e:
            logger.error(e)
            error_msg = 'Internal Server Error'
            return api_error(status.HTTP_500_INTERNAL_SERVER_ERROR, error_msg)


class RepoGroupFolderPerm(APIView):
    authentication_classes = (TokenAuthentication, SessionAuthentication)
    permission_classes = (IsAuthenticated,)
    throttle_classes = (UserRateThrottle,)

    def _get_group_folder_perm_info(self, group_id, repo_id, path, perm):
        result = {}
        if group_id and repo_id and path and perm:
            group = ccnet_api.get_group(group_id)
            result['repo_id'] = repo_id
            result['group_id'] = group_id
            result['group_name'] = group.group_name
            result['folder_path'] = path
            result['folder_name'] = path if path == '/' else os.path.basename(path.rstrip('/'))
            result['permission'] = perm

        return result

    def get(self, request, repo_id, format=None):
        """ List repo group folder perms (by folder_path).

        Permission checking:
        1. repo owner & pro edition.
        """

        # resource check
        repo = seafile_api.get_repo(repo_id)
        if not repo:
            error_msg = 'Library %s not found.' % repo_id
            return api_error(status.HTTP_404_NOT_FOUND, error_msg)

        # permission check
        if is_org_context(request):
            repo_owner = seafile_api.get_org_repo_owner(repo_id)
        else:
            repo_owner = seafile_api.get_repo_owner(repo_id)

        username = request.user.username
        if not (is_pro_version() and ENABLE_FOLDER_PERM and username == repo_owner):
            error_msg = 'Permission denied.'
            return api_error(status.HTTP_403_FORBIDDEN, error_msg)

        results = []
        path = request.GET.get('folder_path', None)
        group_folder_perms = seafile_api.list_folder_group_perm_by_repo(repo_id)
        for perm in group_folder_perms:
            result = {}
            if path:
                if path == perm.path:
                    result = self._get_group_folder_perm_info(
                            perm.group_id, perm.repo_id, perm.path,
                            perm.permission)
            else:
                result = self._get_group_folder_perm_info(
                        perm.group_id, perm.repo_id, perm.path,
                        perm.permission)

            if result:
                results.append(result)
        return Response(results)

    def post(self, request, repo_id, format=None):
        """ Add repo group folder perm.

        Permission checking:
        1. repo owner & pro edition & enable folder perm.
        """

        # argument check
        path = request.data.get('folder_path', None)
        if not path:
            error_msg = 'folder_path invalid.'
            return api_error(status.HTTP_400_BAD_REQUEST, error_msg)

        perm = request.data.get('permission', None)
        if not perm or perm not in ('r', 'rw'):
            error_msg = 'permission invalid.'
            return api_error(status.HTTP_400_BAD_REQUEST, error_msg)

        # resource check
        repo = seafile_api.get_repo(repo_id)
        if not repo:
            error_msg = 'Library %s not found.' % repo_id
            return api_error(status.HTTP_404_NOT_FOUND, error_msg)

        path = path.rstrip('/') if path != '/' else path
        if not seafile_api.get_dir_id_by_path(repo_id, path):
            error_msg = 'Folder %s not found.' % path
            return api_error(status.HTTP_404_NOT_FOUND, error_msg)

        # permission check
        if is_org_context(request):
            repo_owner = seafile_api.get_org_repo_owner(repo_id)
        else:
            repo_owner = seafile_api.get_repo_owner(repo_id)

        username = request.user.username
        if not (is_pro_version() and ENABLE_FOLDER_PERM and username == repo_owner):
            error_msg = 'Permission denied.'
            return api_error(status.HTTP_403_FORBIDDEN, error_msg)

        result = {}
        result['failed'] = []
        result['success'] = []

        group_ids = request.data.getlist('group_id')
        for group_id in group_ids:
            try:
                group_id = int(group_id)
            except ValueError:
                result['failed'].append({
                    'group_id': group_id,
                    'error_msg': 'group_id invalid.'
                })
                continue

            if not ccnet_api.get_group(group_id):
                result['failed'].append({
                    'group_id': group_id,
                    'error_msg': 'Group %s not found.' % group_id
                })
                continue

            permission = seafile_api.get_folder_group_perm(repo_id, path, group_id)
            if permission:
                result['failed'].append({
                    'group_id': group_id,
                    'error_msg': 'Permission already exists.'
                })
                continue

            try:
                seafile_api.add_folder_group_perm(repo_id, path, perm, group_id)
                send_perm_audit_msg('add-repo-perm', username, group_id, repo_id, path, perm)
            except SearpcError as e:
                logger.error(e)
                result['failed'].append({
                    'group_id': group_id,
                    'error_msg': 'Internal Server Error'
                })

            new_perm = seafile_api.get_folder_group_perm(repo_id, path, group_id)
            new_perm_info = self._get_group_folder_perm_info(
                    group_id, repo_id, path, new_perm)
            result['success'].append(new_perm_info)

        return Response(result)

    def put(self, request, repo_id, format=None):
        """ Modify repo group folder perm.

        Permission checking:
        1. repo owner & pro edition & enable folder perm.
        """

        # argument check
        path = request.data.get('folder_path', None)
        if not path:
            error_msg = 'folder_path invalid.'
            return api_error(status.HTTP_400_BAD_REQUEST, error_msg)

        perm = request.data.get('permission', None)
        if not perm or perm not in ('r', 'rw'):
            error_msg = 'permission invalid.'
            return api_error(status.HTTP_400_BAD_REQUEST, error_msg)

        group_id = request.data.get('group_id')
        if not group_id:
            error_msg = 'group_id invalid.'
            return api_error(status.HTTP_400_BAD_REQUEST, error_msg)

        try:
            group_id = int(group_id)
        except ValueError:
            error_msg = 'group_id invalid.'
            return api_error(status.HTTP_400_BAD_REQUEST, error_msg)

        # resource check
        repo = seafile_api.get_repo(repo_id)
        if not repo:
            error_msg = 'Library %s not found.' % repo_id
            return api_error(status.HTTP_404_NOT_FOUND, error_msg)

        path = path.rstrip('/') if path != '/' else path
        if not seafile_api.get_dir_id_by_path(repo_id, path):
            error_msg = 'Folder %s not found.' % path
            return api_error(status.HTTP_404_NOT_FOUND, error_msg)

        if not ccnet_api.get_group(group_id):
            error_msg = 'Group %s not found.' % group_id
            return api_error(status.HTTP_404_NOT_FOUND, error_msg)

        # permission check
        if is_org_context(request):
            repo_owner = seafile_api.get_org_repo_owner(repo_id)
        else:
            repo_owner = seafile_api.get_repo_owner(repo_id)

        username = request.user.username
        if not (is_pro_version() and ENABLE_FOLDER_PERM and username == repo_owner):
            error_msg = 'Permission denied.'
            return api_error(status.HTTP_403_FORBIDDEN, error_msg)

        permission = seafile_api.get_folder_group_perm(repo_id, path, group_id)
        if not permission:
            error_msg = 'Folder permission not found.'
            return api_error(status.HTTP_404_NOT_FOUND, error_msg)

        # modify permission
        try:
            seafile_api.set_folder_group_perm(repo_id, path, perm, group_id)
            send_perm_audit_msg('modify-repo-perm', username, group_id, repo_id, path, perm)
            new_perm = seafile_api.get_folder_group_perm(repo_id, path, group_id)
            result = self._get_group_folder_perm_info(group_id, repo_id, path, new_perm)
            return Response(result)
        except SearpcError as e:
            logger.error(e)
            error_msg = 'Internal Server Error'
            return api_error(status.HTTP_500_INTERNAL_SERVER_ERROR, error_msg)

    def delete(self, request, repo_id, format=None):
        """ Delete repo group folder perm.

<<<<<<< HEAD
        Permission checking:
        1. repo owner & pro edition & enable folder perm.
        """

        # argument check
        path = request.data.get('folder_path', None)
        if not path:
            error_msg = 'folder_path invalid.'
            return api_error(status.HTTP_400_BAD_REQUEST, error_msg)

        group_id = request.data.get('group_id')
        if not group_id:
            error_msg = 'group_id invalid.'
            return api_error(status.HTTP_400_BAD_REQUEST, error_msg)

        try:
            group_id = int(group_id)
        except ValueError:
            error_msg = 'group_id invalid.'
            return api_error(status.HTTP_400_BAD_REQUEST, error_msg)

        # resource check
        repo = seafile_api.get_repo(repo_id)
        if not repo:
            error_msg = 'Library %s not found.' % repo_id
            return api_error(status.HTTP_404_NOT_FOUND, error_msg)

        path = path.rstrip('/') if path != '/' else path
        if not seafile_api.get_dir_id_by_path(repo_id, path):
            error_msg = 'Folder %s not found.' % path
            return api_error(status.HTTP_404_NOT_FOUND, error_msg)

        if not ccnet_api.get_group(group_id):
            error_msg = 'Group %s not found.' % group_id
            return api_error(status.HTTP_404_NOT_FOUND, error_msg)

        # permission check
        if is_org_context(request):
            repo_owner = seafile_api.get_org_repo_owner(repo_id)
        else:
            repo_owner = seafile_api.get_repo_owner(repo_id)

        username = request.user.username
        if not (is_pro_version() and ENABLE_FOLDER_PERM and username == repo_owner):
            error_msg = 'Permission denied.'
            return api_error(status.HTTP_403_FORBIDDEN, error_msg)

=======
        # arguments check
        group_id = request.data.get('group_id', None)
        path = request.data.get('folder_path', None)

        if not group_id:
            error_msg = 'group_id invalid.'
            return api_error(status.HTTP_400_BAD_REQUEST, error_msg)

        if not path:
            error_msg = 'folder_path invalid.'
            return api_error(status.HTTP_400_BAD_REQUEST, error_msg)

        try:
            group_id = int(group_id)
        except ValueError:
            error_msg = 'group_id invalid.'
            return api_error(status.HTTP_400_BAD_REQUEST, error_msg)

        # resource check
        if not ccnet_api.get_group(group_id):
            error_msg = 'Group %s not found.' % group_id
            return api_error(status.HTTP_404_NOT_FOUND, error_msg)

        repo = seafile_api.get_repo(repo_id)
        if not repo:
            error_msg = 'Library %s not found.' % repo_id
            return api_error(status.HTTP_404_NOT_FOUND, error_msg)

        # permission check
        if is_org_context(request):
            repo_owner = seafile_api.get_org_repo_owner(repo_id)
        else:
            repo_owner = seafile_api.get_repo_owner(repo_id)

        username = request.user.username
        if not (is_pro_version() and ENABLE_FOLDER_PERM) or \
                repo.is_virtual or username != repo_owner:
            error_msg = 'Permission denied.'
            return api_error(status.HTTP_403_FORBIDDEN, error_msg)

        # delete permission
        path = path.rstrip('/') if path != '/' else path
>>>>>>> 08ce98ec
        permission = seafile_api.get_folder_group_perm(repo_id, path, group_id)
        if not permission:
            return Response({'success': True})

<<<<<<< HEAD
        # delete permission
=======
>>>>>>> 08ce98ec
        try:
            seafile_api.rm_folder_group_perm(repo_id, path, group_id)
            send_perm_audit_msg('delete-repo-perm', username, group_id,
                repo_id, path, permission)
            return Response({'success': True})
        except SearpcError as e:
            logger.error(e)
            error_msg = 'Internal Server Error'
            return api_error(status.HTTP_500_INTERNAL_SERVER_ERROR, error_msg)

class RemoteWipeReportView(APIView):
    throttle_classes = (UserRateThrottle,)

    @json_response
    def post(self, request):
        token = request.data.get('token', '')
        if not token or len(token) != 40:
            error_msg = 'token invalid.'
            return api_error(status.HTTP_400_BAD_REQUEST, error_msg)

        try:
            entry = TokenV2.objects.get(key=token)
        except TokenV2.DoesNotExist:
            error_msg = 'token %s not found.' % token
            return api_error(status.HTTP_404_NOT_FOUND, error_msg)
        else:
            if not entry.wiped_at:
                return api_error(status.HTTP_400_BAD_REQUEST, "invalid device token")
            entry.delete()

        return {}<|MERGE_RESOLUTION|>--- conflicted
+++ resolved
@@ -4473,72 +4473,24 @@
             return api_error(status.HTTP_500_INTERNAL_SERVER_ERROR, error_msg)
 
     def delete(self, request, repo_id, format=None):
-        """ Delete repo user folder perm.
-
-<<<<<<< HEAD
-        Permission checking:
-        1. repo owner & pro edition & enable folder perm.
-        """
 
         # argument check
+        user = request.data.get('user_email', None)
         path = request.data.get('folder_path', None)
+
+        if not user:
+            error_msg = 'user_email invalid.'
+            return api_error(status.HTTP_400_BAD_REQUEST, error_msg)
+
         if not path:
             error_msg = 'folder_path invalid.'
             return api_error(status.HTTP_400_BAD_REQUEST, error_msg)
 
-        perm = request.data.get('permission', None)
-        if not perm or perm not in ('r', 'rw'):
-            error_msg = 'permission invalid.'
-            return api_error(status.HTTP_400_BAD_REQUEST, error_msg)
-
-        user = request.data.get('user_email', None)
-=======
-        # argument check
-        user = request.data.get('user_email', None)
-        path = request.data.get('folder_path', None)
-
->>>>>>> 08ce98ec
-        if not user:
-            error_msg = 'user_email invalid.'
-            return api_error(status.HTTP_400_BAD_REQUEST, error_msg)
-
-<<<<<<< HEAD
-=======
-        if not path:
-            error_msg = 'folder_path invalid.'
-            return api_error(status.HTTP_400_BAD_REQUEST, error_msg)
-
->>>>>>> 08ce98ec
         # resource check
         repo = seafile_api.get_repo(repo_id)
         if not repo:
             error_msg = 'Library %s not found.' % repo_id
             return api_error(status.HTTP_404_NOT_FOUND, error_msg)
-<<<<<<< HEAD
-
-        path = path.rstrip('/') if path != '/' else path
-        if not seafile_api.get_dir_id_by_path(repo_id, path):
-            error_msg = 'Folder %s not found.' % path
-            return api_error(status.HTTP_404_NOT_FOUND, error_msg)
-
-        try:
-            User.objects.get(email=user)
-        except User.DoesNotExist:
-            error_msg = 'User %s not found.' % user
-            return api_error(status.HTTP_404_NOT_FOUND, error_msg)
-
-        # permission check
-        if is_org_context(request):
-            repo_owner = seafile_api.get_org_repo_owner(repo_id)
-        else:
-            repo_owner = seafile_api.get_repo_owner(repo_id)
-
-        username = request.user.username
-        if not (is_pro_version() and ENABLE_FOLDER_PERM and username == repo_owner):
-            error_msg = 'Permission denied.'
-            return api_error(status.HTTP_403_FORBIDDEN, error_msg)
-
-=======
 
         try:
             User.objects.get(email=user)
@@ -4560,15 +4512,10 @@
 
         # delete permission
         path = path.rstrip('/') if path != '/' else path
->>>>>>> 08ce98ec
         permission = seafile_api.get_folder_user_perm(repo_id, path, user)
         if not permission:
             return Response({'success': True})
 
-<<<<<<< HEAD
-        # delete permission
-=======
->>>>>>> 08ce98ec
         try:
             seafile_api.rm_folder_user_perm(repo_id, path, user)
             send_perm_audit_msg('delete-repo-perm', username,
@@ -4578,7 +4525,6 @@
             logger.error(e)
             error_msg = 'Internal Server Error'
             return api_error(status.HTTP_500_INTERNAL_SERVER_ERROR, error_msg)
-
 
 class RepoGroupFolderPerm(APIView):
     authentication_classes = (TokenAuthentication, SessionAuthentication)
@@ -4801,57 +4747,6 @@
             return api_error(status.HTTP_500_INTERNAL_SERVER_ERROR, error_msg)
 
     def delete(self, request, repo_id, format=None):
-        """ Delete repo group folder perm.
-
-<<<<<<< HEAD
-        Permission checking:
-        1. repo owner & pro edition & enable folder perm.
-        """
-
-        # argument check
-        path = request.data.get('folder_path', None)
-        if not path:
-            error_msg = 'folder_path invalid.'
-            return api_error(status.HTTP_400_BAD_REQUEST, error_msg)
-
-        group_id = request.data.get('group_id')
-        if not group_id:
-            error_msg = 'group_id invalid.'
-            return api_error(status.HTTP_400_BAD_REQUEST, error_msg)
-
-        try:
-            group_id = int(group_id)
-        except ValueError:
-            error_msg = 'group_id invalid.'
-            return api_error(status.HTTP_400_BAD_REQUEST, error_msg)
-
-        # resource check
-        repo = seafile_api.get_repo(repo_id)
-        if not repo:
-            error_msg = 'Library %s not found.' % repo_id
-            return api_error(status.HTTP_404_NOT_FOUND, error_msg)
-
-        path = path.rstrip('/') if path != '/' else path
-        if not seafile_api.get_dir_id_by_path(repo_id, path):
-            error_msg = 'Folder %s not found.' % path
-            return api_error(status.HTTP_404_NOT_FOUND, error_msg)
-
-        if not ccnet_api.get_group(group_id):
-            error_msg = 'Group %s not found.' % group_id
-            return api_error(status.HTTP_404_NOT_FOUND, error_msg)
-
-        # permission check
-        if is_org_context(request):
-            repo_owner = seafile_api.get_org_repo_owner(repo_id)
-        else:
-            repo_owner = seafile_api.get_repo_owner(repo_id)
-
-        username = request.user.username
-        if not (is_pro_version() and ENABLE_FOLDER_PERM and username == repo_owner):
-            error_msg = 'Permission denied.'
-            return api_error(status.HTTP_403_FORBIDDEN, error_msg)
-
-=======
         # arguments check
         group_id = request.data.get('group_id', None)
         path = request.data.get('folder_path', None)
@@ -4894,24 +4789,20 @@
 
         # delete permission
         path = path.rstrip('/') if path != '/' else path
->>>>>>> 08ce98ec
         permission = seafile_api.get_folder_group_perm(repo_id, path, group_id)
         if not permission:
             return Response({'success': True})
 
-<<<<<<< HEAD
-        # delete permission
-=======
->>>>>>> 08ce98ec
         try:
             seafile_api.rm_folder_group_perm(repo_id, path, group_id)
             send_perm_audit_msg('delete-repo-perm', username, group_id,
-                repo_id, path, permission)
+                                repo_id, path, permission)
             return Response({'success': True})
         except SearpcError as e:
             logger.error(e)
             error_msg = 'Internal Server Error'
             return api_error(status.HTTP_500_INTERNAL_SERVER_ERROR, error_msg)
+
 
 class RemoteWipeReportView(APIView):
     throttle_classes = (UserRateThrottle,)
