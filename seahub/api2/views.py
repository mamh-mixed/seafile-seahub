# encoding: utf-8
import os
import stat
import time
import simplejson as json
from urllib2 import unquote, quote

from rest_framework import parsers
from rest_framework import status
from rest_framework import renderers
from rest_framework.permissions import IsAuthenticated, IsAdminUser
from rest_framework.reverse import reverse
from rest_framework.response import Response
from rest_framework.throttling import AnonRateThrottle, UserRateThrottle
from rest_framework.views import APIView

from django.contrib.sites.models import RequestSite
from django.core.paginator import EmptyPage, InvalidPage
from django.db import IntegrityError
from django.http import HttpResponse, Http404, HttpResponseRedirect
from django.template import Context, loader, RequestContext
from django.template.loader import render_to_string
from django.shortcuts import render_to_response
from django.utils.translation import ugettext as _

from models import Token
from authentication import TokenAuthentication
from serializers import AuthTokenSerializer, AccountSerializer
from utils import is_repo_writable, is_repo_accessible
from seahub.base.accounts import User
from seahub.base.models import FileDiscuss, UserStarredFiles
from seahub.share.models import FileShare
from seahub.views import access_to_repo, validate_owner, is_registered_user, events, group_events_data, get_diff
from seahub.utils import gen_file_get_url, gen_token, gen_file_upload_url, \
    check_filename_with_rename, get_ccnetapplet_root, \
    get_dir_files_last_modified, get_user_events, EMPTY_SHA1, \
    get_ccnet_server_addr_port, string2list, \
    gen_block_get_url
from seahub.utils.star import star_file, unstar_file
import seahub.settings as settings
try:
    from seahub.settings import CLOUD_MODE
except ImportError:
    CLOUD_MODE = False
from seahub.group.forms import MessageForm
from seahub.notifications.models import UserNotification
from seahub.utils.paginator import Paginator
from seahub.group.models import GroupMessage, MessageReply, MessageAttachment
from seahub.group.settings import GROUP_MEMBERS_DEFAULT_DISPLAY
from seahub.group.signals import grpmsg_added, grpmsg_reply_added
from seahub.signals import repo_created
from seahub.group.views import group_check
from seahub.utils import EVENTS_ENABLED, TRAFFIC_STATS_ENABLED, api_convert_desc_link, api_tsstr_sec, get_file_type_and_ext
from seahub.utils.file_types import IMAGE
from seaserv import get_group_repoids, is_repo_owner, get_personal_groups, get_emailusers
from seahub.profile.models import Profile
from seahub.contacts.models import Contact
from seahub.shortcuts import get_first_object_or_none

from pysearpc import SearpcError, SearpcObjEncoder
from seaserv import seafserv_rpc, seafserv_threaded_rpc, server_repo_size, \
    get_personal_groups_by_user, get_session_info, \
    get_group_repos, get_repo, check_permission, get_commits, is_passwd_set,\
    list_personal_repos_by_owner, list_personal_shared_repos, check_quota, \
    list_share_repos, get_group_repos_by_owner, get_group_repoids, list_inner_pub_repos_by_owner,\
    list_inner_pub_repos,remove_share, unshare_group_repo, unset_inner_pub_repo, get_user_quota, \
    get_user_share_usage, get_user_quota_usage, CALC_SHARE_USAGE, get_group, \
    get_commit, get_file_id_by_path
from seaserv import seafile_api
<<<<<<< HEAD
from seaserv import is_personal_repo
from seahub.utils import gen_file_share_link, gen_dir_share_link
=======
from seahub.share.models import PrivateFileDirShare
from seahub.signals import share_file_to_user_successful
from django.contrib import messages

>>>>>>> fa1955a7

json_content_type = 'application/json; charset=utf-8'

# Define custom HTTP status code. 4xx starts from 440, 5xx starts from 520.
HTTP_440_REPO_PASSWD_REQUIRED = 440
HTTP_441_REPO_PASSWD_MAGIC_REQUIRED = 441
HTTP_520_OPERATION_FAILED = 520

class Ping(APIView):
    """
    Returns a simple `pong` message when client calls `api2/ping/`.
    For example:
    	curl http://127.0.0.1:8000/api2/ping/
    """
    def get(self, request, format=None):
        return Response('pong')

    def head(self, request, format=None):
        return Response(headers={'foo': 'bar',})

class AuthPing(APIView):
    """
    Returns a simple `pong` message when client provided an auth token.
    For example:
    	curl -H "Authorization: Token 9944b09199c62bcf9418ad846dd0e4bbdfc6ee4b" http://127.0.0.1:8000/api2/auth/ping/
    """
    authentication_classes = (TokenAuthentication, )
    permission_classes = (IsAuthenticated,)

    def get(self, request, format=None):
        return Response('pong')

class ObtainAuthToken(APIView):
    """
    Returns auth token if username and password are valid.
    For example:
    	curl -d "username=foo@example.com&password=123456" http://127.0.0.1:8000/api2/auth-token/
    """
    throttle_classes = (AnonRateThrottle, )
    permission_classes = ()
    parser_classes = (parsers.FormParser, parsers.MultiPartParser, parsers.JSONParser,)
    renderer_classes = (renderers.JSONRenderer,)
    model = Token

    def post(self, request):
        serializer = AuthTokenSerializer(data=request.DATA)
        if serializer.is_valid():
            token, created = Token.objects.get_or_create(user=serializer.object['user'].username)
            return Response({'token': token.key})

        return Response(serializer.errors, status=status.HTTP_400_BAD_REQUEST)

def api_error(code, msg):
    err_resp = {'error_msg': msg}
    return Response(err_resp, status=code)

class Accounts(APIView):
    """List all accounts.
    Administator permission is required.
    """
    authentication_classes = (TokenAuthentication, )
    permission_classes = (IsAdminUser, )
    throttle_classes = (UserRateThrottle, )

    def get(self, request, format=None):
        # list accounts
        start = int(request.GET.get('start', '0'))
        limit = int(request.GET.get('limit', '100'))
        accounts = get_emailusers(start, limit)

        accounts_json = []
        for account in accounts:
            accounts_json.append({'email': account.email})

        return Response(accounts_json)

class Account(APIView):
    """Query/Add/Delete a specific account.
    Administator permission is required.
    """
    authentication_classes = (TokenAuthentication, )
    permission_classes = (IsAdminUser, )
    throttle_classes = (UserRateThrottle, )

    def get(self, request, email, format=None):
        # query account info
        try:
            user = User.objects.get(email=email)
        except User.DoesNotExist:
            return api_error(status.HTTP_404_NOT_FOUND, 'User not found.')
        
        info = {}
        info['email'] = user.email
        info['id'] = user.id
        info['is_staff'] = user.is_staff
        info['is_active'] = user.is_active
        info['create_time'] = user.ctime

        info['total'] = get_user_quota(email)
        if CALC_SHARE_USAGE:
            my_usage = get_user_quota_usage(email)
            share_usage = get_user_share_usage(email)
            info['usage'] = my_usage + share_usage
        else:
            info['usage'] = get_user_quota_usage(email)

        return Response(info)

    def put(self, request, email, format=None):
        # create or update account
        copy = request.DATA.copy()
        copy.update({'email': email})
        serializer = AccountSerializer(data=copy)
        if serializer.is_valid():
            try:
                User.objects.get(email=serializer.object['email'])
                update = True
            except User.DoesNotExist:
                update = False

            user = User.objects.create_user(serializer.object['email'],
                                            serializer.object['password'],
                                            serializer.object['is_staff'],
                                            serializer.object['is_active'])

            if update:
                resp = Response('success')
            else:
                resp = Response('success', status=status.HTTP_201_CREATED)
                resp['Location'] = reverse('api2-account', args=[email])
            return resp
        else:
            return api_error(status.HTTP_400_BAD_REQUEST, serializer.errors)

    def delete(self, request, email, format=None):
        # delete account
        try:
            user = User.objects.get(email=email)
            user.delete()
            return Response("success")
        except User.DoesNotExist:
            resp = Response("success", status=status.HTTP_202_ACCEPTED)
            return resp

class AccountInfo(APIView):
    """ Show account info.
    """
    authentication_classes = (TokenAuthentication, )
    permission_classes = (IsAuthenticated,)
    throttle_classes = (UserRateThrottle, )

    def get(self, request, format=None):
        info = {}
        email = request.user.username
        info['email'] = email
        info['total'] = get_user_quota(email)

        if CALC_SHARE_USAGE:
            my_usage = get_user_quota_usage(email)
            share_usage = get_user_share_usage(email)
            info['usage'] = my_usage + share_usage
        else:
            info['usage'] = get_user_quota_usage(email)

        return Response(info)

def calculate_repo_info(repo_list, username):
    """
    Get some info for repo.

    """
    for repo in repo_list:
        commit = get_commits(repo.id, 0, 1)[0]
        if not commit:
            continue
        repo.latest_modify = commit.ctime
        repo.root = commit.root_id
        repo.size = server_repo_size(repo.id)

def repo_download_info(request, repo_id):
    repo = get_repo(repo_id)
    if not repo:
        return api_error(status.HTTP_404_NOT_FOUND, 'Repo not found.')

    # generate download url for client
    ccnet_applet_root = get_ccnetapplet_root()
    relay_id = get_session_info().id
    addr, port = get_ccnet_server_addr_port ()
    email = request.user.username
    token = seafserv_threaded_rpc.generate_repo_token(repo_id,
                                                      request.user.username)
    repo_name = repo.name
    enc = 1 if repo.encrypted else ''
    magic = repo.magic if repo.encrypted else ''
    random_key = repo.random_key if repo.random_key else ''
    enc_version = repo.enc_version

    info_json = {
        'relay_id': relay_id,
        'relay_addr': addr,
        'relay_port': port,
        'email': email,
        'token': token,
        'repo_id': repo_id,
        'repo_name': repo_name,
        'encrypted': enc,
        'enc_version': enc_version,
        'magic': magic,
        'random_key': random_key
        }
    return Response(info_json)


class Repos(APIView):
    authentication_classes = (TokenAuthentication, )
    permission_classes = (IsAuthenticated,)
    throttle_classes = (UserRateThrottle, )

    def get(self, request, format=None):
        email = request.user.username
        repos_json = []

        owned_repos = list_personal_repos_by_owner(email)
        calculate_repo_info(owned_repos, email)
        owned_repos.sort(lambda x, y: cmp(y.latest_modify, x.latest_modify))
        for r in owned_repos:
            if r.is_virtual:
                continue        # No need to list virtual libraries
            repo = {
                "type":"repo",
                "id":r.id,
                "owner":email,
                "name":r.name,
                "desc":r.desc,
                "mtime":r.latest_modify,
                "root":r.root,
                "size":r.size,
                "encrypted":r.encrypted,
                "permission": 'rw', # Always have read-write permission to owned repo
                }
            if r.encrypted:
                repo["enc_version"] = r.enc_version
                repo["magic"] = r.magic
                repo["random_key"] = r.random_key
            repos_json.append(repo)

        shared_repos = seafile_api.get_share_in_repo_list(email, -1, -1)
        for r in shared_repos:
            commit = get_commits(r.repo_id, 0, 1)[0]
            if not commit:
                continue
            r.latest_modify = commit.ctime
            r.root = commit.root_id
            r.size = server_repo_size(r.repo_id)
            r.password_need = is_passwd_set(r.repo_id, email)
            r.permission = check_permission(r.repo_id, email)
            repo = {
                "type":"srepo",
                "id":r.repo_id,
                "owner":r.user,
                "name":r.repo_name,
                "desc":r.repo_desc,
                "mtime":r.latest_modify,
                "root":r.root,
                "size":r.size,
                "encrypted":r.encrypted,
                "permission": r.permission,
                }
            if r.encrypted:
                repo["enc_version"] = r.enc_version
                repo["magic"] = r.magic
                repo["random_key"] = r.random_key
            repos_json.append(repo)

        groups = get_personal_groups_by_user(email)
        for group in groups:
            g_repos = get_group_repos(group.id, email)
            calculate_repo_info (g_repos, email)
            g_repos.sort(lambda x, y: cmp(y.latest_modify, x.latest_modify))
            for r in g_repos:
                repo = {
                    "type":"grepo",
                    "id":r.id,
                    "owner":group.group_name,
                    "groupid":group.id,
                    "name":r.name,
                    "desc":r.desc,
                    "mtime":r.latest_modify,
                    "root":r.root,
                    "size":r.size,
                    "encrypted":r.encrypted,
                    "permission": check_permission(r.id, email),
                    }
                if r.encrypted:
                    repo["enc_version"] = r.enc_version
                    repo["magic"] = r.magic
                    repo["random_key"] = r.random_key
                repos_json.append(repo)

        if not CLOUD_MODE:
            public_repos = list_inner_pub_repos(email)
            for r in public_repos:
                commit = get_commits(r.repo_id, 0, 1)[0]
                if not commit:
                    continue
                r.root = commit.root_id
                r.size = server_repo_size(r.repo_id)
                repo = {
                    "type": "grepo",
                    "id": r.repo_id,
                    "name": r.repo_name,
                    "desc": r.repo_desc,
                    "owner": "Organization",
                    "mtime": r.last_modified,
                    "root": r.root,
                    "size": r.size,
                    "encrypted": r.encrypted,
                    "permission": r.permission,
                    }
                if r.encrypted:
                    repo["enc_version"] = commit.enc_version
                    repo["magic"] = commit.magic
                    repo["random_key"] = commit.random_key
                repos_json.append(repo)

        return Response(repos_json)

    def post(self, request, format=None):
        username = request.user.username
        repo_name = request.POST.get("name", None)
        repo_desc= request.POST.get("desc", 'new repo')
        passwd = request.POST.get("passwd")
        if not repo_name:
            return api_error(status.HTTP_400_BAD_REQUEST, \
                    'Library name is required.')

        # create a repo
        try:
            repo_id = seafserv_threaded_rpc.create_repo(repo_name, repo_desc,
                                                        username, passwd)
        except:
            return api_error(HTTP_520_OPERATION_FAILED, \
                    'Failed to create library.')
        if not repo_id:
            return api_error(HTTP_520_OPERATION_FAILED, \
                    'Failed to create library.')
        else:
            repo_created.send(sender=None,
                              org_id=-1,
                              creator=username,
                              repo_id=repo_id,
                              repo_name=repo_name)
            resp = repo_download_info(request, repo_id)


            # FIXME: according to the HTTP spec, need to return 201 code and
            # with a corresponding location header 
            # resp['Location'] = reverse('api2-repo', args=[repo_id])

            return resp


def can_access_repo(request, repo_id):
    if not check_permission(repo_id, request.user.username):
        return False
    return True

def set_repo_password(request, repo, password):
    assert password, 'password must not be none'

    try:
        seafserv_threaded_rpc.set_passwd(repo.id, request.user.username, password)
    except SearpcError, e:
        if e.msg == 'Bad arguments':
            return api_error(status.HTTP_400_BAD_REQUEST, e.msg)
        elif e.msg == 'Repo is not encrypted':
            return api_error(status.HTTP_409_CONFLICT, e.msg)
        elif e.msg == 'Incorrect password':
            return api_error(status.HTTP_400_BAD_REQUEST, e.msg)
        elif e.msg == 'Internal server error':
            return api_error(status.HTTP_500_INTERNAL_SERVER_ERROR, e.msg)
        else:
            return api_error(status.HTTP_500_INTERNAL_SERVER_ERROR, e.msg)

def check_set_repo_password(request, repo):
    if not can_access_repo(request, repo.id):
        return api_error(status.HTTP_403_FORBIDDEN, 'Forbid to access this repo.')

    password_set = False
    if repo.encrypted:
        try:
            ret = seafserv_rpc.is_passwd_set(repo.id, request.user.username)
            if ret == 1:
                password_set = True
        except SearpcError, e:
            return api_error(status.HTTP_500_INTERNAL_SERVER_ERROR,
                             "SearpcError:" + e.msg)

        if not password_set:
            password = request.REQUEST.get('password', default=None)
            if not password:
                return api_error(HTTP_440_REPO_PASSWD_REQUIRED,
                                 'Repo password is needed.')

            return set_repo_password(request, repo, password)


def check_repo_access_permission(request, repo):
    if not can_access_repo(request, repo.id):
        return api_error(status.HTTP_403_FORBIDDEN, 'Forbid to access this repo.')


class Repo(APIView):
    authentication_classes = (TokenAuthentication, )
    permission_classes = (IsAuthenticated, )
    throttle_classes = (UserRateThrottle, )

    def get(self, request, repo_id, format=None):
        repo = get_repo(repo_id)
        if not repo:
            return api_error(status.HTTP_404_NOT_FOUND, 'Repo not found.')

        username = request.user.username
        if not is_repo_accessible(repo.id, username):
            return api_error(status.HTTP_403_FORBIDDEN,
                             'You do not have permission to get repo.')

        # check whether user is repo owner
        if validate_owner(request, repo_id):
            owner = "self"
        else:
            owner = "share"

        last_commit = get_commits(repo.id, 0, 1)[0]
        repo.latest_modify = last_commit.ctime if last_commit else None

        # query repo infomation
        repo.size = seafserv_threaded_rpc.server_repo_size(repo_id)
        current_commit = get_commits(repo_id, 0, 1)[0]
        root_id = current_commit.root_id if current_commit else None

        repo_json = {
            "type":"repo",
            "id":repo.id,
            "owner":owner,
            "name":repo.name,
            "desc":repo.desc,
            "mtime":repo.latest_modify,
            "size":repo.size,
            "encrypted":repo.encrypted,
            "root":root_id,
            "permission": check_permission(repo.id, username),
            }
        if repo.encrypted:
            repo_json["enc_version"] = repo.enc_version
            repo_json["magic"] = repo.magic
            repo_json["random_key"] = repo.random_key

        return Response(repo_json)

    def post(self, request, repo_id, format=None):
        repo = get_repo(repo_id)
        if not repo:
            return api_error(status.HTTP_404_NOT_FOUND, 'Repo not found.')

        op = request.GET.get('op', 'setpassword')
        if op == 'checkpassword':
            magic = request.REQUEST.get('magic', default=None)
            if not magic:
                return api_error(HTTP_441_REPO_PASSWD_MAGIC_REQUIRED,
                                 'Repo password magic is needed.')
            resp = check_repo_access_permission(request, repo)
            if resp:
                return resp
            try:
                seafile_api.check_passwd(repo.id, magic)
            except SearpcError, e:
                return api_error(status.HTTP_500_INTERNAL_SERVER_ERROR,
                                 "SearpcError:" + e.msg)
            return Response("success")
        elif op == 'setpassword':
            resp = check_set_repo_password(request, repo)
            if resp:
                return resp
            return Response("success")

        return Response("unsupported operation")

    def delete(self, request, repo_id, format=None):
        username = request.user.username
        repo = seafile_api.get_repo(repo_id)
        if not repo:
            return api_error(status.HTTP_400_BAD_REQUEST, \
                    'Library does not exist.')

        if not seafile_api.is_repo_owner(username, repo_id):
            return api_error(status.HTTP_403_FORBIDDEN, \
                    'Only library owner can perform this operation.')

        seafile_api.remove_repo(repo_id)
        return Response('success', status=status.HTTP_200_OK)

class RepoHistory(APIView):
    authentication_classes = (TokenAuthentication, )
    permission_classes = (IsAuthenticated,)
    throttle_classes = (UserRateThrottle, )

    def get(self, request, repo_id, format=None):
        try:
            current_page = int(request.GET.get('page', '1'))
            per_page = int(request.GET.get('per_page', '25'))
        except ValueError:
            current_page = 1
            per_page = 25

        commits_all = get_commits(repo_id, per_page * (current_page -1), per_page + 1)
        commits = commits_all[:per_page]

        if len(commits_all) == per_page + 1:
            page_next = True
        else:
            page_next = False

        return HttpResponse(json.dumps({"commits": commits, "page_next": page_next}, cls=SearpcObjEncoder), status=200, content_type=json_content_type)

class DownloadRepo(APIView):
    authentication_classes = (TokenAuthentication, )
    permission_classes = (IsAuthenticated, )
    throttle_classes = (UserRateThrottle, )

    def get(self, request, repo_id, format=None):
        username = request.user.username
        if not is_repo_accessible(repo_id, username):
            return api_error(status.HTTP_403_FORBIDDEN,
                             'You do not have permission to get repo.')
            
        return repo_download_info(request, repo_id)

class UploadLinkView(APIView):
    authentication_classes = (TokenAuthentication, )
    permission_classes = (IsAuthenticated, )
    throttle_classes = (UserRateThrottle, )

    def get(self, request, repo_id, format=None):
        if check_permission(repo_id, request.user.username) != 'rw':
            return api_error(status.HTTP_403_FORBIDDEN, "Can not access repo")

        if check_quota(repo_id) < 0:
            return api_error(HTTP_520_OPERATION_FAILED, 'Above quota')

        token = seafserv_rpc.web_get_access_token(repo_id,
                                                  'dummy',
                                                  'upload',
                                                  request.user.username)
        url = gen_file_upload_url(token, 'upload-api')
        return Response(url)

class UpdateLinkView(APIView):
    authentication_classes = (TokenAuthentication, )
    permission_classes = (IsAuthenticated, )
    throttle_classes = (UserRateThrottle, )

    def get(self, request, repo_id, format=None):
        if check_permission(repo_id, request.user.username) != 'rw':
            return api_error(status.HTTP_403_FORBIDDEN, "Can not access repo")

        if check_quota(repo_id) < 0:
            return api_error(HTTP_520_OPERATION_FAILED, 'Above quota')

        token = seafserv_rpc.web_get_access_token(repo_id,
                                                  'dummy',
                                                  'update',
                                                  request.user.username)
        url = gen_file_upload_url(token, 'update-api')
        return Response(url)

class UploadBlksLinkView(APIView):
    authentication_classes = (TokenAuthentication, )
    permission_classes = (IsAuthenticated, )
    throttle_classes = (UserRateThrottle, )

    def get(self, request, repo_id, format=None):
        if check_permission(repo_id, request.user.username) != 'rw':
            return api_error(status.HTTP_403_FORBIDDEN, "Can not access repo")

        if check_quota(repo_id) < 0:
            return api_error(HTTP_520_OPERATION_FAILED, 'Above quota')

        token = seafserv_rpc.web_get_access_token(repo_id,
                                                  'dummy',
                                                  'upload-blks',
                                                  request.user.username)
        url = gen_file_upload_url(token, 'upload-blks-api')
        return Response(url)

class UpdateBlksLinkView(APIView):
    authentication_classes = (TokenAuthentication, )
    permission_classes = (IsAuthenticated, )
    throttle_classes = (UserRateThrottle, )

    def get(self, request, repo_id, format=None):
        if check_permission(repo_id, request.user.username) != 'rw':
            return api_error(status.HTTP_403_FORBIDDEN, "Can not access repo")

        if check_quota(repo_id) < 0:
            return api_error(HTTP_520_OPERATION_FAILED, 'Above quota')

        token = seafserv_rpc.web_get_access_token(repo_id,
                                                  'dummy',
                                                  'update-blks',
                                                  request.user.username)
        url = gen_file_upload_url(token, 'update-blks-api')
        return Response(url)


def get_file_size (id):
    size = seafserv_threaded_rpc.get_file_size(id)
    return size if size else 0

def get_dir_entrys_by_id(request, repo_id, path, dir_id):
    try:
        dirs = seafile_api.list_dir_by_dir_id(dir_id)
    except SearpcError, e:
        return api_error(HTTP_520_OPERATION_FAILED,
                         "Failed to list dir.")

    mtimes = get_dir_files_last_modified (repo_id, path, dir_id)

    dir_list, file_list = [], []
    for dirent in dirs:
        dtype = "file"
        entry={}
        if stat.S_ISDIR(dirent.mode):
            dtype = "dir"
        else:
            try:
                entry["size"] = get_file_size(dirent.obj_id)
            except Exception, e:
                entry["size"]=0

        entry["type"]=dtype
        entry["name"]=dirent.obj_name
        entry["id"]=dirent.obj_id
        entry["mtime"]=mtimes.get(dirent.obj_name, None)
        if dtype == 'dir':
            dir_list.append(entry)
        else:
            file_list.append(entry)


    dir_list.sort(lambda x, y : cmp(x['name'].lower(),y['name'].lower()))
    file_list.sort(lambda x, y : cmp(x['name'].lower(),y['name'].lower()))
    dentrys = dir_list + file_list

    response = HttpResponse(json.dumps(dentrys), status=200,
                            content_type=json_content_type)
    response["oid"] = dir_id
    return response

def get_shared_link(request, repo_id, path):
    l = FileShare.objects.filter(repo_id=repo_id).filter(\
        username=request.user.username).filter(path=path)
    token = None
    if len(l) > 0:
        fileshare = l[0]
        token = fileshare.token
    else:
        token = gen_token(max_length=10)

        fs = FileShare()
        fs.username = request.user.username
        fs.repo_id = repo_id
        fs.path = path
        fs.token = token

        try:
            fs.save()
        except IntegrityError, e:
            return api_error(status.HTTP_500_INTERNAL_SERVER_ERROR, e.msg)

    http_or_https = request.is_secure() and 'https' or 'http'
    domain = RequestSite(request).domain
    file_shared_link = '%s://%s%sf/%s/' % (http_or_https, domain,
                                           settings.SITE_ROOT, token)
    return Response(file_shared_link)

def get_repo_file(request, repo_id, file_id, file_name, op):
    if op == 'download':
        token = seafserv_rpc.web_get_access_token(repo_id, file_id,
                                                  op, request.user.username)
        redirect_url = gen_file_get_url(token, file_name)
        response = HttpResponse(json.dumps(redirect_url), status=200,
                                content_type=json_content_type)
        response["oid"] = file_id
        return response

    if op == 'downloadblks':
        blklist = []
        encrypted = False
        enc_version = 0
        if file_id != EMPTY_SHA1:
            try:
                blks = seafile_api.list_file_by_file_id(file_id)
                blklist = blks.split('\n')
            except SearpcError, e:
                return api_error(HTTP_520_OPERATION_FAILED,
                                 'Failed to get file block list')
        blklist = [i for i in blklist if len(i) == 40]
        if len(blklist) > 0:
            repo = get_repo(repo_id)
            encrypted = repo.encrypted
            enc_version = repo.enc_version
        token = seafserv_rpc.web_get_access_token(repo_id, file_id,
                                                  op, request.user.username)
        url = gen_block_get_url(token, None)
        res = {
            'blklist':blklist,
            'url':url,
            'encrypted':encrypted,
            'enc_version': enc_version,
            }
        response = HttpResponse(json.dumps(res), status=200,
                                content_type=json_content_type)
        response["oid"] = file_id
        return response

    if op == 'sharelink':
        path = request.GET.get('p', None)
        assert path, 'path must be passed in the url'
        return get_shared_link(request, repo_id, path)

def reloaddir(request, repo_id, parent_dir):
    current_commit = get_commits(repo_id, 0, 1)[0]
    if not current_commit:
        return api_error(status.HTTP_500_INTERNAL_SERVER_ERROR,
                         'Failed to get current commit of repo %s.' % repo_id)

    try:
        dir_id = seafserv_threaded_rpc.get_dirid_by_path(current_commit.id,
                                                         parent_dir.encode('utf-8'))
    except SearpcError, e:
        return api_error(HTTP_520_OPERATION_FAILED,
                         "Failed to get dir id by path")

    if not dir_id:
        return api_error(status.HTTP_404_NOT_FOUND, "Path does not exist")

    return get_dir_entrys_by_id(request, repo_id, parent_dir, dir_id)

def reloaddir_if_neccessary (request, repo_id, parent_dir):

    reload_dir = False
    s = request.GET.get('reloaddir', None)
    if s and s.lower() == 'true':
        reload_dir = True

    if not reload_dir:
        return Response('success')

    return reloaddir(request, repo_id, parent_dir)

# deprecated
class OpDeleteView(APIView):
    """
    Delete a file.
    """
    authentication_classes = (TokenAuthentication, )
    permission_classes = (IsAuthenticated, )

    def post(self, request, repo_id, format=None):
        repo = get_repo(repo_id)
        if not repo:
            return api_error(status.HTTP_404_NOT_FOUND, 'Repo not found.')

        username = request.user.username
        if not is_repo_writable(repo.id, username):
            return api_error(status.HTTP_403_FORBIDDEN,
                             'You do not have permission to delete file.')

        resp = check_repo_access_permission(request, repo)
        if resp:
            return resp

        parent_dir = request.GET.get('p', '/')
        file_names = request.POST.get("file_names")

        if not parent_dir or not file_names:
            return api_error(status.HTTP_404_NOT_FOUND,
                             'File or directory not found.')

        for file_name in file_names.split(':'):
            file_name = unquote(file_name.encode('utf-8'))
            try:
                seafserv_threaded_rpc.del_file(repo_id, parent_dir,
                                               file_name, username)
            except SearpcError,e:
                return api_error(HTTP_520_OPERATION_FAILED,
                                 "Failed to delete file.")

        return reloaddir_if_neccessary (request, repo_id, parent_dir)

def append_starred_files(array, files):
    for f in files:
        sfile = {'org' : f.org_id,
                 'repo' : f.repo.id,
                 'path' : f.path,
                 'mtime' : f.last_modified,
                 'dir' : f.is_dir,
                 'size' : f.size
                 }
        array.append(sfile)

def api_starred_files(request):
    starred_files = []
    personal_files = UserStarredFiles.objects.get_starred_files_by_username(
        request.user.username)
    append_starred_files (starred_files, personal_files)
    return Response(starred_files)

class StarredFileView(APIView):
    """
    Support uniform interface for starred file operation,
    including add/delete/list starred files.
    """

    authentication_classes = (TokenAuthentication, )
    permission_classes = (IsAuthenticated,)
    throttle_classes = (UserRateThrottle, )

    def get(self, request, format=None):
        # list starred files
        return api_starred_files(request)

    def post(self, request, format=None):
        # add starred file
        repo_id = request.POST.get('repo_id', '')
        path = unquote(request.POST.get('p', '').encode('utf-8'))
        if not (repo_id and path):
            return api_error(status.HTTP_400_BAD_REQUEST,
                             'Repo_id or path is missing.')

        if path[-1] == '/':     # Should not contain '/' at the end of path.
            return api_error(status.HTTP_400_BAD_REQUEST, 'Invalid file path.')

        star_file(request.user.username, repo_id, path, is_dir=False,
                  org_id=-1)

        resp = Response('success', status=status.HTTP_201_CREATED)
        resp['Location'] = reverse('starredfiles')

        return resp

    def delete(self, request, format=None):
        # remove starred file
        repo_id = request.GET.get('repo_id', '')
        path = request.GET.get('p', '')
        if not (repo_id and path):
            return api_error(status.HTTP_400_BAD_REQUEST,
                             'Repo_id or path is missing.')

        if path[-1] == '/':     # Should not contain '/' at the end of path.
            return api_error(status.HTTP_400_BAD_REQUEST, 'Invalid file path.')

        unstar_file(request.user.username, repo_id, path)
        return Response('success', status=status.HTTP_200_OK)

class FileView(APIView):
    """
    Support uniform interface for file related operations,
    including create/delete/rename/view, etc.
    """

    authentication_classes = (TokenAuthentication, )
    permission_classes = (IsAuthenticated, )
    throttle_classes = (UserRateThrottle, )

    def get(self, request, repo_id, format=None):
        # view file
        repo = get_repo(repo_id)
        if not repo:
            return api_error(status.HTTP_404_NOT_FOUND, 'Repo not found.')

        resp = check_repo_access_permission(request, repo)
        if resp:
            return resp

        path = request.GET.get('p', None)
        if not path:
            return api_error(status.HTTP_400_BAD_REQUEST, 'Path is missing.')
        file_name = os.path.basename(path)

        file_id = None
        try:
            file_id = seafserv_threaded_rpc.get_file_id_by_path(repo_id,
                                                             path.encode('utf-8'))
        except SearpcError, e:
            return api_error(HTTP_520_OPERATION_FAILED,
                             "Failed to get file id by path.")

        if not file_id:
            return api_error(status.HTTP_404_NOT_FOUND, "File not found")

        op = request.GET.get('op', 'download')
        return get_repo_file(request, repo_id, file_id, file_name, op)

    def post(self, request, repo_id, format=None):
        # rename, move or create file
        repo = get_repo(repo_id)
        if not repo:
            return api_error(status.HTTP_404_NOT_FOUND, 'Repo not found.')

        resp = check_repo_access_permission(request, repo)
        if resp:
            return resp

        path = request.GET.get('p', '')
        if not path or path[0] != '/':
            return api_error(status.HTTP_400_BAD_REQUEST,
                             'Path is missing or invalid.')

        username = request.user.username        
        operation = request.POST.get('operation', '')
        if operation.lower() == 'rename':
            if not is_repo_writable(repo.id, username):
                return api_error(status.HTTP_403_FORBIDDEN,
                                 'You do not have permission to rename file.')

            newname = request.POST.get('newname', '')
            if not newname:
                return api_error(status.HTTP_400_BAD_REQUEST,
                                 'Newname is missing')
            newname = unquote(newname.encode('utf-8'))
            if len(newname) > settings.MAX_UPLOAD_FILE_NAME_LEN:
                return api_error(status.HTTP_400_BAD_REQUEST, 'Newname too long')

            parent_dir = os.path.dirname(path)
            parent_dir_utf8 = parent_dir.encode('utf-8')
            oldname = os.path.basename(path)
            oldname_utf8 = oldname.encode('utf-8')
            if oldname == newname:
                return api_error(status.HTTP_409_CONFLICT,
                                 'The new name is the same to the old')

            newname = check_filename_with_rename(repo_id, parent_dir, newname)
            newname_utf8 = newname.encode('utf-8')
            try:
                seafserv_threaded_rpc.rename_file (repo_id, parent_dir_utf8,
                                                   oldname_utf8, newname,
                                                   username)
            except SearpcError,e:
                return api_error(HTTP_520_OPERATION_FAILED,
                                 "Failed to rename file: %s" % e)

            if request.GET.get('reloaddir', '').lower() == 'true':
                return reloaddir(request, repo_id, parent_dir)
            else:
                resp = Response('success', status=status.HTTP_301_MOVED_PERMANENTLY)
                uri = reverse('FileView', args=[repo_id], request=request)
                resp['Location'] = uri + '?p=' + quote(parent_dir_utf8) + quote(newname_utf8)
                return resp

        elif operation.lower() == 'move':
            if not is_repo_writable(repo.id, username):
                return api_error(status.HTTP_403_FORBIDDEN,
                                 'You do not have permission to move file.')
            
            src_dir = os.path.dirname(path)
            src_dir_utf8 = src_dir.encode('utf-8')
            src_repo_id = repo_id
            dst_repo_id = request.POST.get('dst_repo', '')
            dst_dir = request.POST.get('dst_dir', '')
            dst_dir_utf8 = dst_dir.encode('utf-8')
            if dst_dir[-1] != '/': # Append '/' to the end of directory if necessary
                dst_dir += '/'
            # obj_names   = request.POST.get('obj_names', '')

            if not (dst_repo_id and dst_dir):
                return api_error(status.HTTP_400_BAD_REQUEST, 'Missing arguments.')

            if src_repo_id == dst_repo_id and src_dir == dst_dir:
                return Response('success', status=status.HTTP_200_OK)

            # names = obj_names.split(':')
            # names = map(lambda x: unquote(x).decode('utf-8'), names)

            # if dst_dir.startswith(src_dir):
            #     for obj_name in names:
            #         if dst_dir.startswith('/'.join([src_dir, obj_name])):
            #             return api_error(status.HTTP_409_CONFLICT,
            #                              'Can not move a dirctory to its subdir')

            filename = os.path.basename(path)
            filename_utf8 = filename.encode('utf-8')
            new_filename = check_filename_with_rename(dst_repo_id, dst_dir,
                                                      filename)
            new_filename_utf8 = new_filename.encode('utf-8')

            try:
                seafserv_threaded_rpc.move_file(src_repo_id, src_dir_utf8,
                                                filename_utf8, dst_repo_id,
                                                dst_dir_utf8, new_filename_utf8,
                                                username)
            except SearpcError, e:
                return api_error(status.HTTP_500_INTERNAL_SERVER_ERROR,
                                 "SearpcError:" + e.msg)

            if request.GET.get('reloaddir', '').lower() == 'true':
                return reloaddir(request, dst_repo_id, dst_dir)
            else:
                resp = Response('success', status=status.HTTP_301_MOVED_PERMANENTLY)
                uri = reverse('FileView', args=[repo_id], request=request)
                resp['Location'] = uri + '?p=' + quote(dst_dir_utf8) + quote(new_filename_utf8)
                return resp
        elif operation.lower() == 'create':
            if not is_repo_writable(repo.id, username):
                return api_error(status.HTTP_403_FORBIDDEN,
                                 'You do not have permission to create file.')
            
            parent_dir = os.path.dirname(path)
            parent_dir_utf8 = parent_dir.encode('utf-8')
            new_file_name = os.path.basename(path)
            new_file_name = check_filename_with_rename(repo_id, parent_dir,
                                                       new_file_name)
            new_file_name_utf8 = new_file_name.encode('utf-8')

            try:
                seafserv_threaded_rpc.post_empty_file(repo_id, parent_dir,
                                                      new_file_name, username)
            except SearpcError, e:
                return api_error(HTTP_520_OPERATION_FAILED,
                                 'Failed to create file.')

            if request.GET.get('reloaddir', '').lower() == 'true':
                return reloaddir(request, repo_id, parent_dir)
            else:
                resp = Response('success', status=status.HTTP_201_CREATED)
                uri = reverse('FileView', args=[repo_id], request=request)
                resp['Location'] = uri + '?p=' + quote(parent_dir_utf8) + \
                    quote(new_file_name_utf8)
                return resp
        else:
            return api_error(status.HTTP_400_BAD_REQUEST,
                             "Operation can only be rename, create or move.")

    def put(self, request, repo_id, format=None):
        # update file
        # TODO
        pass

    def delete(self, request, repo_id, format=None):
        # delete file
        repo = get_repo(repo_id)
        if not repo:
            return api_error(status.HTTP_404_NOT_FOUND, 'Repo not found.')

        username = request.user.username
        if not is_repo_writable(repo.id, username):
            return api_error(status.HTTP_403_FORBIDDEN,
                             'You do not have permission to delete file.')
        
        resp = check_repo_access_permission(request, repo)
        if resp:
            return resp

        path = request.GET.get('p', None)
        if not path:
            return api_error(status.HTTP_400_BAD_REQUEST, 'Path is missing.')

        parent_dir = os.path.dirname(path)
        parent_dir_utf8 = os.path.dirname(path).encode('utf-8')
        file_name_utf8 = os.path.basename(path).encode('utf-8')

        try:
            seafserv_threaded_rpc.del_file(repo_id, parent_dir_utf8,
                                           file_name_utf8,
                                           request.user.username)
        except SearpcError, e:
            return api_error(HTTP_520_OPERATION_FAILED,
                             "Failed to delete file.")

        return reloaddir_if_neccessary(request, repo_id, parent_dir)

class FileRevert(APIView):
    authentication_classes = (TokenAuthentication, )
    permission_classes = (IsAuthenticated,)
    throttle_classes = (UserRateThrottle, )

    def put(self, request, repo_id, format=None):
        path = unquote(request.DATA.get('p', '').encode('utf-8'))
        if not path:
            return api_error(status.HTTP_400_BAD_REQUEST, 'Path is missing.')
        commit_id = unquote(request.DATA.get('commit_id', '').encode('utf-8'))
        if not path:
            return api_error(status.HTTP_400_BAD_REQUEST, 'Path is missing.')
        try:
            ret = seafserv_threaded_rpc.revert_file (repo_id, commit_id,
                            path, request.user.username)
        except SearpcError, e:
            return api_error(status.HTTP_400_BAD_REQUEST, 'Server error')

        return HttpResponse(json.dumps({"ret": ret}), status=200, content_type=json_content_type)
    
class FileRevision(APIView):
    authentication_classes = (TokenAuthentication, )
    permission_classes = (IsAuthenticated,)
    throttle_classes = (UserRateThrottle, )

    def get(self, request, repo_id, format=None):
        path = request.GET.get('p', None)
        assert path, 'path must be passed in the url'

        file_name = os.path.basename(path)
        commit_id = request.GET.get('commit_id', None)

        try:
            obj_id = seafserv_threaded_rpc.get_file_id_by_commit_and_path( \
                                        commit_id, path)
        except:
            return api_error(status.HTTP_404_NOT_FOUND, 'Revision not found.')

        return get_repo_file(request, repo_id, obj_id, file_name, 'download')

class FileHistory(APIView):
    authentication_classes = (TokenAuthentication, )
    permission_classes = (IsAuthenticated,)
    throttle_classes = (UserRateThrottle, )

    def get(self, request, repo_id, format=None):
        path = request.GET.get('p', None)
        assert path, 'path must be passed in the url'

        try:
            commits = seafserv_threaded_rpc.list_file_revisions(repo_id, path,
                                                            -1, -1)
        except SearpcError, e:
            return api_error(status.HTTP_400_BAD_REQUEST, 'Server error')

        if not commits:
            return api_error(status.HTTP_404_NOT_FOUND, 'File not found.')

        return HttpResponse(json.dumps({"commits": commits}, cls=SearpcObjEncoder), status=200, content_type=json_content_type)

class FileSharedLinkView(APIView):
    """
    Support uniform interface for file shared link.
    """
    authentication_classes = (TokenAuthentication, )
    permission_classes = (IsAuthenticated, )
    throttle_classes = (UserRateThrottle, )

    def put(self, request, repo_id, format=None):
        # generate file shared link
        path = unquote(request.DATA.get('p', '').encode('utf-8'))
        type = unquote(request.DATA.get('type', 'f').encode('utf-8'))

        if type not in ('d', 'f'):
            return api_error(status.HTTP_400_BAD_REQUEST, 'invalid type')

        if not path:
            return api_error(status.HTTP_400_BAD_REQUEST, 'Path is missing.')

        if path[-1] == '/':
            path = path[:-1]
        l = FileShare.objects.filter(repo_id=repo_id).filter(
            username=request.user.username).filter(path=path)
        if len(l) > 0:
            fileshare = l[0]
            token = fileshare.token
            type = fileshare.s_type
        else:
            token = gen_token(max_length=10)

            fs = FileShare()
            fs.username = request.user.username
            fs.repo_id = repo_id
            fs.path = path
            fs.token = token
            fs.s_type = type

            try:
                fs.save()
            except IntegrityError, e:
                return api_error(status.HTTP_500_INTERNAL_SERVER_ERROR, e.msg)

        http_or_https = request.is_secure() and 'https' or 'http'
        domain = RequestSite(request).domain
        file_shared_link = '%s://%s%s%s/%s/' % (http_or_https, domain,
                                               settings.SITE_ROOT, type, token)
        resp = Response(status=status.HTTP_201_CREATED)
        resp['Location'] = file_shared_link
        return resp

class DirView(APIView):
    """
    Support uniform interface for directory operations, including
    create/delete/rename/list, etc.
    """
    authentication_classes = (TokenAuthentication, )
    permission_classes = (IsAuthenticated, )
    throttle_classes = (UserRateThrottle, )

    def get(self, request, repo_id, format=None):
        # list dir
        repo = get_repo(repo_id)
        if not repo:
            return api_error(status.HTTP_404_NOT_FOUND, 'Repo not found.')

        resp = check_repo_access_permission(request, repo)
        if resp:
            return resp

        path = request.GET.get('p', '/')
        if path[-1] != '/':
            path = path + '/'

        try:
            dir_id = seafserv_threaded_rpc.get_dir_id_by_path(repo_id,
                                                             path.encode('utf-8'))
        except SearpcError, e:
            return api_error(HTTP_520_OPERATION_FAILED,
                             "Failed to get dir id by path.")

        if not dir_id:
            return api_error(status.HTTP_404_NOT_FOUND, "Path does not exist")

        old_oid = request.GET.get('oid', None)
        if old_oid and old_oid == dir_id :
            response = HttpResponse(json.dumps("uptodate"), status=200,
                                    content_type=json_content_type)
            response["oid"] = dir_id
            return response
        else:
            return get_dir_entrys_by_id(request, repo_id, path, dir_id)

    def post(self, request, repo_id, format=None):
        # new dir
        repo = get_repo(repo_id)
        if not repo:
            return api_error(status.HTTP_404_NOT_FOUND, 'Repo not found.')

        resp = check_repo_access_permission(request, repo)
        if resp:
            return resp

        path = request.GET.get('p', '')
        if not path or path[0] != '/':
            return api_error(status.HTTP_400_BAD_REQUEST, "Path is missing.")
        if path == '/':         # Can not make root dir.
            return api_error(status.HTTP_400_BAD_REQUEST, "Path is invalid.")
        if path[-1] == '/':     # Cut out last '/' if possible.
            path = path[:-1]

        username = request.user.username            
        operation = request.POST.get('operation', '')
        if operation.lower() == 'mkdir':
            if not is_repo_writable(repo.id, username):
                return api_error(status.HTTP_403_FORBIDDEN,
                                 'You do not have permission to create folder.')
            
            parent_dir = os.path.dirname(path)
            parent_dir_utf8 = parent_dir.encode('utf-8')
            new_dir_name = os.path.basename(path)
            new_dir_name = check_filename_with_rename(repo_id, parent_dir,
                                                      new_dir_name)
            new_dir_name_utf8 = new_dir_name.encode('utf-8')

            try:
                seafserv_threaded_rpc.post_dir(repo_id, parent_dir,
                                               new_dir_name, username)
            except SearpcError, e:
                return api_error(HTTP_520_OPERATION_FAILED,
                                 'Failed to make directory.')

            if request.GET.get('reloaddir', '').lower() == 'true':
                resp = reloaddir(request, repo_id, parent_dir)
            else:
                resp = Response('success', status=status.HTTP_201_CREATED)
                uri = reverse('DirView', args=[repo_id], request=request)
                resp['Location'] = uri + '?p=' + quote(parent_dir_utf8) + \
                    quote(new_dir_name_utf8)
            return resp
        # elif operation.lower() == 'rename':
        #     pass
        # elif operation.lower() == 'move':
        #     pass
        else:
            return api_error(status.HTTP_400_BAD_REQUEST,
                             "Operation not supported.")

    def delete(self, request, repo_id, format=None):
        # delete dir or file
        repo = get_repo(repo_id)
        if not repo:
            return api_error(status.HTTP_404_NOT_FOUND, 'Repo not found.')

        username = request.user.username
        if not is_repo_writable(repo.id, username):
            return api_error(status.HTTP_403_FORBIDDEN,
                             'You do not have permission to delete folder.')
        
        resp = check_repo_access_permission(request, repo)
        if resp:
            return resp

        path = request.GET.get('p', None)
        if not path:
            return api_error(status.HTTP_400_BAD_REQUEST, 'Path is missing.')

        if path == '/':         # Can not delete root path.
            return api_error(status.HTTP_400_BAD_REQUEST, 'Path is invalid.')

        if path[-1] == '/':     # Cut out last '/' if possible.
            path = path[:-1]

        parent_dir = os.path.dirname(path)
        parent_dir_utf8 = os.path.dirname(path).encode('utf-8')
        file_name_utf8 = os.path.basename(path).encode('utf-8')

        try:
            seafserv_threaded_rpc.del_file(repo_id, parent_dir_utf8,
                                           file_name_utf8, username)
        except SearpcError, e:
            return api_error(HTTP_520_OPERATION_FAILED,
                             "Failed to delete file.")

        return reloaddir_if_neccessary(request, repo_id, parent_dir)

<<<<<<< HEAD
class DirSubRepoView(APIView):
=======
class DirShareView(APIView):
>>>>>>> fa1955a7
    authentication_classes = (TokenAuthentication, )
    permission_classes = (IsAuthenticated,)
    throttle_classes = (UserRateThrottle, )

<<<<<<< HEAD
    # from seahub.views.ajax.py::sub_repo
    def get(self, request, repo_id, format=None):
        '''
        check if a dir has a corresponding sub_repo
        if it does not have, create one
        '''

        content_type = 'application/json; charset=utf-8'
        result = {}

        path = request.GET.get('p') 
        name = request.GET.get('name')
        if not (path and name):
            result['error'] = _('Argument missing')
            return HttpResponse(json.dumps(result), status=400, content_type=content_type)

        username = request.user.username

        # check if the sub-lib exist
        try:
            sub_repo = seafile_api.get_virtual_repo(repo_id, path, username)
        except SearpcError, e:
            result['error'] = e.msg
            return HttpResponse(json.dumps(result), status=500, content_type=content_type)

        if sub_repo:
            result['sub_repo_id'] = sub_repo.id
        else:
            # create a sub-lib
            try:
                # use name as 'repo_name' & 'repo_desc' for sub_repo
                sub_repo_id = seafile_api.create_virtual_repo(repo_id, path, name, name, username)
                result['sub_repo_id'] = sub_repo_id
            except SearpcError, e:
                result['error'] = e.msg
                return HttpResponse(json.dumps(result), status=500, content_type=content_type)

        return HttpResponse(json.dumps(result), content_type=content_type)
=======
    # from seahub.share.view::gen_private_file_share
    def post(self, request, repo_id, format=None):
        emails = request.POST.getlist('emails', '')
        s_type = request.POST.get('s_type', '')
        path = request.POST.get('path', '')
        perm = request.POST.get('perm', 'r')
        file_or_dir = os.path.basename(path.rstrip('/'))
        username = request.user.username

        for email in [e.strip() for e in emails if e.strip()]:
            if not is_registered_user(email):
                messages.error(request, _('Failed to share to "%s", user not found.') % email)
                continue
        
            if s_type == 'f':
                pfds = PrivateFileDirShare.objects.add_read_only_priv_file_share(
                    username, email, repo_id, path)
            elif s_type == 'd':
                pfds = PrivateFileDirShare.objects.add_private_dir_share(
                    username, email, repo_id, path, perm)
            else:
                continue

            # send a signal when sharing file successful
            share_file_to_user_successful.send(sender=None, priv_share_obj=pfds)
            messages.success(request, _('Successfully shared %s.') % file_or_dir)
        return HttpResponse(json.dumps({}), status=200, content_type=json_content_type)
>>>>>>> fa1955a7

class SharedRepos(APIView):
    """
    List repos that a user share to others/groups/public.
    """
    authentication_classes = (TokenAuthentication, )
    permission_classes = (IsAuthenticated, )
    throttle_classes = (UserRateThrottle, )

    def get(self, request, format=None):
        username = request.user.username
        shared_repos = []

        shared_repos += list_share_repos(username, 'from_email', -1, -1)
        shared_repos += get_group_repos_by_owner(username)
        if not CLOUD_MODE:
            shared_repos += list_inner_pub_repos_by_owner(username)

        return HttpResponse(json.dumps(shared_repos, cls=SearpcObjEncoder),
                            status=200, content_type=json_content_type)

class BeShared(APIView):
    """
    List repos that others/groups share to user.
    """
    authentication_classes = (TokenAuthentication, )
    permission_classes = (IsAuthenticated, )
    throttle_classes = (UserRateThrottle, )

    def get(self, request, format=None):
        username = request.user.username
        shared_repos = []
        shared_repos += seafile_api.get_share_in_repo_list(username, -1, -1)

        joined_groups = get_personal_groups_by_user(username)
        for grp in joined_groups:
        # Get group repos, and for each group repos...
            for r_id in get_group_repoids(grp.id):
                # No need to list my own repo
                if seafile_api.is_repo_owner(username, r_id):
                    continue
                 # Convert repo properties due to the different collumns in Repo
                 # and SharedRepo
                r = get_repo(r_id)
                if not r:
                    continue
                r.repo_id = r.id
                r.repo_name = r.name
                r.repo_desc = r.desc
                cmmts = get_commits(r_id, 0, 1)
                last_commit = cmmts[0] if cmmts else None
                r.last_modified = last_commit.ctime if last_commit else 0
                r.share_type = 'group'
                r.user = seafile_api.get_repo_owner(r_id)
                r.user_perm = check_permission(r_id, username)
                shared_repos.append(r)

        if not CLOUD_MODE:
            shared_repos += list_inner_pub_repos(username)

        return HttpResponse(json.dumps(shared_repos, cls=SearpcObjEncoder),
                            status=200, content_type=json_content_type)

class FileShareEncoder(json.JSONEncoder):
    def default(self, obj):
        if not isinstance(obj, FileShare):
            return None
        return {'username':obj.username, 'repo_id':obj.repo_id, 'path':obj.path, 'token':obj.token,
                'ctime':obj.ctime, 'view_cnt':obj.view_cnt, 's_type':obj.s_type}

class SharedLinksView(APIView):
    authentication_classes = (TokenAuthentication, )
    permission_classes = (IsAuthenticated,)
    throttle_classes = (UserRateThrottle, )

    # from seahub.share.view::list_shared_links
    def get(self, request, format=None):
        username = request.user.username

        fileshares = FileShare.objects.filter(username=username)
        p_fileshares = []           # personal file share
        for fs in fileshares:
            if is_personal_repo(fs.repo_id):  # only list files in personal repos
                r = seafile_api.get_repo(fs.repo_id)
                if not r:
                    fs.delete()
                    continue

                if fs.s_type == 'f':
                    if seafile_api.get_file_id_by_path(r.id, fs.path) is None:
                        fs.delete()
                        continue
                    fs.filename = os.path.basename(fs.path)
                    fs.shared_link = gen_file_share_link(fs.token) 
                else:
                    if seafile_api.get_dir_id_by_path(r.id, fs.path) is None:
                        fs.delete()
                        continue
                    fs.filename = os.path.basename(fs.path.rstrip('/'))
                    fs.shared_link = gen_dir_share_link(fs.token)
                fs.repo = r
                p_fileshares.append(fs)
        return HttpResponse(json.dumps({"fileshares": p_fileshares}, cls=FileShareEncoder), status=200, content_type=json_content_type)

    def delete(self, request, format=None):
        token = request.GET.get('t')
        FileShare.objects.filter(token=token).delete()
        return HttpResponse(json.dumps({}), status=200, content_type=json_content_type)		

class SharedRepo(APIView):
    """
    Support uniform interface for shared libraries.
    """
    authentication_classes = (TokenAuthentication, )
    permission_classes = (IsAuthenticated, )
    throttle_classes = (UserRateThrottle, )

    def delete(self, request, repo_id, format=None):
        """
        Unshare a library. Only repo owner can perform this operation.
        """
        username = request.user.username
        if not seafile_api.is_repo_owner(username, repo_id):
            return api_error(status.HTTP_403_FORBIDDEN,
                             'You do not have permission to unshare library.')

        share_type = request.GET.get('share_type', '')
        user = request.GET.get('user', '')
        group_id = request.GET.get('group_id', '')
        if not (share_type and user and group_id):
            return api_error(status.HTTP_400_BAD_REQUEST,
                             'share_type and user and group_id is required.')

        if share_type == 'personal':
            remove_share(repo_id, username, user)
        elif share_type == 'group':
            unshare_group_repo(repo_id, group_id, user)
        elif share_type == 'public':
            unset_inner_pub_repo(repo_id)
        else:
            return api_error(status.HTTP_400_BAD_REQUEST,
                             'share_type can only be personal or group or public.')

        return Response('success', status=status.HTTP_200_OK)

    def put(self, request, repo_id, format=None):
        """
        Share a repo to users/groups/public.
        """
        username = request.user.username
        if not seafile_api.is_repo_owner(username, repo_id):
            return api_error(status.HTTP_403_FORBIDDEN,
                             'You do not have permission to share library.')
        
        share_type = request.GET.get('share_type')
        user = request.GET.get('user')
        group_id = request.GET.get('group_id')
        permission = request.GET.get('permission')

        if permission !='rw' and permission != "r":
            return api_error(status.HTTP_400_BAD_REQUEST,
                             'Permission need to be rw or r.')

        if share_type == 'personal':
            if not is_registered_user(user) :
                return api_error(status.HTTP_400_BAD_REQUEST,
                                 'User does not exist')
            try :
                from_email = seafile_api.get_repo_owner(repo_id)
                seafserv_threaded_rpc.add_share(repo_id, from_email, user,
                                                permission)
            except SearpcError, e:
                return api_error(status.HTTP_500_INTERNAL_SERVER_ERROR,
                                 "Searpc Error: " + e.msg)

        elif share_type == 'group':
            try:
                group_id = int(group_id)
            except ValueError:
                return api_error(status.HTTP_400_BAD_REQUEST,
                                 'Group id must be integer.')

            from_email = seafile_api.get_repo_owner(repo_id)
            group = get_group(group_id)
            if not group:
                return api_error(status.HTTP_400_BAD_REQUEST,
                                 'Group does not exist .')
            try:
                seafile_api.group_share_repo(repo_id, int(group_id),
                                             from_email, permission)
            except SearpcError, e:
                return api_error(status.HTTP_500_INTERNAL_SERVER_ERROR,
                                 "Searpc Error: " + e.msg)

        elif share_type == 'public':
            if not CLOUD_MODE:
                try:
                    seafserv_threaded_rpc.set_inner_pub_repo(repo_id, permission)
                except SearpcError, e:
                    return api_error(status.HTTP_500_INTERNAL_SERVER_ERROR,
                                     "Searpc Error: " + e.msg)
        else :
            return api_error(status.HTTP_400_BAD_REQUEST,
                    'share_type can only be personal or group or public.')

        return Response('success', status=status.HTTP_200_OK)

def api_pre_events(event_groups):
    for g in event_groups:
        for e in g["events"]:
            if e.etype != "repo-delete":
                e.link = "api://repos/%s" % e.repo_id

            if e.etype == "repo-update":
                api_convert_desc_link(e)


def activity(request):
    if not EVENTS_ENABLED:
        events = None
        return render_to_response('api2/events.html', {
            "events":events,
            }, context_instance=RequestContext(request))

    email = request.user.username
    events_count = 15
    events, events_more_offset = get_user_events(email, 0, events_count)
    events_more = True if len(events) == events_count else False
    event_groups = group_events_data(events)
    api_pre_events(event_groups)

    return render_to_response('api2/events.html', {
            "events": events,
            "events_more_offset": events_more_offset,
            "events_more": events_more,
            "event_groups": event_groups,
            "events_count": events_count,
            }, context_instance=RequestContext(request))


def events(request):
    events_count = 15
    username = request.user.username
    start = int(request.GET.get('start', 0))

    events, start = get_user_events(username, start, events_count)
    events_more = True if len(events) == events_count else False

    event_groups = group_events_data(events)

    api_pre_events(event_groups)
    ctx = {'event_groups': event_groups}
    html = render_to_string("api2/events_body.html", ctx)

    return HttpResponse(json.dumps({'html':html, 'events_more':events_more,
                                    'new_start': start}),
                            content_type='application/json; charset=utf-8')


@group_check
def group_discuss(request, group):
    username = request.user.username
    if request.method == 'POST':
        # only login user can post to public group
        if group.view_perm == "pub" and not request.user.is_authenticated():
            raise Http404

        msg = request.POST.get('message')
        message = GroupMessage()
        message.group_id = group.id
        message.from_email = request.user.username
        message.message = msg
        message.save()

        # send signal
        grpmsg_added.send(sender=GroupMessage, group_id=group.id,
                              from_email=username)

        repo_id = request.POST.get('repo_id', None)
        path = request.POST.get('path', None)
        if repo_id and path:
            # save attachment
            ma = MessageAttachment(group_message=message, repo_id=repo_id,
                                   attach_type='file', path=path,
                                   src='recommend')
            ma.save()

            # save discussion
            fd = FileDiscuss(group_message=message, repo_id=repo_id, path=path)
            fd.save()
        
        ctx = {}
        ctx['msg'] = message
        html = render_to_string("api2/discussion_posted.html", ctx)
        serialized_data = json.dumps({"html": html})
        return HttpResponse(serialized_data, content_type="application/json; charset=utf-8")

    # remove user notifications
    UserNotification.objects.filter(to_user=username, msg_type='group_msg',
                                    detail=str(group.id)).delete()

    group_msgs = get_group_msgs(group.id, page=1, username=request.user.username)

    return render_to_response("api2/discussions.html", {
            "group" : group,
            "group_msgs": group_msgs,
            }, context_instance=RequestContext(request))


def get_group_msgs(groupid, page, username):

    # Show 15 group messages per page.
    paginator = Paginator(GroupMessage.objects.filter(
            group_id=groupid).order_by('-timestamp'), 15)

    # If page request (9999) is out of range, return None
    try:
        group_msgs = paginator.page(page)
    except (EmptyPage, InvalidPage):
        return None

    # Force evaluate queryset to fix some database error for mysql.
    group_msgs.object_list = list(group_msgs.object_list)

    attachments = MessageAttachment.objects.filter(group_message__in=group_msgs.object_list)

    msg_replies = MessageReply.objects.filter(reply_to__in=group_msgs.object_list)
    reply_to_list = [ r.reply_to_id for r in msg_replies ]

    for msg in group_msgs.object_list:
        msg.reply_cnt = reply_to_list.count(msg.id)
        msg.replies = []
        for r in msg_replies:
            if msg.id == r.reply_to_id:
                msg.replies.append(r)
        msg.replies = msg.replies[-3:]

        for att in attachments:
            if att.group_message_id != msg.id:
                continue

            # Attachment name is file name or directory name.
            # If is top directory, use repo name instead.
            path = att.path
            if path == '/':
                repo = get_repo(att.repo_id)
                if not repo:
                    # TODO: what should we do here, tell user the repo
                    # is no longer exists?
                    continue
                att.name = repo.name
            else:
                path = path.rstrip('/') # cut out last '/' if possible
                att.name = os.path.basename(path)

            # Load to discuss page if attachment is a image and from recommend.
            if att.attach_type == 'file' and att.src == 'recommend':
                att.filetype, att.fileext = get_file_type_and_ext(att.name)
                if att.filetype == IMAGE:
                    att.obj_id = get_file_id_by_path(att.repo_id, path)
                    if not att.obj_id:
                        att.err = _(u'File does not exist')
                    else:
                        att.token = seafserv_rpc.web_get_access_token(att.repo_id, att.obj_id,
                                                         'view', username)
                        att.img_url = gen_file_get_url(att.token, att.name)

            msg.attachment = att

    return group_msgs

@group_check
def more_discussions(request, group):
    content_type = 'application/json; charset=utf-8'
    try:
        page = int(request.GET.get('page'))
    except ValueError:
        page = 2

    group_msgs = get_group_msgs(group.id, page, request.user.username)
    if group_msgs.has_next():
        next_page = group_msgs.next_page_number()
    else:
        next_page = None

    html = render_to_string('api2/discussions_body.html', {"group_msgs": group_msgs}, context_instance=RequestContext(request))
    return HttpResponse(json.dumps({"html": html, 'next_page': next_page}), content_type=content_type)

def discussion(request, msg_id):
    try:
        msg = GroupMessage.objects.get(id=msg_id)
    except GroupMessage.DoesNotExist:
        raise Http404

    try:
        att = MessageAttachment.objects.get(group_message_id=msg_id)
    except MessageAttachment.DoesNotExist:
        att = None

    if att:
        path = att.path
        if path == '/':
            repo = get_repo(att.repo_id)
            if repo:
                att.name = repo.name
            else:
                att.err = _(u'the libray does not exist')
        else:
            path = path.rstrip('/') # cut out last '/' if possible
            att.name = os.path.basename(path)

        # Load to discuss page if attachment is a image and from recommend.
        if att.attach_type == 'file' and att.src == 'recommend':
            att.filetype, att.fileext = get_file_type_and_ext(att.name)
            if att.filetype == IMAGE:
                att.obj_id = get_file_id_by_path(att.repo_id, path)
                if not att.obj_id:
                    att.err = _(u'File does not exist')
                else:
                    att.token = seafserv_rpc.web_get_access_token(att.repo_id, att.obj_id,
                                                     'view', request.user.username)
                    att.img_url = gen_file_get_url(att.token, att.name)

        msg.attachment = att

    msg.replies = MessageReply.objects.filter(reply_to=msg)
    msg.reply_cnt = len(msg.replies)

    return render_to_response("api2/discussion.html", {
            "msg": msg,
            }, context_instance=RequestContext(request))


def msg_reply(request, msg_id):
    """Show group message replies, and process message reply in ajax"""

    content_type = 'application/json; charset=utf-8'
    ctx = {}
    try:
        group_msg = GroupMessage.objects.get(id=msg_id)
    except GroupMessage.DoesNotExist:
        raise Http404

    msg = request.POST.get('message')
    msg_reply = MessageReply()
    msg_reply.reply_to = group_msg
    msg_reply.from_email = request.user.username
    msg_reply.message = msg
    msg_reply.save()

    # send signal if reply other's message
    if group_msg.from_email != request.user.username:
        grpmsg_reply_added.send(sender=MessageReply,
                                msg_id=msg_id,
                                from_email=request.user.username)
    replies = MessageReply.objects.filter(reply_to=group_msg)
    r_num = len(replies)
    ctx['r'] = msg_reply
    html = render_to_string("api2/reply.html", ctx)
    serialized_data = json.dumps({"html": html})
    return HttpResponse(serialized_data, content_type=content_type)


def repo_history_changes(request, repo_id):
    changes = {}
    content_type = 'application/json; charset=utf-8'

    if not access_to_repo(request, repo_id, ''):
        return HttpResponse(json.dumps({"err": _(u'Permission denied')}), status=400, content_type=content_type)

    repo = get_repo(repo_id)
    if not repo:
        return HttpResponse(json.dumps({"err": _(u'Library does not exist')}), status=400, content_type=content_type)

    if repo.encrypted and not is_passwd_set(repo_id, request.user.username):
        return HttpResponse(json.dumps({"err": _(u'Library is encrypted')}), status=400, content_type=content_type)

    commit_id = request.GET.get('commit_id', '')
    if not commit_id:
        return HttpResponse(json.dumps({"err": _(u'Invalid argument')}), status=400, content_type=content_type)

    changes = get_diff(repo_id, '', commit_id)

    c = get_commit(commit_id)
    if c.parent_id is None:
        # A commit is a first commit only if its parent id is None.
        changes['cmt_desc'] = repo.desc
    elif c.second_parent_id is None:
        # Normal commit only has one parent.
        if c.desc.startswith('Changed library'):
            changes['cmt_desc'] = _('Changed library name or description')
    else:
        # A commit is a merge only if it has two parents.
        changes['cmt_desc'] = _('No conflict in the merge.')
    for k in changes:
        changes[k] = [f.replace ('a href="/', 'a class="normal" href="api://') for f in changes[k] ]

    html = render_to_string('api2/event_details.html', {'changes': changes})
    return HttpResponse(json.dumps({"html": html}), content_type=content_type)


def msg_reply_new(request):
    notes = UserNotification.objects.filter(to_user=request.user.username)
    grpmsg_reply_list = [ n.detail for n in notes if n.msg_type == 'grpmsg_reply']
    group_msgs = []
    for msg_id in grpmsg_reply_list:
        try:
            m = GroupMessage.objects.get(id=msg_id)
        except GroupMessage.DoesNotExist:
            continue
        else:
            # get group name
            group = get_group(m.group_id)
            if not group:
                continue
            m.group_name = group.group_name
            
            # get attachement
            attachment = get_first_object_or_none(m.messageattachment_set.all())
            if attachment:
                path = attachment.path
                if path == '/':
                    repo = get_repo(attachment.repo_id)
                    if not repo:
                        continue
                    attachment.name = repo.name
                else:
                    attachment.name = os.path.basename(path)
                m.attachment = attachment

            # get message replies
            reply_list = MessageReply.objects.filter(reply_to=m)
            m.reply_cnt = reply_list.count()
            if m.reply_cnt > 3:
                m.replies = reply_list[m.reply_cnt - 3:]
            else:
                m.replies = reply_list

            group_msgs.append(m)

    # remove new group msg reply notification
    UserNotification.objects.filter(to_user=request.user.username,
                                    msg_type='grpmsg_reply').delete()
    
    return render_to_response("api2/new_msg_reply.html", {
            'group_msgs': group_msgs,
            }, context_instance=RequestContext(request))


class Groups(APIView):
    authentication_classes = (TokenAuthentication, )
    permission_classes = (IsAuthenticated,)
    throttle_classes = (UserRateThrottle, )

    def get(self, request, format=None):
        email = request.user.username
        group_json = []

        joined_groups = get_personal_groups_by_user(email)
        grpmsgs = {}
        for g in joined_groups:
            grpmsgs[g.id] = 0;

        notes = UserNotification.objects.filter(to_user=request.user.username)
        replynum = 0;
        for n in notes:
            if n.msg_type == 'group_msg':
                gid = int(n.detail)
                if gid not in grpmsgs:
                    continue
                grpmsgs[gid] = grpmsgs[gid] + 1;
            elif n.msg_type == 'grpmsg_reply':
                replynum = replynum + 1

        for g in joined_groups:
            msg = GroupMessage.objects.filter(group_id=g.id).order_by('-timestamp')[:1]
            mtime = 0
            if len(msg) >= 1:
                mtime = int(time.mktime(msg[0].timestamp.timetuple()))
            group = {
                "id":g.id,
                "name":g.group_name,
                "creator":g.creator_name,
                "ctime":g.timestamp,
                "mtime":mtime,
                "msgnum":grpmsgs[g.id],
                }
            group_json.append(group)
        res = {"groups": group_json, "replynum":replynum}
        return Response(res)

class AjaxEvents(APIView):
    authentication_classes = (TokenAuthentication, )
    permission_classes = (IsAuthenticated,)
    throttle_classes = (UserRateThrottle, )

    def get(self, request, format=None):
        return events(request)

class AjaxDiscussions(APIView):
    authentication_classes = (TokenAuthentication, )
    permission_classes = (IsAuthenticated,)
    throttle_classes = (UserRateThrottle, )

    def get(self, request, group_id, format=None):
        return more_discussions(request, group_id)

class ActivityHtml(APIView):
    authentication_classes = (TokenAuthentication, )
    permission_classes = (IsAuthenticated,)
    throttle_classes = (UserRateThrottle, )

    def get(self, request, format=None):
        return activity(request)

class NewReplyHtml(APIView):
    authentication_classes = (TokenAuthentication, )
    permission_classes = (IsAuthenticated,)
    throttle_classes = (UserRateThrottle, )

    def get(self, request, format=None):
        return msg_reply_new(request)

class DiscussionsHtml(APIView):
    authentication_classes = (TokenAuthentication, )
    permission_classes = (IsAuthenticated,)
    throttle_classes = (UserRateThrottle, )

    def get(self, request, group_id, format=None):
        return group_discuss(request, group_id)

    def post(self, request, group_id, format=None):
        return group_discuss(request, group_id)


class DiscussionHtml(APIView):
    authentication_classes = (TokenAuthentication, )
    permission_classes = (IsAuthenticated,)
    throttle_classes = (UserRateThrottle, )

    def get(self, request, msg_id, format=None):
        return discussion(request, msg_id)

    def post(self, request, msg_id, format=None):
        return msg_reply (request, msg_id)


class RepoHistoryChangeHtml(APIView):
    authentication_classes = (TokenAuthentication, )
    permission_classes = (IsAuthenticated,)
    throttle_classes = (UserRateThrottle, )

    def get(self, request, repo_id, format=None):
        return api_repo_history_changes (request, repo_id)


#Following is only for debug
from seahub.auth.decorators import login_required
@login_required
def activity2(request):
    return activity(request)

@login_required
def discussions2(request, group_id):
    return group_discuss(request, group_id)

@login_required
def more_discussions2(request, group_id):
    return more_discussions(request, group_id)

@login_required
def discussion2(request, msg_id):
    return discussion(request, msg_id)

@login_required
def events2(request):
    return events(request)

@login_required
def api_repo_history_changes(request, repo_id):
    return repo_history_changes(request, repo_id)

@login_required
def api_msg_reply(request, msg_id):
    return msg_reply(request, msg_id)

@login_required
def api_new_replies(request):
    return msg_reply_new(request)<|MERGE_RESOLUTION|>--- conflicted
+++ resolved
@@ -48,9 +48,12 @@
 from seahub.group.models import GroupMessage, MessageReply, MessageAttachment
 from seahub.group.settings import GROUP_MEMBERS_DEFAULT_DISPLAY
 from seahub.group.signals import grpmsg_added, grpmsg_reply_added
-from seahub.signals import repo_created
 from seahub.group.views import group_check
-from seahub.utils import EVENTS_ENABLED, TRAFFIC_STATS_ENABLED, api_convert_desc_link, api_tsstr_sec, get_file_type_and_ext
+from seahub.signals import repo_created, share_file_to_user_successful
+from seahub.share.models import PrivateFileDirShare
+from seahub.utils import EVENTS_ENABLED, TRAFFIC_STATS_ENABLED, \
+    api_convert_desc_link, api_tsstr_sec, get_file_type_and_ext, \
+    gen_file_share_link, gen_dir_share_link
 from seahub.utils.file_types import IMAGE
 from seaserv import get_group_repoids, is_repo_owner, get_personal_groups, get_emailusers
 from seahub.profile.models import Profile
@@ -59,7 +62,7 @@
 
 from pysearpc import SearpcError, SearpcObjEncoder
 from seaserv import seafserv_rpc, seafserv_threaded_rpc, server_repo_size, \
-    get_personal_groups_by_user, get_session_info, \
+    get_personal_groups_by_user, get_session_info, is_personal_repo, \
     get_group_repos, get_repo, check_permission, get_commits, is_passwd_set,\
     list_personal_repos_by_owner, list_personal_shared_repos, check_quota, \
     list_share_repos, get_group_repos_by_owner, get_group_repoids, list_inner_pub_repos_by_owner,\
@@ -67,15 +70,7 @@
     get_user_share_usage, get_user_quota_usage, CALC_SHARE_USAGE, get_group, \
     get_commit, get_file_id_by_path
 from seaserv import seafile_api
-<<<<<<< HEAD
-from seaserv import is_personal_repo
-from seahub.utils import gen_file_share_link, gen_dir_share_link
-=======
-from seahub.share.models import PrivateFileDirShare
-from seahub.signals import share_file_to_user_successful
-from django.contrib import messages
-
->>>>>>> fa1955a7
+
 
 json_content_type = 'application/json; charset=utf-8'
 
@@ -1403,16 +1398,43 @@
 
         return reloaddir_if_neccessary(request, repo_id, parent_dir)
 
-<<<<<<< HEAD
+class DirShareView(APIView):
+    authentication_classes = (TokenAuthentication, )
+    permission_classes = (IsAuthenticated,)
+    throttle_classes = (UserRateThrottle, )
+
+    # from seahub.share.view::gen_private_file_share
+    def post(self, request, repo_id, format=None):
+        emails = request.POST.getlist('emails', '')
+        s_type = request.POST.get('s_type', '')
+        path = request.POST.get('path', '')
+        perm = request.POST.get('perm', 'r')
+        file_or_dir = os.path.basename(path.rstrip('/'))
+        username = request.user.username
+
+        for email in [e.strip() for e in emails if e.strip()]:
+            if not is_registered_user(email):
+                continue
+        
+            if s_type == 'f':
+                pfds = PrivateFileDirShare.objects.add_read_only_priv_file_share(
+                    username, email, repo_id, path)
+            elif s_type == 'd':
+                pfds = PrivateFileDirShare.objects.add_private_dir_share(
+                    username, email, repo_id, path, perm)
+            else:
+                continue
+
+            # send a signal when sharing file successful
+            share_file_to_user_successful.send(sender=None, priv_share_obj=pfds)
+        return HttpResponse(json.dumps({}), status=200, content_type=json_content_type)
+    
+
 class DirSubRepoView(APIView):
-=======
-class DirShareView(APIView):
->>>>>>> fa1955a7
     authentication_classes = (TokenAuthentication, )
     permission_classes = (IsAuthenticated,)
     throttle_classes = (UserRateThrottle, )
 
-<<<<<<< HEAD
     # from seahub.views.ajax.py::sub_repo
     def get(self, request, repo_id, format=None):
         '''
@@ -1451,35 +1473,6 @@
                 return HttpResponse(json.dumps(result), status=500, content_type=content_type)
 
         return HttpResponse(json.dumps(result), content_type=content_type)
-=======
-    # from seahub.share.view::gen_private_file_share
-    def post(self, request, repo_id, format=None):
-        emails = request.POST.getlist('emails', '')
-        s_type = request.POST.get('s_type', '')
-        path = request.POST.get('path', '')
-        perm = request.POST.get('perm', 'r')
-        file_or_dir = os.path.basename(path.rstrip('/'))
-        username = request.user.username
-
-        for email in [e.strip() for e in emails if e.strip()]:
-            if not is_registered_user(email):
-                messages.error(request, _('Failed to share to "%s", user not found.') % email)
-                continue
-        
-            if s_type == 'f':
-                pfds = PrivateFileDirShare.objects.add_read_only_priv_file_share(
-                    username, email, repo_id, path)
-            elif s_type == 'd':
-                pfds = PrivateFileDirShare.objects.add_private_dir_share(
-                    username, email, repo_id, path, perm)
-            else:
-                continue
-
-            # send a signal when sharing file successful
-            share_file_to_user_successful.send(sender=None, priv_share_obj=pfds)
-            messages.success(request, _('Successfully shared %s.') % file_or_dir)
-        return HttpResponse(json.dumps({}), status=200, content_type=json_content_type)
->>>>>>> fa1955a7
 
 class SharedRepos(APIView):
     """
