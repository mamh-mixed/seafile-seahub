--- conflicted
+++ resolved
@@ -54,26 +54,16 @@
 
 {% block extra_script %}
 <script type="text/javascript">
-<<<<<<< HEAD
-$('#repo-access-switch').click(function() {
-    if ($(this).attr('checked')) {
-        $('#public-access-start-confirm').modal({appendTo:"#main", containerCss:{padding:18}});
-    } else {
-        location.href = "{{ SITE_ROOT }}repo/setap/{{ repo.props.id}}/?ap=own";
-    }
-});
-
-=======
 if ($('#repo-access-switch').attr('checked')) {
     $('#repo-access-switch').click(function() {
-        location.href = "{{ SITE_ROOT }}repo/setap/{{ repo.props.id}}/own/";
+        location.href = "{{ SITE_ROOT }}repo/setap/{{ repo.props.id}}/?ap=own";
     });
 } else {
     $('#repo-access-switch').click(function() {
         $('#public-access-start-confirm').modal({appendTo:"#main", containerCss:{padding:18}});
     });
 }
->>>>>>> 56bf4422
+
 $('#public-access-start-btn').click(function() {
     location.href = "{{ SITE_ROOT }}repo/setap/{{ repo.props.id}}/?ap=public";
 });
