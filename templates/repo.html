--- conflicted
+++ resolved
@@ -62,12 +62,8 @@
                 {% for dirent in dirs %}
                 <tr>
                     {% if dirent.is_dir %}
-<<<<<<< HEAD
                     <td><img src="{{ MEDIA_URL }}img/folder-icon-24.png" /></td>
-                    <td><a href="{{ SITE_ROOT }}repo/{{ repo.id }}/?root_id={{ dirent.obj_id }}&p={{ path }}/{{ dirent.obj_name }}">{{ dirent.obj_name }}</a></td>
-=======
                     <td><a href="{{ SITE_ROOT }}repo/{{ repo.id }}/?p={{ path|urlencode }}{{ dirent.obj_name|urlencode }}">{{ dirent.obj_name }}</a></td>
->>>>>>> 88f6d2b5
                     <td></td>
                     {% else %}
                     <td><img src="{{ MEDIA_URL }}img/{{ dirent.obj_name|file_icon_filter }}" /></td>
