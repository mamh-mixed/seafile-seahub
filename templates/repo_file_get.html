--- conflicted
+++ resolved
@@ -18,7 +18,6 @@
         $('#file-view').html('<img src="{{ raw_path }}" alt="{{ u_filename}}" id="image-view" />').css({'text-align':'center', 'padding':'30px 0'});
     } else if (filetype == 'SVG') {
         $('#file-view').html('<iframe src="{{ raw_path }}" frameborder="0" width="940" id="svg-view"></iframe>');
-<<<<<<< HEAD
     } else if (filetype == 'Document' ) {
         var tid= 0;
         var uuid = '';
@@ -96,9 +95,6 @@
                 $('#file-view').html('<p class="error">' + jsonVal[0]['error'] + '</p>');
             }
         });
-    }
-    else {
-=======
     } else if (filetype == 'PDF') {
         $.getScript('{{MEDIA_URL}}js/pdf.js', function() {
         PDFJS.workerSrc = '{{MEDIA_URL}}js/pdf.js';
@@ -152,6 +148,5 @@
       });
       });
     } else {
->>>>>>> 65a1b667
         $('#file-view').html('<p>该类型文件无法在线查看。<a href="{{ SITE_ROOT }}repo/{{ repo.id }}/{{ obj_id }}/?file_name={{ file_name }}&op=download">下载</a></p>');
     }