{% load seahub_tags %}
<h3>资料库</h3>
<div id="repos-tabs">
<div class="ovhd">
    <ul class="fleft">
        <li><a href="#my-own-repos" onfocus="this.blur()">我拥有的</a></li>
        <li><a href="#repos-shared-to-me" onfocus="this.blur()">共享给我的</a></li>
    </ul>
    <button id="repo-create" class="fright">新建资料库</button>
</div>
<div id="my-own-repos">
{% if owned_repos %}
<table>
    <tr>
        <th width="4%"><!--icon--></th>
        <th width="24%">名字</th>
        <th width="40%">描述</th>
        <th width="20%">更新时间</th>
        <th width="12%">操作</th>
    </tr>
    {% for repo in owned_repos %}
    <tr>
        <td><img src="{{MEDIA_URL}}img/sync-folder-20.png" title="可读写" alt="目录icon" /></td>
        <td><a href="{{ SITE_ROOT }}repo/{{ repo.props.id }}/">{{ repo.props.name }}</a></td>
        <td>{{ repo.props.desc }}</td>
        {% if repo.latest_modify %}
        <td>{{ repo.latest_modify|translate_commit_time }}</td>
        {% else %}
        <td>--</td>
        {% endif %}
        <td>
            <img src="{{ MEDIA_URL }}img/download-20.png" data="{{ repo.props.id }}" class="download-btn op-icon vh" title="下载到本地" alt="下载" />
            <img src="{{ MEDIA_URL }}img/share-20.png" data="{{ repo.props.id }}" class="repo-share-btn op-icon vh" title="共享" alt="共享" />
            <img src="{{ MEDIA_URL }}img/delete-20.png" data="{{ SITE_ROOT }}repo/remove/{{ repo.props.id }}/?next={{ request.path }}" class="repo-delete-btn op-icon vh" title="删除" alt="删除" />
        </td>
    </tr>
    {% endfor %}
</table>
{% else %}
<<<<<<< HEAD
<p class="empty-repo-tips">您可以新建一个资料库来组织您的文件资料，比如为每个项目创建一个资料库，每个资料库可以单独地同步和共享。</p>
{% endif %}
=======
<p>您可以新建一个资料库来组织您的文件资料，比如为每个项目创建一个资料库，每个资料库可以单独地同步和共享。</p>
{% endif %}
</div>
<div id="repos-shared-to-me">
{% if in_repos %}
<table>
    <tr>
        <th width="4%"><!--icon--></th>
        <th width="20%">名字</th>
        <th width="36%">描述</th>
        <th width="15%">更新时间</th>
        <th width="15%">共享来源</th>
        <th width="10%">操作</th>
    </tr>

    {% for repo in in_repos %}
    <tr>
        <td>
            {% if repo.user_perm == 'rw' %}
            <img src="{{MEDIA_URL}}img/sync-folder-20.png" title="可读写" alt="目录icon" />
            {% else %}
            <img src="{{MEDIA_URL}}img/folder-no-write-20.png" title="只读" alt="目录icon" />
            {% endif %}
        </td>
        <td><a href="{{ SITE_ROOT }}repo/{{ repo.props.repo_id }}">{{ repo.props.repo_name }}</a></td>
        <td>{{ repo.props.repo_desc }}</td>
        {% if repo.props.last_modified %}
        <td>{{ repo.props.last_modified|translate_commit_time }}</td>
        {% else %}
        <td>--</td>
        {% endif %}
        <td>{{ repo.props.user|email2nickname }}</td>
        <td>
        {% if repo.user_perm == 'rw' %}
            <img src="{{ MEDIA_URL }}img/download-20.png" data="{{ repo.props.repo_id }}" class="download-btn op-icon vh" title="下载到本地" alt="下载" />
        {% endif %}
            <img src="{{ MEDIA_URL }}img/delete-20.png" data="{{ SITE_ROOT }}shareadmin/removeshare/?repo_id={{ repo.props.repo_id }}&from={{ repo.props.user }}&to={{ request.user }}" class="unshare-btn op-icon vh" title="取消共享" alt="取消共享" />
        </td>
    </tr>
    {% endfor %}
</table>
{% else %}
<p>暂无</p>
{% endif %}
</div>
</div>
>>>>>>> a986bb5e
<|MERGE_RESOLUTION|>--- conflicted
+++ resolved
@@ -37,11 +37,7 @@
     {% endfor %}
 </table>
 {% else %}
-<<<<<<< HEAD
 <p class="empty-repo-tips">您可以新建一个资料库来组织您的文件资料，比如为每个项目创建一个资料库，每个资料库可以单独地同步和共享。</p>
-{% endif %}
-=======
-<p>您可以新建一个资料库来组织您的文件资料，比如为每个项目创建一个资料库，每个资料库可以单独地同步和共享。</p>
 {% endif %}
 </div>
 <div id="repos-shared-to-me">
@@ -83,8 +79,7 @@
     {% endfor %}
 </table>
 {% else %}
-<p>暂无</p>
+<p class="empty-repo-tips">您的朋友可以将他的资料库共享给您，这些资料库会显示在这里。</p>
 {% endif %}
 </div>
-</div>
->>>>>>> a986bb5e
+</div>