--- conflicted
+++ resolved
@@ -4,12 +4,6 @@
 {% block left_panel %}
 <h3>操作</h3>
 <ul class="with-bg">
-<<<<<<< HEAD
-=======
-  <li><a href="{{ SITE_ROOT }}profile/">修改昵称等基本信息</a></li>
-  <li><a href="{{ SITE_ROOT }}avatar/add/">上传头像</a></li>
-  <li><a href="{{ SITE_ROOT }}accounts/password/change/">修改网站帐号密码</a></li>
->>>>>>> 68d63efc
   <li><a href="{{ SITE_ROOT }}profile/list_user/">所有已登录的计算机</a></li>
 </ul>
 {% endblock %}
@@ -21,18 +15,19 @@
 <p class="notification">修改成功。</p>
 {% endif %}
 <form action="" method="post">
-<<<<<<< HEAD
     <label>头像:</label>{% avatar request.user.username 60 %}
     <a href="{{ SITE_ROOT }}avatar/add/">更改</a><br />
     <label>密码:</label><a href="{{ SITE_ROOT }}accounts/password/change/">更改</a><br/>
-    <label>昵称:</label><input type="text" name="nickname" value="{{ nickname }}" class="text-input" /><br/>
-    <label>一句话介绍:</label><textarea name="intro">{{ intro }}</textarea><br />
-=======
-    <label>昵称:</label><input type="text" name="nickname" value="{{ form.data.nickname }}" class="text-input" /><br/>
-    {{ form.nickname.errors }}
-    <label>自我介绍:</label><textarea name="intro">{{ form.data.intro }}</textarea><br />
-    {{ form.intro.errors }}
->>>>>>> 68d63efc
+    <label>昵称:</label><input type="text" name="nickname" value="{{ form.data.nickname }}" class="text-input" />
+    {% for error in form.nickname.errors %}
+    <span class="error">{{ error|escape }}</span>
+    {% endfor %}
+    <br/>
+    <label>一句话介绍:</label><textarea name="intro">{{ form.data.intro }}</textarea>
+    {% for error in form.intro.errors %}
+    <span class="error">{{ error|escape }}</span>
+    {% endfor %}
+    <br/>
     <input type="submit" value="提交" class="submit" />
 </form>
 </div>
