--- conflicted
+++ resolved
@@ -310,13 +310,8 @@
                   ref={uploader => this.uploader = uploader}
                   dragAndDrop={false}
                   token={token}
-<<<<<<< HEAD
-                  path={dirPath.replace(/\/+$/, "")}
-                  relativePath={relativePath.replace(/\/+$/, "")}
-=======
                   path={dirPath === '/' ? dirPath : dirPath.replace(/\/+$/, "")}
                   relativePath={relativePath === '/' ? relativePath : relativePath.replace(/\/+$/, "")}
->>>>>>> 3cf4838f
                   repoID={repoID}
                   onFileUploadSuccess={this.onFileUploadSuccess}
                 />
