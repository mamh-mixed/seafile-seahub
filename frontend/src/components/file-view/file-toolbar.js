--- conflicted
+++ resolved
@@ -10,12 +10,9 @@
 const propTypes = { 
   isLocked: PropTypes.bool.isRequired,
   lockedByMe: PropTypes.bool.isRequired,
-<<<<<<< HEAD
   onSaveChangedContent: PropTypes.func,
   isSaving: PropTypes.bool,
   isContentChangedButNotSaved: PropTypes.bool,
-=======
->>>>>>> 42a7b061
   toggleLockFile: PropTypes.func.isRequired,
   toggleCommentPanel: PropTypes.func.isRequired
 };
