import React from 'react';
import PropTypes from 'prop-types';
import { Link } from '@reach/router';
import { Badge } from 'reactstrap';
<<<<<<< HEAD
import { gettext, siteRoot, enableWiki, canAddRepo, canGenerateShareLink, canGenerateUploadLink, canInvitePeople, dtableWebServer } from '../utils/constants';
=======
import { gettext, siteRoot, canPublishRepo, canAddRepo, canGenerateShareLink, canGenerateUploadLink, canInvitePeople } from '../utils/constants';
>>>>>>> 9e24304d
import { seafileAPI } from '../utils/seafile-api';
import { Utils } from '../utils/utils';
import toaster from './toast';
import Group from '../models/group';

import { canViewOrg, isDocs, isPro, customNavItems } from '../utils/constants';

const propTypes = {
  currentTab: PropTypes.oneOfType([PropTypes.string, PropTypes.number]).isRequired,
  tabItemClick: PropTypes.func.isRequired,
  draftCounts: PropTypes.number,
};

class MainSideNav extends React.Component {
  constructor(props) {
    super(props);
    this.state = {
      groupsExtended: false,
      sharedExtended: false,
      closeSideBar:false,
      groupItems: [],
    };

    this.listHeight = 24; //for caculate tabheight
    this.groupsHeight = 0;
    this.adminHeight = 0;
  }

  grpsExtend = () => {
    this.setState({
      groupsExtended: !this.state.groupsExtended,
    });
    this.loadGroups();
  }

  shExtend = () => {
    this.setState({
      sharedExtended: !this.state.sharedExtended,
    });
  }

  loadGroups = () => {
    let _this = this;
    seafileAPI.listGroups().then(res =>{
      let groupList = res.data.map(item => {
        let group = new Group(item);
        return group;
      });

      this.groupsHeight = (groupList.length + 1) * _this.listHeight;
      _this.setState({
        groupItems: groupList.sort((a, b) => {
          return a.name.toLowerCase() < b.name.toLowerCase() ? -1 : 1;
        })
      });
    }).catch(error => {
      let errMessage = Utils.getErrorMsg(error);
      toaster.danger(errMessage);
    });
  }

  tabItemClick = (e, param, id) => {
    if (window.uploader && 
      window.uploader.isUploadProgressDialogShow && 
      window.uploader.totalProgress !== 100) {
        if (!window.confirm(gettext('A file is being uploaded. Are you sure you want to leave this page?'))) {
          e.preventDefault();
          return false;
        }
        window.uploader.isUploadProgressDialogShow = false;
    }
    this.props.tabItemClick(param, id);
  }

  onDTableClick = () => {
    let url =  dtableWebServer;
    window.open(url);
  }
  
  getActiveClass = (tab) => {
    return this.props.currentTab === tab ? 'active' : '';
  }

  renderSharedGroups() {
    let style = {height: 0};
    if (this.state.groupsExtended) {
      style = {height: this.groupsHeight};
    }
    return (
      <ul className={`nav sub-nav nav-pills flex-column grp-list ${this.state.groupsExtended ? 'side-panel-slide' : 'side-panel-slide-up'}`} style={style}>
        <li className="nav-item"> 
          <Link to={siteRoot + 'groups/'}  className={`nav-link ellipsis ${this.getActiveClass('groups')}`} onClick={(e) => this.tabItemClick(e, 'groups')}>
            <span className="sharp" aria-hidden="true">#</span>
            <span className="nav-text">{gettext('All Groups')}</span>
          </Link>
        </li>
        {this.state.groupItems.map(item => {
          return (
            <li key={item.id} className="nav-item"> 
              <Link to={siteRoot + 'group/' + item.id + '/'} className={`nav-link ellipsis ${this.getActiveClass(item.name)}`} onClick={(e) => this.tabItemClick(e, item.name, item.id)}>
                <span className="sharp" aria-hidden="true">#</span>
                <span className="nav-text">{item.name}</span>
              </Link>
            </li>
          );
        })}
      </ul>
    );
  }

  renderSharedAdmin() {
    let height = 0;
    if (this.state.sharedExtended) {
      if (!this.adminHeight) {
        this.adminHeight = 3 * this.listHeight;
      }
      height = this.adminHeight;
    }
    let style = {height: height};

    let linksNavItem = null;
    if (canGenerateShareLink) {
      linksNavItem = (
        <li className="nav-item">
          <Link to={siteRoot + 'share-admin-share-links/'} className={`nav-link ellipsis ${this.getActiveClass('share-admin-share-links')}`} title={gettext('Links')} onClick={(e) => this.tabItemClick(e, 'share-admin-share-links')}>
            <span aria-hidden="true" className="sharp">#</span>
            <span className="nav-text">{gettext('Links')}</span>
          </Link>
        </li>
      );
    } else if (canGenerateUploadLink) {
      linksNavItem = (
        <li className="nav-item">
          <Link to={siteRoot + 'share-admin-upload-links/'} className={`nav-link ellipsis ${this.getActiveClass('share-admin-upload-links')}`} title={gettext('Links')} onClick={(e) => this.tabItemClick(e, 'share-admin-upload-links')}>
            <span aria-hidden="true" className="sharp">#</span>
            <span className="nav-text">{gettext('Links')}</span>
          </Link>
        </li>
      );
    }
    return (
      <ul className={`nav sub-nav nav-pills flex-column ${this.state.sharedExtended ? 'side-panel-slide' : 'side-panel-slide-up'}`} style={style} >
        {canAddRepo && (
          <li className="nav-item">
            <Link to={siteRoot + 'share-admin-libs/'} className={`nav-link ellipsis ${this.getActiveClass('share-admin-libs')}`} title={gettext('Libraries')} onClick={(e) => this.tabItemClick(e, 'share-admin-libs')}>
              <span aria-hidden="true" className="sharp">#</span>
              <span className="nav-text">{gettext('Libraries')}</span>
            </Link>
          </li>
        )}
        <li className="nav-item">
          <Link to={siteRoot + 'share-admin-folders/'} className={`nav-link ellipsis ${this.getActiveClass('share-admin-folders')}`} title={gettext('Folders')} onClick={(e) => this.tabItemClick(e, 'share-admin-folders')}>
            <span aria-hidden="true" className="sharp">#</span>
            <span className="nav-text">{gettext('Folders')}</span>
          </Link>
        </li>
        {linksNavItem}
      </ul>
    );
  }

  renderCustomNavItems() {
    return (
      customNavItems.map((item, idx) => {
        return (
          <li key={idx} className="nav-item">
            <a href={item.link} className="nav-link ellipsis" title={item.desc}>
              <span className={item.icon} aria-hidden="true"></span>
              <span className="nav-text">{item.desc}</span>
            </a>
          </li>
        );
      })
    );
  }

  render() {
    let showActivity = isDocs || isPro; 
    return (
      <div className="side-nav">
        <div className="side-nav-con">
          <h3 className="sf-heading">{gettext('Files')}</h3>
          <ul className="nav nav-pills flex-column nav-container">
            {canAddRepo && (
              <li className="nav-item">
                <Link to={ siteRoot + 'my-libs/' } className={`nav-link ellipsis ${this.getActiveClass('my-libs') || this.getActiveClass('deleted') }`} title={gettext('My Libraries')} onClick={(e) => this.tabItemClick(e, 'my-libs')}>
                  <span className="sf2-icon-user" aria-hidden="true"></span>
                  <span className="nav-text">{gettext('My Libraries')}</span>
                </Link>
              </li>
            )}
            <li className="nav-item">
              <Link to={siteRoot + 'shared-libs/'} className={`nav-link ellipsis ${this.getActiveClass('shared-libs')}`} title={gettext('Shared with me')} onClick={(e) => this.tabItemClick(e, 'shared-libs')}>
                <span className="sf2-icon-share" aria-hidden="true"></span>
                <span className="nav-text">{gettext('Shared with me')}</span>
              </Link>
            </li>
            { canViewOrg &&
              <li className="nav-item" onClick={(e) => this.tabItemClick(e, 'org')}>
                <Link to={ siteRoot + 'org/' } className={`nav-link ellipsis ${this.getActiveClass('org')}`} title={gettext('Shared with all')}>
                  <span className="sf2-icon-organization" aria-hidden="true"></span>
                  <span className="nav-text">{gettext('Shared with all')}</span>
                </Link>
              </li>
            }
            <li className="nav-item flex-column" id="group-nav">
              <a className="nav-link ellipsis" title={gettext('Shared with groups')} onClick={this.grpsExtend}>
                <span className={`toggle-icon float-right fas ${this.state.groupsExtended ?'fa-caret-down':'fa-caret-left'}`} aria-hidden="true"></span>
                <span className="sf2-icon-group" aria-hidden="true"></span>
                <span className="nav-text">{gettext('Shared with groups')}</span>
              </a>
              {this.renderSharedGroups()}
            </li>
          </ul>


          <h3 className="sf-heading">{gettext('Tools')}</h3>
          <ul className="nav nav-pills flex-column nav-container">
            <li className="nav-item">
              <Link className={`nav-link ellipsis ${this.getActiveClass('starred')}`} to={siteRoot + 'starred/'} title={gettext('Favorites')} onClick={(e) => this.tabItemClick(e, 'starred')}>
                <span className="sf2-icon-star" aria-hidden="true"></span>
                <span className="nav-text">{gettext('Favorites')}</span>
              </Link>
            </li>
            {showActivity &&
              <li className="nav-item">
                <Link className={`nav-link ellipsis ${this.getActiveClass('dashboard')}`} to={siteRoot + 'dashboard/'} title={gettext('Activities')} onClick={(e) => this.tabItemClick(e, 'dashboard')}>
                  <span className="sf2-icon-clock" aria-hidden="true"></span>
                  <span className="nav-text">{gettext('Activities')}</span>
                </Link>
              </li>
            }
            {canPublishRepo &&
              <li className="nav-item">
                <Link className={`nav-link ellipsis ${this.getActiveClass('published')}`} to={siteRoot + 'published/'} title={gettext('Published Libraries')} onClick={(e) => this.tabItemClick(e, 'published')}>
                  <span className="sf2-icon-wiki-view" aria-hidden="true"></span>
                  <span className="nav-text">{gettext('Published Libraries')}</span>
                </Link>
              </li>
            }
            {isDocs &&
              <li className="nav-item" onClick={(e) => this.tabItemClick(e, 'drafts')}>
                <Link className={`nav-link ellipsis ${this.getActiveClass('drafts')}`} to={siteRoot + 'drafts/'} title={gettext('Drafts')}>
                  <span className="sf2-icon-edit" aria-hidden="true"></span>
                  <span className="draft-info nav-text">
                    {gettext('Drafts')}  
                    {this.props.draftCounts === 0 ? '' : <Badge color="info" pill>{this.props.draftCounts}</Badge>}
                  </span>
                </Link>
              </li>
            }
            <li className="nav-item">
              <Link className={`nav-link ellipsis ${this.getActiveClass('linked-devices')}`} to={siteRoot + 'linked-devices/'} title={gettext('Linked Devices')} onClick={(e) => this.tabItemClick(e, 'linked-devices')}>
                <span className="sf2-icon-monitor" aria-hidden="true"></span>
                <span className="nav-text">{gettext('Linked Devices')}</span>
              </Link>
            </li>
            {canInvitePeople &&
              <li className="nav-item">
                <Link className={`nav-link ellipsis ${this.getActiveClass('invitations')}`} to={siteRoot + 'invitations/'} title={gettext('Invite People')} onClick={(e) => this.tabItemClick(e, 'invitations')}>
                  <span className="sf2-icon-invite" aria-hidden="true"></span>
                  <span className="nav-text">{gettext('Invite People')}</span>
                </Link>
              </li>
            }
            <li className="nav-item flex-column" id="share-admin-nav">
              <a className="nav-link ellipsis" title={gettext('Share Admin')} onClick={this.shExtend}>
                <span className={`toggle-icon float-right fas ${this.state.sharedExtended ? 'fa-caret-down':'fa-caret-left'}`} aria-hidden="true"></span>
                <span className="sf2-icon-wrench" aria-hidden="true"></span>
                <span className="nav-text">{gettext('Share Admin')}</span>
              </a>
              {this.renderSharedAdmin()}
            </li>
            {customNavItems && this.renderCustomNavItems()}
          </ul>
        </div>

        <div className="side-nav-link" onClick={this.onDTableClick}>
          <span className="link-icon icon-left sf3-font sf3-font-dtable-logo" aria-hidden="true"></span>
          <span className="link-text">Database</span>
          <span className="link-icon icon-right sf3-font sf3-font-arrow"></span>
        </div>
      </div>
    );
  }
}

MainSideNav.propTypes = propTypes;

export default MainSideNav;<|MERGE_RESOLUTION|>--- conflicted
+++ resolved
@@ -2,11 +2,7 @@
 import PropTypes from 'prop-types';
 import { Link } from '@reach/router';
 import { Badge } from 'reactstrap';
-<<<<<<< HEAD
-import { gettext, siteRoot, enableWiki, canAddRepo, canGenerateShareLink, canGenerateUploadLink, canInvitePeople, dtableWebServer } from '../utils/constants';
-=======
 import { gettext, siteRoot, canPublishRepo, canAddRepo, canGenerateShareLink, canGenerateUploadLink, canInvitePeople } from '../utils/constants';
->>>>>>> 9e24304d
 import { seafileAPI } from '../utils/seafile-api';
 import { Utils } from '../utils/utils';
 import toaster from './toast';
@@ -69,8 +65,8 @@
   }
 
   tabItemClick = (e, param, id) => {
-    if (window.uploader && 
-      window.uploader.isUploadProgressDialogShow && 
+    if (window.uploader &&
+      window.uploader.isUploadProgressDialogShow &&
       window.uploader.totalProgress !== 100) {
         if (!window.confirm(gettext('A file is being uploaded. Are you sure you want to leave this page?'))) {
           e.preventDefault();
@@ -85,7 +81,7 @@
     let url =  dtableWebServer;
     window.open(url);
   }
-  
+
   getActiveClass = (tab) => {
     return this.props.currentTab === tab ? 'active' : '';
   }
@@ -97,7 +93,7 @@
     }
     return (
       <ul className={`nav sub-nav nav-pills flex-column grp-list ${this.state.groupsExtended ? 'side-panel-slide' : 'side-panel-slide-up'}`} style={style}>
-        <li className="nav-item"> 
+        <li className="nav-item">
           <Link to={siteRoot + 'groups/'}  className={`nav-link ellipsis ${this.getActiveClass('groups')}`} onClick={(e) => this.tabItemClick(e, 'groups')}>
             <span className="sharp" aria-hidden="true">#</span>
             <span className="nav-text">{gettext('All Groups')}</span>
@@ -105,7 +101,7 @@
         </li>
         {this.state.groupItems.map(item => {
           return (
-            <li key={item.id} className="nav-item"> 
+            <li key={item.id} className="nav-item">
               <Link to={siteRoot + 'group/' + item.id + '/'} className={`nav-link ellipsis ${this.getActiveClass(item.name)}`} onClick={(e) => this.tabItemClick(e, item.name, item.id)}>
                 <span className="sharp" aria-hidden="true">#</span>
                 <span className="nav-text">{item.name}</span>
@@ -184,7 +180,7 @@
   }
 
   render() {
-    let showActivity = isDocs || isPro; 
+    let showActivity = isDocs || isPro;
     return (
       <div className="side-nav">
         <div className="side-nav-con">
@@ -252,7 +248,7 @@
                 <Link className={`nav-link ellipsis ${this.getActiveClass('drafts')}`} to={siteRoot + 'drafts/'} title={gettext('Drafts')}>
                   <span className="sf2-icon-edit" aria-hidden="true"></span>
                   <span className="draft-info nav-text">
-                    {gettext('Drafts')}  
+                    {gettext('Drafts')}
                     {this.props.draftCounts === 0 ? '' : <Badge color="info" pill>{this.props.draftCounts}</Badge>}
                   </span>
                 </Link>
