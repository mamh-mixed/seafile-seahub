--- conflicted
+++ resolved
@@ -191,15 +191,15 @@
       <Fragment>
         <div className="detail-body dirent-info">
           <div className="img"><img src={bigIconUrl} className="thumbnail" alt="" /></div>
-          {this.state.direntDetail && 
+          {this.state.direntDetail &&
             <div className="dirent-table-container">
-              <DetailListView 
+              <DetailListView
                 repoInfo={this.props.currentRepoInfo}
                 path={this.props.path}
                 repoID={this.props.repoID}
                 dirent={this.props.dirent || folderDirent}
                 direntType={this.state.direntType}
-                direntDetail={this.state.direntDetail} 
+                direntDetail={this.state.direntDetail}
                 fileTagList={this.state.fileTagList}
                 relatedFiles={this.state.relatedFiles}
                 onFileTagChanged={this.props.onFileTagChanged}
@@ -239,11 +239,8 @@
               <DetailCommentList
                 repoID={this.props.repoID}
                 filePath={(dirent && dirent.type === 'file') ? Utils.joinPath(path, dirent.name) : path}
-<<<<<<< HEAD
                 fileParticipantList={this.state.fileParticipantList}
                 onParticipantsChange={this.onParticipantsChange}
-=======
->>>>>>> 70323a73
               />
             </TabPane>
           </TabContent>
