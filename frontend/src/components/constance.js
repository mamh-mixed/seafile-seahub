--- conflicted
+++ resolved
@@ -1,32 +1,18 @@
-let slug, repoID, serviceUrl, initialFilePath;
-
-export const dirPath = '/';
-export const gettext = window.gettext;
-
-export const siteRoot = window.app.config.siteRoot;
-export const avatarInfo = window.app.config.avatarInfo;
-export const logoPath =  window.app.config.logoPath;
-export const mediaUrl = window.app.config.mediaUrl;
-export const siteTitle = window.app.config.siteTitle;
-export const logoWidth = window.app.config.logoWidth;
-export const logoHeight = window.app.config.logoHeight;
-export const isPro = window.app.config.isPro === "True";
-
-<<<<<<< HEAD
-if (window.wiki) {
-  slug = window.wiki.config.slug;
-  repoID = window.wiki.config.repoId;
-  serviceUrl = window.wiki.config.serviceUrl;
-  initialFilePath = window.wiki.config.initial_file_path;
-}
-
-export { slug, repoID, serviceUrl, initialFilePath }
-
-=======
-export const slug = window.wiki.config.slug;
-export const repoID = window.wiki.config.repoId;
-export const serviceUrl = window.wiki.config.serviceUrl;
-export const initialFilePath = window.wiki.config.initial_file_path;
-export const permission = window.wiki.config.permission;
-
->>>>>>> e0e5d4fe
+
+export const dirPath = '/';
+export const gettext = window.gettext;
+
+export const siteRoot = window.app.config.siteRoot;
+export const avatarInfo = window.app.config.avatarInfo;
+export const logoPath =  window.app.config.logoPath;
+export const mediaUrl = window.app.config.mediaUrl;
+export const siteTitle = window.app.config.siteTitle;
+export const logoWidth = window.app.config.logoWidth;
+export const logoHeight = window.app.config.logoHeight;
+export const isPro = window.app.config.isPro === "True";
+
+export const slug = window.wiki ? window.wiki.config.slug : '';
+export const repoID = window.wiki ? window.wiki.config.repoId : '';
+export const serviceUrl = window.wiki ? window.wiki.config.serviceUrl : '';
+export const initialFilePath = window.wiki ? window.wiki.config.initial_file_path : '';
+export const permission = window.wiki ? window.wiki.config.permission : '';