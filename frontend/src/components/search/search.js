--- conflicted
+++ resolved
@@ -94,11 +94,8 @@
 
   sendRequest(queryData, cancelToken) {
     var _this = this;
-
-<<<<<<< HEAD
-    seafileAPI.searchFiles(queryData, cancelToken).then(res => {
-      if (!res.data.total) {
-=======
+    let isPublic = this.props.isPublic;
+
     if (isPublic) {
       seafileAPI.searchFilesInPublishedRepo(queryData.search_repo, queryData.q).then(res => {
         if (!res.data.total) {
@@ -111,27 +108,38 @@
         }
 
         let items = _this.formatResultItems(res.data.results);
->>>>>>> 54621adb
         _this.setState({
-          resultItems: [],
+          resultItems: items,
           isResultGetted: true
         });
         _this.source = null;
-        return;
-      }
+      }).catch(error => {
+        let errMessage = Utils.getErrorMsg(error);
+        toaster.danger(errMessage);
+      });
+    } else {
+      editorUtilities.searchFiles(queryData,cancelToken).then(res => {
+        if (!res.data.total) {
+          _this.setState({
+            resultItems: [],
+            isResultGetted: true
+          });
+          _this.source = null;
+          return;
+        }
   
-      let items = _this.formatResultItems(res.data.results);
-      _this.setState({
-        total: res.data.total,
-        resultItems: items,
-        isResultGetted: true
-      });
-      _this.source = null;
-    }).catch(res => {
-      /* eslint-disable */
+        let items = _this.formatResultItems(res.data.results);
+        _this.setState({
+          resultItems: items,
+          isResultGetted: true
+        });
+        _this.source = null;
+      }).catch(res => {
+        /* eslint-disable */
         console.log(res);
         /* eslint-enable */
-    });
+      });
+    }
   }
 
   cancelRequest() {
