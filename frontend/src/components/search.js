--- conflicted
+++ resolved
@@ -1,10 +1,7 @@
 import React, { Component } from 'react';
 import { gettext, repoID } from './constance';
 import SearchResultItem from './search-result-item';
-<<<<<<< HEAD
-=======
 import editorUtilities from '../utils/editor-utilties';
->>>>>>> 7015929a
 
 class Search extends Component {
 
