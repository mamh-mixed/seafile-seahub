--- conflicted
+++ resolved
@@ -1,12 +1,7 @@
 import React, { Fragment } from 'react';
 import PropTypes from 'prop-types';
-<<<<<<< HEAD
-import { Modal, ModalHeader, ModalBody, TabContent, TabPane, Nav, NavItem, NavLink } from 'reactstrap';
-import { gettext, username, canGenerateShareLink, canGenerateUploadLink, canInvitePeople } from '../../utils/constants';
-=======
 import { Modal, ModalHeader, ModalBody, TabContent, TabPane, Nav, NavItem, NavLink } from 'reactstrap'; 
-import { gettext, username, canGenerateShareLink, canGenerateUploadLink, extraShareDialogNote } from '../../utils/constants';
->>>>>>> 54621adb
+import { gettext, username, canGenerateShareLink, canGenerateUploadLink, canInvitePeople, extraShareDialogNote } from '../../utils/constants';
 import ShareToUser from './share-to-user';
 import ShareToGroup from './share-to-group';
 import ShareToInvitePeople from './share-to-invite-people';
@@ -248,16 +243,11 @@
     const enableShareLink = !repoEncrypted && canGenerateShareLink;
     return (
       <div>
-<<<<<<< HEAD
-        <Modal isOpen={true} style={{ maxWidth: '720px' }} className="share-dialog" toggle={this.props.toggleDialog}>
-          <ModalHeader toggle={this.props.toggleDialog}>{gettext('Share')} <span className="op-target" title={itemName}>{itemName}</span></ModalHeader>
-=======
         <Modal isOpen={true} style={{maxWidth: '720px'}} className="share-dialog" toggle={this.props.toggleDialog}>
           <ModalHeader toggle={this.props.toggleDialog}>
             {gettext('Share')} <span className="op-target" title={itemName}>{itemName}</span>
             {this.renderExternalShareMessage()}
           </ModalHeader>
->>>>>>> 54621adb
           <ModalBody className="share-dialog-content">
             {(itemType === 'library' || itemType === 'dir') && this.renderDirContent()}
             {(itemType === 'file' && enableShareLink) && this.renderFileContent()}
