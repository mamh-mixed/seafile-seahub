--- conflicted
+++ resolved
@@ -2,17 +2,8 @@
 import PropTypes from 'prop-types';
 import { Button, Modal, ModalHeader, ModalBody, ModalFooter } from 'reactstrap';
 import { gettext } from '../../utils/constants';
-<<<<<<< HEAD
-import { seafileAPI } from '../../utils/seafile-api';
-import RoleEditor from '../select-editor/role-editor';
-import UserSelect from '../user-select';
-import toaster from '../toast';
-import Loading from '../loading';
-import OpIcon from '../op-icon';
-=======
 import ListAndAddGroupMembers from '../list-and-add-group-members';
 import SearchGroupMembers from '../search-group-members';
->>>>>>> 4515b470
 
 import '../../css/manage-members-dialog.css';
 
@@ -36,107 +27,7 @@
     };
   }
 
-<<<<<<< HEAD
-  componentDidMount() {
-    this.listGroupMembers(this.state.page);
-  }
-
-  listGroupMembers = (page) => {
-    const { groupID } = this.props;
-    const { perPage, groupMembers } = this.state;
-    seafileAPI.listGroupMembers(groupID, page, perPage).then((res) => {
-      const members = res.data;
-      this.setState({
-        isLoading: false,
-        isLoadingMore: false,
-        page: page,
-        hasNextPage: members.length < perPage ? false : true,
-        groupMembers: groupMembers.concat(members)
-      });
-    }).catch(error => {
-      let errMessage = Utils.getErrorMsg(error);
-      toaster.danger(errMessage);
-      this.setState({
-        isLoading: false,
-        isLoadingMore: false,
-        hasNextPage: false
-      });
-    });
-  }
-
-  onSelectChange = (option) => {
-    this.setState({
-      selectedOption: option,
-      errMessage: [],
-    });
-  }
-
-  addGroupMember = () => {
-    let emails = [];
-    for (let i = 0; i < this.state.selectedOption.length; i++) {
-      emails.push(this.state.selectedOption[i].email);
-    }
-    seafileAPI.addGroupMembers(this.props.groupID, emails).then((res) => {
-      const newMembers = res.data.success;
-      this.setState({
-        groupMembers: [].concat(newMembers, this.state.groupMembers),
-        selectedOption: null,
-      });
-      this.refs.userSelect.clearSelect();
-      if (res.data.failed.length > 0) {
-        this.setState({
-          errMessage: res.data.failed
-        });
-      }
-    }).catch(error => {
-      let errMessage = Utils.getErrorMsg(error);
-      toaster.danger(errMessage);
-    });
-  }
-
-  toggleItemFreezed = (isFreezed) => {
-    this.setState({
-      isItemFreezed: isFreezed
-    });
-  }
-
-  toggle = () => {
-    this.props.toggleManageMembersDialog();
-  }
-
-  handleScroll = (event) => {
-    // isLoadingMore: to avoid repeated request
-    const { page, hasNextPage, isLoadingMore } = this.state;
-    if (hasNextPage && !isLoadingMore) {
-      const clientHeight = event.target.clientHeight;
-      const scrollHeight = event.target.scrollHeight;
-      const scrollTop    = event.target.scrollTop;
-      const isBottom = (clientHeight + scrollTop + 1 >= scrollHeight);
-      if (isBottom) { // scroll to the bottom
-        this.setState({isLoadingMore: true}, () => {
-          this.listGroupMembers(page + 1);
-        });
-      }
-    }
-  }
-
-  changeMember = (targetMember) => {
-    this.setState({
-      groupMembers: this.state.groupMembers.map((item) => {
-        if (item.email == targetMember.email) {
-          item = targetMember;
-        }
-        return item;
-      })
-    });
-  }
-
-  deleteMember = (targetMember) => {
-    const groupMembers = this.state.groupMembers;
-    groupMembers.splice(groupMembers.indexOf(targetMember), 1);
-=======
   changeMode = () => {
->>>>>>> 4515b470
     this.setState({
       currentMode: this.state.currentMode == MANAGEMENT_MODE.LIST_AND_ADD ?
         MANAGEMENT_MODE.SEARCH : MANAGEMENT_MODE.LIST_AND_ADD
@@ -152,41 +43,8 @@
           {currentMode == MANAGEMENT_MODE.LIST_AND_ADD ?
             gettext('Manage group members') : (
               <Fragment>
-<<<<<<< HEAD
-                <Table size="sm" className="manage-members-table">
-                  <thead>
-                    <tr>
-                      <th width="15%"></th>
-                      <th width="45%">{gettext('Name')}</th>
-                      <th width="30%">{gettext('Role')}</th>
-                      <th width="10%"></th>
-                    </tr>
-                  </thead>
-                  <tbody>
-                    {
-                      this.state.groupMembers.length > 0 &&
-                  this.state.groupMembers.map((item, index) => {
-                    return (
-                      <Member
-                        key={index}
-                        item={item}
-                        changeMember={this.changeMember}
-                        deleteMember={this.deleteMember}
-                        groupID={this.props.groupID}
-                        isOwner={this.props.isOwner}
-                        isItemFreezed={this.state.isItemFreezed}
-                        toggleItemFreezed={this.toggleItemFreezed}
-                      />
-                    );
-                  })
-                    }
-                  </tbody>
-                </Table>
-                {hasNextPage && <Loading />}
-=======
                 <button className="fa fa-arrow-left back-icon border-0 bg-transparent mr-2 p-0" onClick={this.changeMode} title={gettext('Back')} aria-label={gettext('Back')}></button>
                 <span>{gettext('Search group members')}</span>
->>>>>>> 4515b470
               </Fragment>
             )
           }
@@ -211,111 +69,4 @@
 
 ManageMembersDialog.propTypes = propTypes;
 
-<<<<<<< HEAD
-const MemberPropTypes = {
-  item: PropTypes.object.isRequired,
-  changeMember: PropTypes.func.isRequired,
-  deleteMember: PropTypes.func.isRequired,
-  groupID: PropTypes.string.isRequired,
-  isOwner: PropTypes.bool.isRequired,
-};
-
-class Member extends React.PureComponent {
-
-  constructor(props) {
-    super(props);
-    this.roles = ['Admin', 'Member'];
-    this.state = ({
-      highlight: false,
-    });
-  }
-
-  onChangeUserRole = (role) => {
-    let isAdmin = role === 'Admin' ? 'True' : 'False';
-    seafileAPI.setGroupAdmin(this.props.groupID, this.props.item.email, isAdmin).then((res) => {
-      this.props.changeMember(res.data);
-    }).catch(error => {
-      let errMessage = Utils.getErrorMsg(error);
-      toaster.danger(errMessage);
-    });
-  }
-
-  deleteMember = () => {
-    const { item } = this.props;
-    seafileAPI.deleteGroupMember(this.props.groupID, item.email).then((res) => {
-      this.props.deleteMember(item);
-      toaster.success(gettext('Successfully deleted {name}.').replace('{name}', item.name));
-    }).catch(error => {
-      let errMessage = Utils.getErrorMsg(error);
-      toaster.danger(errMessage);
-    });
-  }
-
-  handleMouseOver = () => {
-    if (this.props.isItemFreezed) return;
-    this.setState({
-      highlight: true,
-    });
-  }
-
-  handleMouseLeave = () => {
-    if (this.props.isItemFreezed) return;
-    this.setState({
-      highlight: false,
-    });
-  }
-
-  translateRole = (role) => {
-    if (role === 'Admin') {
-      return gettext('Admin');
-    }
-    else if (role === 'Member') {
-      return gettext('Member');
-    }
-    else if (role === 'Owner') {
-      return gettext('Owner');
-    }
-  }
-
-  render() {
-    const { item, isOwner } = this.props;
-    const deleteAuthority = (item.role !== 'Owner' && isOwner === true) || (item.role === 'Member' && isOwner === false);
-    return(
-      <tr onMouseOver={this.handleMouseOver} onMouseLeave={this.handleMouseLeave} className={this.state.highlight ? 'tr-highlight' : ''} tabIndex="0" onFocus={this.handleMouseOver}>
-        <th scope="row"><img className="avatar" src={item.avatar_url} alt="" /></th>
-        <td>{item.name}</td>
-        <td>
-          {((isOwner === false) || (isOwner === true && item.role === 'Owner')) &&
-            <span className="group-admin">{this.translateRole(item.role)}</span>
-          }
-          {(isOwner === true && item.role !== 'Owner') &&
-            <RoleEditor
-              isTextMode={true}
-              isEditIconShow={this.state.highlight}
-              currentRole={item.role}
-              roles={this.roles}
-              onRoleChanged={this.onChangeUserRole}
-              toggleItemFreezed={this.props.toggleItemFreezed}
-            />
-          }
-        </td>
-        <td>
-          {(deleteAuthority && this.state.highlight) &&
-            <OpIcon
-              className="action-icon sf2-icon-x3"
-              title={gettext('Delete')}
-              op={this.deleteMember}
-            />
-          }
-        </td>
-      </tr>
-    );
-  }
-}
-
-Member.propTypes = MemberPropTypes;
-
-
-=======
->>>>>>> 4515b470
 export default ManageMembersDialog;