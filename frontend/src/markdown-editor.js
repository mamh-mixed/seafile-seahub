--- conflicted
+++ resolved
@@ -44,7 +44,7 @@
     this.fileName = fileName;
     this.userName = userName;
   }
-  
+
   saveContent(content) {
     return (
       seafileAPI.getUpdateLink(repoID, dirPath).then((res) => {
@@ -72,7 +72,7 @@
     let path = Utils.encodePath(parentPath);
     return this.serviceUrl + '/library/' + this.repoID + '/' + libName + path;
   }
-  
+
   _getImageURL(fileName) {
     const url = this.serviceUrl + '/lib/' + repoID + '/file/images/auto-upload/' + fileName + '?raw=1';
     return url;
@@ -130,12 +130,12 @@
     }
     return url;
   }
-  
+
   isInternalFileLink(url) {
     var re = new RegExp(this.serviceUrl + '/lib/[0-9a-f-]{36}/file.*');
     return re.test(url);
   }
-  
+
   isInternalDirLink(url) {
     var re = new RegExp(serviceUrl + '/library/' + '[0-9a-f\-]{36}.*');
     return re.test(url);
@@ -217,7 +217,7 @@
   deleteComment(commentID) {
     return seafileAPI.deleteComment(this.repoID, commentID);
   }
- 
+
   getUserAvatar(size) {
     return seafileAPI.getUserAvatar(userName, size);
   }
@@ -249,7 +249,7 @@
   listRepoTags = () => {
     return seafileAPI.listRepoTags(repoID);
   }
-  
+
   markdownLint(slateValue) {
     return seafileAPI.markdownLint(slateValue);
   }
@@ -826,12 +826,9 @@
             saving={this.state.saving}
             fileTagList={this.state.fileTagList}
             relatedFiles={this.state.relatedFiles}
-<<<<<<< HEAD
             participants={this.state.participants}
             onParticipantsChange={this.onParticipantsChange}
-=======
             markdownLint={fileName.toLowerCase() !== 'index.md'}
->>>>>>> 70323a73
           />
         </Fragment>
       );
@@ -922,7 +919,7 @@
           )}
         </React.Fragment>
       );
-    }   
+    }
   }
 }
 
