{
  "name": "seahub-frontend",
  "version": "0.1.0",
  "private": true,
  "dependencies": {
    "@reach/router": "^1.2.0",
<<<<<<< HEAD
    "@seafile/dtable": "0.0.112",
    "@seafile/resumablejs": "^1.1.9",
=======
    "@seafile/resumablejs": "^1.1.12",
>>>>>>> 68d3a57e
    "@seafile/seafile-editor": "^0.2.57",
    "MD5": "^1.3.0",
    "autoprefixer": "7.1.6",
    "classnames": "^2.2.6",
    "copy-to-clipboard": "^3.0.8",
    "css-loader": "0.28.7",
    "dotenv": "4.0.0",
    "dotenv-expand": "4.2.0",
    "faker": "^4.1.0",
    "file-loader": "1.1.5",
    "glamor": "^2.20.40",
    "html-webpack-plugin": "2.29.0",
    "immutability-helper": "^3.0.0",
    "jest": "20.0.4",
    "merge": "^1.2.1",
    "moment": "^2.22.2",
    "object-assign": "4.1.1",
    "postcss-flexbugs-fixes": "3.2.0",
    "postcss-loader": "2.0.8",
    "prismjs": "^1.15.0",
    "prop-types": "^15.6.2",
    "raf": "3.4.0",
    "react": "^16.8.6",
    "react-codemirror": "^1.0.0",
    "react-cookies": "^0.1.0",
    "react-dom": "^16.8.6",
    "react-image-lightbox": "^5.1.0",
    "react-mentions": "^3.0.2",
    "react-moment": "^0.7.9",
    "react-responsive": "^6.1.2",
    "react-select": "^2.4.1",
    "reactstrap": "^6.4.0",
    "seafile-js": "^0.2.113",
    "socket.io-client": "^2.2.0",
    "sw-precache-webpack-plugin": "0.11.4",
    "unified": "^7.0.0",
    "url-loader": "0.6.2",
    "url-parse": "^1.4.3",
    "vfile": "^3.0.0",
    "video.js": "^7.4.1",
    "watermark-dom": "^1.0.0",
    "whatwg-fetch": "2.0.3"
  },
  "scripts": {
    "start": "node scripts/start.js",
    "build": "node scripts/build.js",
    "test": "node scripts/test.js --env=jsdom",
    "dev": "export NODE_ENV=development && node config/server.js"
  },
  "jest": {
    "collectCoverageFrom": [
      "src/**/*.{js,jsx,mjs}"
    ],
    "setupFiles": [
      "<rootDir>/config/polyfills.js"
    ],
    "testMatch": [
      "<rootDir>/src/**/__tests__/**/*.{js,jsx,mjs}",
      "<rootDir>/src/**/?(*.)(spec|test).{js,jsx,mjs}"
    ],
    "testEnvironment": "node",
    "testURL": "http://localhost",
    "transform": {
      "^.+\\.(js|jsx|mjs)$": "<rootDir>/node_modules/babel-jest",
      "^.+\\.css$": "<rootDir>/config/jest/cssTransform.js",
      "^(?!.*\\.(js|jsx|mjs|css|json)$)": "<rootDir>/config/jest/fileTransform.js"
    },
    "transformIgnorePatterns": [
      "[/\\\\]node_modules[/\\\\].+\\.(js|jsx|mjs)$"
    ],
    "moduleNameMapper": {
      "^react-native$": "react-native-web"
    },
    "moduleFileExtensions": [
      "web.js",
      "mjs",
      "js",
      "json",
      "web.jsx",
      "jsx",
      "node"
    ]
  },
  "babel": {
    "presets": [
      "react-app"
    ]
  },
  "eslintConfig": {
    "extends": "react-app"
  },
  "devDependencies": {
    "babel-cli": "^6.26.0",
    "babel-core": "^6.26.3",
    "babel-eslint": "7.2.3",
    "babel-jest": "20.0.3",
    "babel-loader": "^7.1.2",
    "babel-preset-es2015": "^6.24.1",
    "babel-preset-react": "^6.24.1",
    "babel-preset-react-app": "^3.1.1",
    "babel-preset-react-hmre": "^1.1.1",
    "babel-preset-stage-0": "^6.24.1",
    "case-sensitive-paths-webpack-plugin": "2.1.1",
    "eslint": "4.10.0",
    "eslint-config-react-app": "^2.1.0",
    "eslint-loader": "1.9.0",
    "eslint-plugin-flowtype": "2.39.1",
    "eslint-plugin-import": "2.8.0",
    "eslint-plugin-jsx-a11y": "5.1.1",
    "eslint-plugin-react": "7.4.0",
    "extract-text-webpack-plugin": "3.0.2",
    "i18next": "^11.3.2",
    "i18next-browser-languagedetector": "^2.2.0",
    "i18next-xhr-backend": "^1.5.1",
    "react-app-polyfill": "^1.0.1",
    "react-dev-utils": "^5.0.0",
    "react-i18next": "^7.6.1",
    "webpack": "3.8.1",
    "webpack-bundle-tracker": "^0.4.2-beta",
    "webpack-dev-server": "2.9.4",
    "webpack-manifest-plugin": "1.3.2"
  }
}<|MERGE_RESOLUTION|>--- conflicted
+++ resolved
@@ -4,12 +4,8 @@
   "private": true,
   "dependencies": {
     "@reach/router": "^1.2.0",
-<<<<<<< HEAD
     "@seafile/dtable": "0.0.112",
-    "@seafile/resumablejs": "^1.1.9",
-=======
     "@seafile/resumablejs": "^1.1.12",
->>>>>>> 68d3a57e
     "@seafile/seafile-editor": "^0.2.57",
     "MD5": "^1.3.0",
     "autoprefixer": "7.1.6",
