{
  "name": "seahub-frontend",
  "version": "0.1.0",
  "private": true,
  "dependencies": {
    "@reach/router": "^1.2.0",
    "@seafile/dtable": "0.0.68",
    "@seafile/resumablejs": "^1.1.9",
<<<<<<< HEAD
    "@seafile/seafile-editor": "^0.2.53",
=======
    "@seafile/seafile-editor": "^0.2.57",
>>>>>>> 70323a73
    "MD5": "^1.3.0",
    "autoprefixer": "7.1.6",
    "classnames": "^2.2.6",
    "copy-to-clipboard": "^3.0.8",
    "css-loader": "0.28.7",
    "dotenv": "4.0.0",
    "dotenv-expand": "4.2.0",
    "faker": "^4.1.0",
    "file-loader": "1.1.5",
    "glamor": "^2.20.40",
    "html-webpack-plugin": "2.29.0",
    "immutability-helper": "^3.0.0",
    "jest": "20.0.4",
    "merge": "^1.2.1",
    "moment": "^2.22.2",
    "object-assign": "4.1.1",
    "postcss-flexbugs-fixes": "3.2.0",
    "postcss-loader": "2.0.8",
    "prismjs": "^1.15.0",
    "prop-types": "^15.6.2",
    "raf": "3.4.0",
    "react": "^16.8.6",
    "react-codemirror": "^1.0.0",
    "react-cookies": "^0.1.0",
    "react-dom": "^16.8.6",
    "react-image-lightbox": "^5.1.0",
    "react-moment": "^0.7.9",
    "react-responsive": "^6.1.2",
    "react-select": "^2.4.1",
    "reactstrap": "^6.4.0",
    "seafile-js": "^0.2.106",
    "socket.io-client": "^2.2.0",
    "sw-precache-webpack-plugin": "0.11.4",
    "unified": "^7.0.0",
    "url-loader": "0.6.2",
    "url-parse": "^1.4.3",
    "vfile": "^3.0.0",
    "video.js": "^7.4.1",
    "watermark-dom": "^1.0.0",
    "whatwg-fetch": "2.0.3"
  },
  "scripts": {
    "start": "node scripts/start.js",
    "build": "node scripts/build.js",
    "test": "node scripts/test.js --env=jsdom",
    "dev": "export NODE_ENV=development && node config/server.js"
  },
  "jest": {
    "collectCoverageFrom": [
      "src/**/*.{js,jsx,mjs}"
    ],
    "setupFiles": [
      "<rootDir>/config/polyfills.js"
    ],
    "testMatch": [
      "<rootDir>/src/**/__tests__/**/*.{js,jsx,mjs}",
      "<rootDir>/src/**/?(*.)(spec|test).{js,jsx,mjs}"
    ],
    "testEnvironment": "node",
    "testURL": "http://localhost",
    "transform": {
      "^.+\\.(js|jsx|mjs)$": "<rootDir>/node_modules/babel-jest",
      "^.+\\.css$": "<rootDir>/config/jest/cssTransform.js",
      "^(?!.*\\.(js|jsx|mjs|css|json)$)": "<rootDir>/config/jest/fileTransform.js"
    },
    "transformIgnorePatterns": [
      "[/\\\\]node_modules[/\\\\].+\\.(js|jsx|mjs)$"
    ],
    "moduleNameMapper": {
      "^react-native$": "react-native-web"
    },
    "moduleFileExtensions": [
      "web.js",
      "mjs",
      "js",
      "json",
      "web.jsx",
      "jsx",
      "node"
    ]
  },
  "babel": {
    "presets": [
      "react-app"
    ]
  },
  "eslintConfig": {
    "extends": "react-app"
  },
  "devDependencies": {
    "babel-cli": "^6.26.0",
    "babel-core": "^6.26.3",
    "babel-eslint": "7.2.3",
    "babel-jest": "20.0.3",
    "babel-loader": "^7.1.2",
    "babel-preset-es2015": "^6.24.1",
    "babel-preset-react": "^6.24.1",
    "babel-preset-react-app": "^3.1.1",
    "babel-preset-react-hmre": "^1.1.1",
    "babel-preset-stage-0": "^6.24.1",
    "case-sensitive-paths-webpack-plugin": "2.1.1",
    "eslint": "4.10.0",
    "eslint-config-react-app": "^2.1.0",
    "eslint-loader": "1.9.0",
    "eslint-plugin-flowtype": "2.39.1",
    "eslint-plugin-import": "2.8.0",
    "eslint-plugin-jsx-a11y": "5.1.1",
    "eslint-plugin-react": "7.4.0",
    "extract-text-webpack-plugin": "3.0.2",
    "i18next": "^11.3.2",
    "i18next-browser-languagedetector": "^2.2.0",
    "i18next-xhr-backend": "^1.5.1",
    "react-app-polyfill": "^1.0.1",
    "react-dev-utils": "^5.0.0",
    "react-i18next": "^7.6.1",
    "webpack": "3.8.1",
    "webpack-bundle-tracker": "^0.4.2-beta",
    "webpack-dev-server": "2.9.4",
    "webpack-manifest-plugin": "1.3.2"
  }
}<|MERGE_RESOLUTION|>--- conflicted
+++ resolved
@@ -6,11 +6,7 @@
     "@reach/router": "^1.2.0",
     "@seafile/dtable": "0.0.68",
     "@seafile/resumablejs": "^1.1.9",
-<<<<<<< HEAD
-    "@seafile/seafile-editor": "^0.2.53",
-=======
     "@seafile/seafile-editor": "^0.2.57",
->>>>>>> 70323a73
     "MD5": "^1.3.0",
     "autoprefixer": "7.1.6",
     "classnames": "^2.2.6",
