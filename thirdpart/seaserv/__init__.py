--- conflicted
+++ resolved
@@ -17,13 +17,9 @@
     list_personal_shared_repos, is_personal_repo, list_inner_pub_repos, \
     is_org_repo_owner, get_org_repo_owner, is_org_repo, get_file_size,\
     list_personal_repos_by_owner, get_repo_token_nonnull, get_repo_owner, \
-<<<<<<< HEAD
     server_repo_size, get_file_id_by_path, get_commit, set_repo_history_limit,\
-    get_repo_history_limit, list_inner_pub_repos_by_owner, unset_inner_pub_repo
-=======
-    server_repo_size, get_file_id_by_path, get_commit, count_inner_pub_repos,\
-    get_repo_history_limit, set_repo_history_limit
->>>>>>> 7f887be8
+    get_repo_history_limit, list_inner_pub_repos_by_owner, unset_inner_pub_repo,\
+    count_inner_pub_repos    
 
 from service import get_binding_peerids, is_valid_filename, check_permission,\
     is_passwd_set
