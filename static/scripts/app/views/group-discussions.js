--- conflicted
+++ resolved
@@ -128,11 +128,6 @@
                 }
             });
 
-<<<<<<< HEAD
-
-=======
-            $("#group-discussions-icon").after(this.$el);
->>>>>>> ce2648e6
             this.$(".msg-input").focus();
             app.router.navigate('group/' + this.groupView.group.id + '/discussions/');
         },
