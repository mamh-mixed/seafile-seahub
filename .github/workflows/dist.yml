name: Seahub Dist CI

on:
  push:
    branches:
      - master
      - "10.0"

env:
  GITHUB_TOKEN: ${{ secrets.GITHUB_TOKEN }}
  NPM_TOKEN: ${{ secrets.NPM_TOKEN }}

jobs:
  build:
    runs-on: ubuntu-latest

    steps:
      - uses: actions/checkout@v3
      - uses: actions/setup-python@v4
        with:
          python-version: "3.8"
      - uses: actions/setup-node@v3
        with:
          node-version: "16.x"

      - name: gettext for django
        run: |
<<<<<<< HEAD
          sudo apt-get install gettext python3-wheel libjwt-dev libsasl2-dev libldap2-dev
=======
          sudo apt-get install gettext python3-wheel libjwt-dev
>>>>>>> 873b20fb
          sudo rm -rf /usr/lib/python3/dist-packages/pytz/

      - name: Build dist branch
        run: |
          cd $GITHUB_WORKSPACE/tests/
          chmod +x github_actions_dist.sh
          ./github_actions_dist.sh<|MERGE_RESOLUTION|>--- conflicted
+++ resolved
@@ -25,11 +25,7 @@
 
       - name: gettext for django
         run: |
-<<<<<<< HEAD
           sudo apt-get install gettext python3-wheel libjwt-dev libsasl2-dev libldap2-dev
-=======
-          sudo apt-get install gettext python3-wheel libjwt-dev
->>>>>>> 873b20fb
           sudo rm -rf /usr/lib/python3/dist-packages/pytz/
 
       - name: Build dist branch
